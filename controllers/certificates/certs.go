package certificates

import (
	"crypto/ecdsa"
	"crypto/elliptic"
	"crypto/rand"
	"crypto/x509"
	"crypto/x509/pkix"
	"encoding/pem"
	"fmt"
	"math/big"
	"time"

	"github.com/go-logr/logr"
)

var serialNumberLimit = new(big.Int).Lsh(big.NewInt(1), 128)

const (
<<<<<<< HEAD
	SecretMissingDuration  = 10 * time.Second
	WebhookMissingDuration = 5 * time.Minute
	SuccessDuration        = 3 * time.Hour

=======
>>>>>>> 0a0296cd
	renewalThreshold = 12 * time.Hour

	RootKey     = "ca.key"
	RootCert    = "ca.crt"
	RootCertOld = "ca.crt.old"
	ServerKey   = "tls.key"
	ServerCert  = "tls.crt"
)

// Certs handles creation and renewal of CA and SSL/TLS server certificates.
type Certs struct {
	Log     logr.Logger
	Domain  string
	SrcData map[string][]byte
	Data    map[string][]byte

	Now time.Time

	rootPrivateKey *ecdsa.PrivateKey
	rootPublicCert *x509.Certificate
}

// ValidateCerts checks for certificates and keys on cs.SrcData and renews them if needed. The existing (or new)
// certificates will be stored on cs.Data.
func (cs *Certs) ValidateCerts() error {
	cs.Data = map[string][]byte{}
	if cs.SrcData != nil {
		for k, v := range cs.SrcData {
			cs.Data[k] = v
		}
	}

	now := time.Now().UTC()
	if !cs.Now.IsZero() {
		now = cs.Now
	}

	renewRootCerts := cs.validateRootCerts(now)
	if renewRootCerts {
		if err := cs.generateRootCerts(cs.Domain, now); err != nil {
			return err
		}
	}

	if renewRootCerts || cs.validateServerCerts(now) {
		return cs.generateServerCerts(cs.Domain, now)
	}

	return nil
}

func (cs *Certs) validateRootCerts(now time.Time) bool {
	if cs.Data[RootKey] == nil || cs.Data[RootCert] == nil {
		cs.Log.Info("No root certificates found, creating")
		return true
	}

	var err error

	if block, _ := pem.Decode(cs.Data[RootCert]); block == nil {
		cs.Log.Info("Failed to parse root certificates, renewing", "error", "can't decode PEM file")
		return true
	} else if cs.rootPublicCert, err = x509.ParseCertificate(block.Bytes); err != nil {
		cs.Log.Info("Failed to parse root certificates, renewing", "error", err)
		return true
	} else if now.After(cs.rootPublicCert.NotAfter.Add(-renewalThreshold)) {
		cs.Log.Info("Root certificates are about to expire, renewing", "current", now, "expiration", cs.rootPublicCert.NotAfter)
		return true
	}

	if block, _ := pem.Decode(cs.Data[RootKey]); block == nil {
		cs.Log.Info("Failed to parse root key, renewing", "error", "can't decode PEM file")
		return true
	} else if cs.rootPrivateKey, err = x509.ParseECPrivateKey(block.Bytes); err != nil {
		cs.Log.Info("Failed to parse root key, renewing", "error", err)
		return true
	}

	return false
}

func (cs *Certs) validateServerCerts(now time.Time) bool {
	if cs.Data[ServerKey] == nil || cs.Data[ServerCert] == nil {
		cs.Log.Info("No server certificates found, creating")
		return true
	}

	block, _ := pem.Decode(cs.Data[ServerCert])
	if block == nil {
		cs.Log.Info("Failed to parse server certificates, renewing", "error", "can't decode PEM file")
		return true
	}

	cert, err := x509.ParseCertificate(block.Bytes)
	if err != nil {
		cs.Log.Info("Failed to parse server certificates, renewing", "error", err)
		return true
	}

	if now.After(cert.NotAfter.Add(-renewalThreshold)) {
		cs.Log.Info("Server certificates are about to expire, renewing", "current", now, "expiration", cert.NotAfter)
		return true
	}

	return false
}

func (cs *Certs) generateRootCerts(domain string, now time.Time) error {
	// Generate CA root keys
<<<<<<< HEAD

	cs.Log.Info("starting root key gen")
	if cs.rootPrivateKey, err = rsa.GenerateKey(rand.Reader, 4096); err != nil {
		return fmt.Errorf("failed to generate root private key: %w", err)
	}
	cs.Log.Info("starting validate")
	if err = cs.rootPrivateKey.Validate(); err != nil {
		return fmt.Errorf("validation for root private key failed: %w", err)
	}
	cs.Log.Info("creating root certificate")

	cs.Data["ca.key"] = pem.EncodeToMemory(&pem.Block{
		Type:  "RSA PRIVATE KEY",
		Bytes: x509.MarshalPKCS1PrivateKey(cs.rootPrivateKey),
	})
=======
	cs.Log.Info("generating root certificate")
	privateKey, err := cs.generatePrivateKey(RootKey)
	if err != nil {
		return err
	}
	cs.rootPrivateKey = privateKey
>>>>>>> 0a0296cd

	// Generate CA root certificate
	serialNumber, err := rand.Int(rand.Reader, serialNumberLimit)
	if err != nil {
		return fmt.Errorf("failed to generate serial number for root certificate: %w", err)
	}

	cs.rootPublicCert = &x509.Certificate{
		SerialNumber: serialNumber,
		Subject: pkix.Name{
			Country:            []string{"AT"},
			Province:           []string{"UA"},
			Locality:           []string{"Linz"},
			Organization:       []string{"Dynatrace"},
			OrganizationalUnit: []string{"OneAgent Webhook"},
			CommonName:         domain,
		},
		IsCA: true,

		NotBefore: now,
		NotAfter:  now.Add(365 * 24 * time.Hour),

		KeyUsage:              x509.KeyUsageKeyEncipherment | x509.KeyUsageDigitalSignature | x509.KeyUsageCertSign,
		ExtKeyUsage:           []x509.ExtKeyUsage{x509.ExtKeyUsageServerAuth},
		BasicConstraintsValid: true,
	}

	rootPublicCertDER, err := x509.CreateCertificate(
		rand.Reader,
		cs.rootPublicCert,
		cs.rootPublicCert,
		cs.rootPrivateKey.Public(),
		cs.rootPrivateKey)
	if err != nil {
		return fmt.Errorf("failed to generate root certificate: %w", err)
	}

<<<<<<< HEAD
	cs.Data["ca.crt.old"] = cs.Data["ca.crt"]
	cs.Data["ca.crt"] = pem.EncodeToMemory(&pem.Block{Type: "CERTIFICATE", Bytes: rootPublicCertDER})

	cs.Log.Info("root cert generated")
=======
	cs.Data[RootCertOld] = cs.Data[RootCert]
	cs.Data[RootCert] = pem.EncodeToMemory(&pem.Block{Type: "CERTIFICATE", Bytes: rootPublicCertDER})

	cs.Log.Info("root certificate generated")
>>>>>>> 0a0296cd
	return nil
}

func (cs *Certs) generateServerCerts(domain string, now time.Time) error {
	// Generate server keys
<<<<<<< HEAD

	cs.Log.Info("start gen server key")
	privKey, err := rsa.GenerateKey(rand.Reader, 4096)
=======
	cs.Log.Info("generating server certificate")
	privateKey, err := cs.generatePrivateKey(ServerKey)
>>>>>>> 0a0296cd
	if err != nil {
		return err
	}

<<<<<<< HEAD
	cs.Log.Info("val key")
	if err = privKey.Validate(); err != nil {
		return fmt.Errorf("validation for server private key failed: %w", err)
	}

	cs.Log.Info("genserver cert")
	cs.Data["tls.key"] = pem.EncodeToMemory(&pem.Block{
		Type:  "RSA PRIVATE KEY",
		Bytes: x509.MarshalPKCS1PrivateKey(privKey),
	})

=======
>>>>>>> 0a0296cd
	// Generate server certificate
	serialNumber, err := rand.Int(rand.Reader, serialNumberLimit)
	if err != nil {
		return fmt.Errorf("failed to generate serial number for server certificate: %w", err)
	}

	tpl := &x509.Certificate{
		SerialNumber: serialNumber,
		Subject: pkix.Name{
			Country:            []string{"AT"},
			Province:           []string{"UA"},
			Locality:           []string{"Linz"},
			Organization:       []string{"Dynatrace"},
			OrganizationalUnit: []string{"OneAgent Webhook"},
			CommonName:         domain,
		},

		DNSNames: []string{domain},

		NotBefore: now,
		NotAfter:  now.Add(7 * 24 * time.Hour),

		KeyUsage:              x509.KeyUsageKeyEncipherment | x509.KeyUsageDigitalSignature,
		ExtKeyUsage:           []x509.ExtKeyUsage{x509.ExtKeyUsageServerAuth},
		BasicConstraintsValid: true,
	}

	serverPublicCertDER, err := x509.CreateCertificate(rand.Reader, tpl, cs.rootPublicCert, privateKey.Public(), cs.rootPrivateKey)
	if err != nil {
		return fmt.Errorf("failed to generate server certificate: %w", err)
	}

<<<<<<< HEAD
	cs.Data["tls.crt"] = pem.EncodeToMemory(&pem.Block{Type: "CERTIFICATE", Bytes: serverPublicCertDER})
	cs.Log.Info("finished gen server cert")
=======
	cs.Data[ServerCert] = pem.EncodeToMemory(&pem.Block{Type: "CERTIFICATE", Bytes: serverPublicCertDER})
	cs.Log.Info("server certificate generated")
>>>>>>> 0a0296cd
	return nil
}

func (cs *Certs) generatePrivateKey(dataKey string) (*ecdsa.PrivateKey, error) {
	privateKey, err := ecdsa.GenerateKey(elliptic.P256(), rand.Reader)
	if err != nil {
		return nil, fmt.Errorf("failed to generate server private key: %w", err)
	}

	x509Encoded, err := x509.MarshalECPrivateKey(privateKey)
	if err != nil {
		return nil, err
	}
	cs.Data[dataKey] = pem.EncodeToMemory(&pem.Block{
		Type:  "PRIVATE KEY",
		Bytes: x509Encoded,
	})
	return privateKey, nil
}<|MERGE_RESOLUTION|>--- conflicted
+++ resolved
@@ -17,13 +17,6 @@
 var serialNumberLimit = new(big.Int).Lsh(big.NewInt(1), 128)
 
 const (
-<<<<<<< HEAD
-	SecretMissingDuration  = 10 * time.Second
-	WebhookMissingDuration = 5 * time.Minute
-	SuccessDuration        = 3 * time.Hour
-
-=======
->>>>>>> 0a0296cd
 	renewalThreshold = 12 * time.Hour
 
 	RootKey     = "ca.key"
@@ -133,30 +126,12 @@
 
 func (cs *Certs) generateRootCerts(domain string, now time.Time) error {
 	// Generate CA root keys
-<<<<<<< HEAD
-
-	cs.Log.Info("starting root key gen")
-	if cs.rootPrivateKey, err = rsa.GenerateKey(rand.Reader, 4096); err != nil {
-		return fmt.Errorf("failed to generate root private key: %w", err)
-	}
-	cs.Log.Info("starting validate")
-	if err = cs.rootPrivateKey.Validate(); err != nil {
-		return fmt.Errorf("validation for root private key failed: %w", err)
-	}
-	cs.Log.Info("creating root certificate")
-
-	cs.Data["ca.key"] = pem.EncodeToMemory(&pem.Block{
-		Type:  "RSA PRIVATE KEY",
-		Bytes: x509.MarshalPKCS1PrivateKey(cs.rootPrivateKey),
-	})
-=======
 	cs.Log.Info("generating root certificate")
 	privateKey, err := cs.generatePrivateKey(RootKey)
 	if err != nil {
 		return err
 	}
 	cs.rootPrivateKey = privateKey
->>>>>>> 0a0296cd
 
 	// Generate CA root certificate
 	serialNumber, err := rand.Int(rand.Reader, serialNumberLimit)
@@ -194,48 +169,21 @@
 		return fmt.Errorf("failed to generate root certificate: %w", err)
 	}
 
-<<<<<<< HEAD
-	cs.Data["ca.crt.old"] = cs.Data["ca.crt"]
-	cs.Data["ca.crt"] = pem.EncodeToMemory(&pem.Block{Type: "CERTIFICATE", Bytes: rootPublicCertDER})
-
-	cs.Log.Info("root cert generated")
-=======
 	cs.Data[RootCertOld] = cs.Data[RootCert]
 	cs.Data[RootCert] = pem.EncodeToMemory(&pem.Block{Type: "CERTIFICATE", Bytes: rootPublicCertDER})
 
 	cs.Log.Info("root certificate generated")
->>>>>>> 0a0296cd
 	return nil
 }
 
 func (cs *Certs) generateServerCerts(domain string, now time.Time) error {
 	// Generate server keys
-<<<<<<< HEAD
-
-	cs.Log.Info("start gen server key")
-	privKey, err := rsa.GenerateKey(rand.Reader, 4096)
-=======
 	cs.Log.Info("generating server certificate")
 	privateKey, err := cs.generatePrivateKey(ServerKey)
->>>>>>> 0a0296cd
 	if err != nil {
 		return err
 	}
 
-<<<<<<< HEAD
-	cs.Log.Info("val key")
-	if err = privKey.Validate(); err != nil {
-		return fmt.Errorf("validation for server private key failed: %w", err)
-	}
-
-	cs.Log.Info("genserver cert")
-	cs.Data["tls.key"] = pem.EncodeToMemory(&pem.Block{
-		Type:  "RSA PRIVATE KEY",
-		Bytes: x509.MarshalPKCS1PrivateKey(privKey),
-	})
-
-=======
->>>>>>> 0a0296cd
 	// Generate server certificate
 	serialNumber, err := rand.Int(rand.Reader, serialNumberLimit)
 	if err != nil {
@@ -268,13 +216,8 @@
 		return fmt.Errorf("failed to generate server certificate: %w", err)
 	}
 
-<<<<<<< HEAD
-	cs.Data["tls.crt"] = pem.EncodeToMemory(&pem.Block{Type: "CERTIFICATE", Bytes: serverPublicCertDER})
-	cs.Log.Info("finished gen server cert")
-=======
 	cs.Data[ServerCert] = pem.EncodeToMemory(&pem.Block{Type: "CERTIFICATE", Bytes: serverPublicCertDER})
 	cs.Log.Info("server certificate generated")
->>>>>>> 0a0296cd
 	return nil
 }
 
