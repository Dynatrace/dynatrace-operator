package dynakube

import (
	"context"
	"fmt"
	"net/http"
	"time"

	dynatracev1alpha1 "github.com/Dynatrace/dynatrace-operator/api/v1alpha1"
	"github.com/Dynatrace/dynatrace-operator/controllers/activegate/capability"
	rcap "github.com/Dynatrace/dynatrace-operator/controllers/activegate/reconciler/capability"
	"github.com/Dynatrace/dynatrace-operator/controllers/dtpullsecret"
	"github.com/Dynatrace/dynatrace-operator/controllers/dtversion"
	"github.com/Dynatrace/dynatrace-operator/controllers/dynakube/status"
	"github.com/Dynatrace/dynatrace-operator/controllers/dynakube/updates"
	"github.com/Dynatrace/dynatrace-operator/controllers/istio"
	"github.com/Dynatrace/dynatrace-operator/controllers/oneagent"
	"github.com/Dynatrace/dynatrace-operator/controllers/utils"
	"github.com/Dynatrace/dynatrace-operator/dtclient"
	"github.com/go-logr/logr"
	"github.com/pkg/errors"
	appsv1 "k8s.io/api/apps/v1"
	corev1 "k8s.io/api/core/v1"
	k8serrors "k8s.io/apimachinery/pkg/api/errors"
	metav1 "k8s.io/apimachinery/pkg/apis/meta/v1"
	"k8s.io/apimachinery/pkg/runtime"
	"k8s.io/client-go/rest"
	ctrl "sigs.k8s.io/controller-runtime"
	"sigs.k8s.io/controller-runtime/pkg/client"
	logf "sigs.k8s.io/controller-runtime/pkg/log"
	"sigs.k8s.io/controller-runtime/pkg/manager"
	"sigs.k8s.io/controller-runtime/pkg/reconcile"
)

const (
	defaultUpdateInterval = 5 * time.Minute
)

var log = logf.Log.WithName("controller_dynakube")

func Add(mgr manager.Manager, _ string) error {
	return NewReconciler(mgr).SetupWithManager(mgr)
}

// NewReconciler returns a new ReconcileActiveGate
func NewReconciler(mgr manager.Manager) *ReconcileDynaKube {
	return &ReconcileDynaKube{
		client:       mgr.GetClient(),
		apiReader:    mgr.GetAPIReader(),
		scheme:       mgr.GetScheme(),
		dtcBuildFunc: BuildDynatraceClient,
		config:       mgr.GetConfig(),
	}
}

func (r *ReconcileDynaKube) SetupWithManager(mgr ctrl.Manager) error {
	return ctrl.NewControllerManagedBy(mgr).
		For(&dynatracev1alpha1.DynaKube{}).
		Owns(&appsv1.StatefulSet{}).
		Owns(&appsv1.DaemonSet{}).
		Complete(r)
}

func NewDynaKubeReconciler(c client.Client, apiReader client.Reader, scheme *runtime.Scheme, dtcBuildFunc DynatraceClientFunc, logger logr.Logger, config *rest.Config) *ReconcileDynaKube {
	return &ReconcileDynaKube{
		client:       c,
		apiReader:    apiReader,
		scheme:       scheme,
		dtcBuildFunc: dtcBuildFunc,
		logger:       logger,
		config:       config,
	}
}

// blank assignment to verify that ReconcileActiveGate implements reconcile.Reconciler
var _ reconcile.Reconciler = &ReconcileDynaKube{}

// ReconcileActiveGate reconciles a DynaKube object
type ReconcileDynaKube struct {
	// This client, initialized using mgr.Client() above, is a split client
	// that reads objects from the cache and writes to the apiserver
	client       client.Client
	apiReader    client.Reader
	scheme       *runtime.Scheme
	dtcBuildFunc DynatraceClientFunc
	logger       logr.Logger
	config       *rest.Config
}

type DynatraceClientFunc func(rtc client.Client, instance *dynatracev1alpha1.DynaKube, secret *corev1.Secret) (dtclient.Client, error)

// Reconcile reads that state of the cluster for a DynaKube object and makes changes based on the state read
// and what is in the DynaKube.Spec
// a Pod as an example
// Note:
// The Controller will requeue the Request to be processed again if the returned error is non-nil or
// Result.Requeue is true, otherwise upon completion it will remove the work from the queue.
func (r *ReconcileDynaKube) Reconcile(ctx context.Context, request reconcile.Request) (reconcile.Result, error) {
	reqLogger := log.WithValues("namespace", request.Namespace, "name", request.Name)
	reqLogger.Info("Reconciling DynaKube")

	// Fetch the DynaKube instance
	instance := &dynatracev1alpha1.DynaKube{}
	err := r.client.Get(ctx, request.NamespacedName, instance)
	if err != nil {
		if k8serrors.IsNotFound(err) {
			// Request object not found, could have been deleted after reconcile request.
			// Owned objects are automatically garbage collected. For additional cleanup logic use finalizers.
			// Return and don't requeue
			return reconcile.Result{}, nil
		}
		// Error reading the object - requeue the request.
		return reconcile.Result{}, err
	}

	rec := utils.NewReconciliation(reqLogger, instance)
	r.reconcileDynaKube(ctx, rec)

	if rec.Err != nil {
		if rec.Updated || instance.Status.SetPhaseOnError(rec.Err) {
			if errClient := r.updateCR(ctx, reqLogger, instance); errClient != nil {
				return reconcile.Result{}, fmt.Errorf("failed to update CR after failure, original, %s, then: %w", rec.Err, errClient)
			}
		}

		var serr dtclient.ServerError
		if ok := errors.As(rec.Err, &serr); ok && serr.Code == http.StatusTooManyRequests {
			rec.Log.Info("Request limit for Dynatrace API reached! Next reconcile in one minute")
			return reconcile.Result{RequeueAfter: 1 * time.Minute}, nil
		}

		return reconcile.Result{}, rec.Err
	}

	if rec.Updated {
		if err := r.updateCR(ctx, reqLogger, instance); err != nil {
			return reconcile.Result{}, err
		}
	}

	return reconcile.Result{RequeueAfter: rec.RequeueAfter}, nil
}

func (r *ReconcileDynaKube) reconcileDynaKube(ctx context.Context, rec *utils.Reconciliation) {
	dtcReconciler := DynatraceClientReconciler{
		Client:              r.client,
		DynatraceClientFunc: r.dtcBuildFunc,
		UpdateAPIToken:      true,
		UpdatePaaSToken:     true,
	}
	dtc, upd, err := dtcReconciler.Reconcile(ctx, rec.Instance)

	rec.Update(upd, defaultUpdateInterval, "Token conditions updated")
	if rec.Error(err) {
		return
	}

	err = status.SetDynakubeStatus(rec.Instance, status.Options{
		Dtc:       dtc,
		ApiClient: r.apiReader,
	})
	if rec.Error(err) {
		rec.Log.Error(err, "could not set Dynakube status")
		return
	}

	// Fetch api token secret
	secret, err := r.getTokenSecret(ctx, rec.Instance)
	if err != nil {
		rec.Log.Error(err, "could not find token secret")
		return
	}

	if rec.Instance.Spec.EnableIstio {
		if upd, err = istio.NewController(r.config, r.scheme).ReconcileIstio(rec.Instance); err != nil {
			// If there are errors log them, but move on.
			rec.Log.Info("Istio: failed to reconcile objects", "error", err)
		} else if upd {
			rec.Update(true, 30*time.Second, "Istio: objects updated")
		}
	}

	err = dtpullsecret.
		NewReconciler(r.client, r.apiReader, r.scheme, rec.Instance, rec.Log, secret).
		Reconcile()
	if rec.Error(err) {
		rec.Log.Error(err, "could not reconcile Dynatrace pull secret")
		return
	}

	upd, err = updates.ReconcileVersions(ctx, rec, r.client, dtversion.GetImageVersion)
	rec.Update(upd, defaultUpdateInterval, "Found updates")
	rec.Error(err)

	if !r.reconcileActiveGateCapabilities(rec) {
		return
	}

	if rec.Instance.Spec.InfraMonitoring.Enabled {
		upd, err = oneagent.NewOneAgentReconciler(
			r.client, r.apiReader, r.scheme, rec.Log, rec.Instance, &rec.Instance.Spec.InfraMonitoring, oneagent.InframonFeature,
		).Reconcile(ctx, rec)
		if rec.Error(err) || rec.Update(upd, defaultUpdateInterval, "infra monitoring reconciled") {
			return
		}
	} else {
		ds := appsv1.DaemonSet{ObjectMeta: metav1.ObjectMeta{Name: rec.Instance.Name + "-inframon", Namespace: rec.Instance.Namespace}}
		if err := r.ensureDeleted(&ds); rec.Error(err) {
			return
		}
	}

	if rec.Instance.Spec.ClassicFullStack.Enabled {
		upd, err = oneagent.NewOneAgentReconciler(
			r.client, r.apiReader, r.scheme, rec.Log, rec.Instance, &rec.Instance.Spec.ClassicFullStack, oneagent.ClassicFeature,
		).Reconcile(ctx, rec)
		if rec.Error(err) || rec.Update(upd, defaultUpdateInterval, "classic fullstack reconciled") {
			return
		}
	} else {
		ds := appsv1.DaemonSet{ObjectMeta: metav1.ObjectMeta{Name: rec.Instance.Name + "-classic", Namespace: rec.Instance.Namespace}}
		if err := r.ensureDeleted(&ds); rec.Error(err) {
			return
		}
	}
}

func (r *ReconcileDynaKube) ensureDeleted(obj client.Object) error {
	if err := r.client.Delete(context.TODO(), obj); err != nil && !k8serrors.IsNotFound(err) {
		return err
	}
	return nil
}

func (r *ReconcileDynaKube) reconcileActiveGateCapabilities(rec *utils.Reconciliation) bool {
	var caps = []capability.Capability{
		capability.NewKubeMonCapability(&rec.Instance.Spec.KubernetesMonitoringSpec.CapabilityProperties),
		capability.NewRoutingCapability(&rec.Instance.Spec.RoutingSpec.CapabilityProperties),
		capability.NewDataIngestCapability(&rec.Instance.Spec.DataIngestSpec.CapabilityProperties),
	}

	for _, c := range caps {
		if c.GetProperties().Enabled {
<<<<<<< HEAD
			upd, err := capability.NewReconciler(
				c, r.client, r.apiReader, r.scheme, rec.Log, rec.Instance, dtversion.GetImageVersion,
=======
			upd, err := rcap.NewReconciler(
				c, r.client, r.apiReader, r.scheme, dtc, rec.Log, rec.Instance, dtversion.GetImageVersion,
>>>>>>> afcbcf61
			).Reconcile()
			if rec.Error(err) || rec.Update(upd, defaultUpdateInterval, c.GetModuleName()+" reconciled") {
				return false
			}
		} else {
			sts := appsv1.StatefulSet{
				ObjectMeta: metav1.ObjectMeta{
					Name:      capability.CalculateStatefulSetName(c, rec.Instance.Name),
					Namespace: rec.Instance.Namespace,
				},
			}
			if err := r.ensureDeleted(&sts); rec.Error(err) {
				return false
			}

			if c.GetConfiguration().CreateService {
				svc := corev1.Service{
					ObjectMeta: metav1.ObjectMeta{
						Name:      rcap.BuildServiceName(rec.Instance.Name, c.GetModuleName()),
						Namespace: rec.Instance.Namespace,
					},
				}
				if err := r.ensureDeleted(&svc); rec.Error(err) {
					return false
				}
			}
		}
	}

	return true
}

func (r *ReconcileDynaKube) getTokenSecret(ctx context.Context, instance *dynatracev1alpha1.DynaKube) (*corev1.Secret, error) {
	var secret corev1.Secret
	err := r.client.Get(ctx, client.ObjectKey{Name: instance.Tokens(), Namespace: instance.Namespace}, &secret)
	return &secret, errors.WithStack(err)
}

func (r *ReconcileDynaKube) updateCR(ctx context.Context, log logr.Logger, instance *dynatracev1alpha1.DynaKube) error {
	instance.Status.UpdatedTimestamp = metav1.Now()
	err := r.client.Status().Update(ctx, instance)
	if err != nil && k8serrors.IsConflict(err) {
		// OneAgent reconciler already updates instance which leads to conflict here
		// Only print info in that event
		log.Info("could not update instance due to conflict")
		return nil
	}
	return errors.WithStack(err)
}<|MERGE_RESOLUTION|>--- conflicted
+++ resolved
@@ -241,13 +241,8 @@
 
 	for _, c := range caps {
 		if c.GetProperties().Enabled {
-<<<<<<< HEAD
-			upd, err := capability.NewReconciler(
+			upd, err := rcap.NewReconciler(
 				c, r.client, r.apiReader, r.scheme, rec.Log, rec.Instance, dtversion.GetImageVersion,
-=======
-			upd, err := rcap.NewReconciler(
-				c, r.client, r.apiReader, r.scheme, dtc, rec.Log, rec.Instance, dtversion.GetImageVersion,
->>>>>>> afcbcf61
 			).Reconcile()
 			if rec.Error(err) || rec.Update(upd, defaultUpdateInterval, c.GetModuleName()+" reconciled") {
 				return false
