--- conflicted
+++ resolved
@@ -204,19 +204,15 @@
 		return
 	}
 
-<<<<<<< HEAD
-	if dkState.Instance.Spec.InfraMonitoring.Enabled {
-=======
 	// Check Code Modules if CSI driver is needed
 	err = dtcsi.ConfigureCSIDriver(
-		r.client, r.scheme, r.operatorPodName, r.operatorNamespace, rec, defaultUpdateInterval)
+		r.client, r.scheme, r.operatorPodName, r.operatorNamespace, dkState, defaultUpdateInterval)
 	if err != nil {
-		rec.Log.Error(err, "could not check code modules")
-		return
-	}
-
-	if rec.Instance.Spec.InfraMonitoring.Enabled {
->>>>>>> 581f528b
+		dkState.Log.Error(err, "could not check code modules")
+		return
+	}
+
+	if dkState.Instance.Spec.InfraMonitoring.Enabled {
 		upd, err = oneagent.NewOneAgentReconciler(
 			r.client, r.apiReader, r.scheme, dkState.Log, dkState.Instance, &dkState.Instance.Spec.InfraMonitoring, oneagent.InframonFeature,
 		).Reconcile(ctx, dkState)
