--- conflicted
+++ resolved
@@ -28,7 +28,6 @@
 	dtcsi "github.com/Dynatrace/dynatrace-operator/controllers/csi"
 	"github.com/Dynatrace/dynatrace-operator/logger"
 	"github.com/Dynatrace/dynatrace-operator/version"
-	"github.com/Dynatrace/dynatrace-operator/webhook"
 	"github.com/container-storage-interface/spec/lib/go/csi"
 	"github.com/go-logr/logr"
 	"google.golang.org/grpc"
@@ -155,36 +154,7 @@
 		"mountflags", req.GetVolumeCapability().GetMount().GetMountFlags(),
 	)
 
-<<<<<<< HEAD
-	var ns corev1.Namespace
-	if err := svr.client.Get(ctx, client.ObjectKey{Name: nsName}, &ns); err != nil {
-		return nil, status.Error(codes.FailedPrecondition, fmt.Sprintf("Failed to query namespace %s: %s", nsName, err.Error()))
-	}
-
-	dkName := ns.Labels[webhook.LabelInstance]
-	if dkName == "" {
-		return nil, status.Error(codes.FailedPrecondition, fmt.Sprintf("Namespace '%s' doesn't have DynaKube assigned", nsName))
-	}
-
-	envID, err := ioutil.ReadFile(filepath.Join(svr.opts.RootDir, dtcsi.DataPath, fmt.Sprintf("tenant-%s", dkName)))
-	if err != nil {
-		return nil, status.Error(codes.Unavailable, fmt.Sprintf("Failed to extract tenant for DynaKube %s: %s", dkName, err.Error()))
-	}
-	envDir := filepath.Join(svr.opts.RootDir, dtcsi.DataPath, string(envID))
-
-	for _, dir := range []string{
-		filepath.Join(envDir, dtcsi.LogDir, podUID),
-		filepath.Join(envDir, dtcsi.DatastorageDir, podUID),
-	} {
-		if err = os.MkdirAll(dir, 0770); err != nil {
-			return nil, status.Error(codes.Internal, err.Error())
-		}
-	}
-
-	ver, err := ioutil.ReadFile(filepath.Join(envDir, "version"))
-=======
 	bindCfg, err := newBindConfig(ctx, svr, volumeCfg, ioutil.ReadFile, os.MkdirAll)
->>>>>>> 46ed7bb0
 	if err != nil {
 		return nil, err
 	}
@@ -193,39 +163,26 @@
 		volumeCfg.targetPath,
 		Mount{Source: bindCfg.agentDir, Target: volumeCfg.targetPath, ReadOnly: true},
 		Mount{
-<<<<<<< HEAD
-			Source: filepath.Join(agentDir, dtcsi.AgentConfDir),
-			Target: filepath.Join(targetPath, dtcsi.AgentConfDir),
+			Source: filepath.Join(bindCfg.agentDir, dtcsi.AgentConfDir),
+			Target: filepath.Join(volumeCfg.targetPath, dtcsi.AgentConfDir),
 		},
 		Mount{
-			Source: filepath.Join(envDir, dtcsi.LogDir, podUID),
-			Target: filepath.Join(targetPath, dtcsi.LogDir),
+			Source: filepath.Join(bindCfg.envDir, dtcsi.LogDir, volumeCfg.podUID),
+			Target: filepath.Join(volumeCfg.targetPath, dtcsi.LogDir),
 		},
 		Mount{
-			Source: filepath.Join(envDir, dtcsi.DatastorageDir, podUID),
-			Target: filepath.Join(targetPath, dtcsi.DatastorageDir),
-=======
-			Source: filepath.Join(bindCfg.agentDir, "agent", "conf"),
-			Target: filepath.Join(volumeCfg.targetPath, "agent", "conf"),
-		},
-		Mount{
-			Source: filepath.Join(bindCfg.envDir, "log", volumeCfg.podUID),
-			Target: filepath.Join(volumeCfg.targetPath, "log"),
-		},
-		Mount{
-			Source: filepath.Join(bindCfg.envDir, "datastorage", volumeCfg.podUID),
-			Target: filepath.Join(volumeCfg.targetPath, "datastorage"),
->>>>>>> 46ed7bb0
+			Source: filepath.Join(bindCfg.envDir, dtcsi.DatastorageDir, volumeCfg.podUID),
+			Target: filepath.Join(volumeCfg.targetPath, dtcsi.DatastorageDir),
 		},
 	); err != nil {
 		return nil, status.Error(codes.Internal, fmt.Sprintf("failed to mount OneAgent volume: %s", err.Error()))
 	}
 
-	gcFile := filepath.Join(envDir, dtcsi.GarbageCollectionPath, string(ver), podUID)
+	gcFile := filepath.Join(bindCfg.envDir, dtcsi.GarbageCollectionPath, bindCfg.version, volumeCfg.podUID)
 	if err = ioutil.WriteFile(gcFile, nil, 0770); err != nil {
 		return nil, status.Error(codes.Internal, fmt.Sprintf("Failed to create file for garbage collector - error: %s", err))
 	}
-	if err = os.Symlink(gcFile, filepath.Join(svr.opts.RootDir, dtcsi.GarbageCollectionPath, volID)); err != nil {
+	if err = os.Symlink(gcFile, filepath.Join(svr.opts.RootDir, dtcsi.GarbageCollectionPath, volumeCfg.volumeId)); err != nil {
 		return nil, status.Error(codes.Internal, fmt.Sprintf("Failed to create SymLink for garbage collector - error: %s", err))
 	}
 
