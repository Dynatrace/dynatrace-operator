/*
Copyright 2021 Dynatrace LLC.

Licensed under the Apache License, Version 2.0 (the "License");
you may not use this file except in compliance with the License.
You may obtain a copy of the License at

    http://www.apache.org/licenses/LICENSE-2.0

Unless required by applicable law or agreed to in writing, software
distributed under the License is distributed on an "AS IS" BASIS,
WITHOUT WARRANTIES OR CONDITIONS OF ANY KIND, either express or implied.
See the License for the specific language governing permissions and
limitations under the License.
*/

package dtcsi

<<<<<<< HEAD
import (
	"path/filepath"
	"time"
)

const (
	DataPath             = "/data"
	DriverName           = "csi.oneagent.dynatrace.com"
	AgentBinaryDir       = "bin"
	AgentRunDir          = "run"
	OverlayMappedDirPath = "mapped"
	OverlayVarDirPath    = "var"
	OverlayWorkDirPath   = "work"
=======
const (
	DataPath                  = "/data"
	DaemonSetName             = "dynatrace-oneagent-csi-driver"
	DefaultServiceAccountName = "dynatrace-oneagent-csi-driver"
	DriverName                = "csi.oneagent.dynatrace.com"
	GarbageCollectionPath     = "gc"
	VersionDir                = "version"
>>>>>>> cbc235bf
)

var MetadataAccessPath = filepath.Join(DataPath, "csi.db")

type CSIOptions struct {
	NodeID   string
	Endpoint string
	RootDir  string
}<|MERGE_RESOLUTION|>--- conflicted
+++ resolved
@@ -16,29 +16,20 @@
 
 package dtcsi
 
-<<<<<<< HEAD
 import (
 	"path/filepath"
-	"time"
 )
 
 const (
-	DataPath             = "/data"
-	DriverName           = "csi.oneagent.dynatrace.com"
-	AgentBinaryDir       = "bin"
-	AgentRunDir          = "run"
-	OverlayMappedDirPath = "mapped"
-	OverlayVarDirPath    = "var"
-	OverlayWorkDirPath   = "work"
-=======
-const (
 	DataPath                  = "/data"
+	DriverName                = "csi.oneagent.dynatrace.com"
+	AgentBinaryDir            = "bin"
+	AgentRunDir               = "run"
+	OverlayMappedDirPath      = "mapped"
+	OverlayVarDirPath         = "var"
+	OverlayWorkDirPath        = "work"
 	DaemonSetName             = "dynatrace-oneagent-csi-driver"
 	DefaultServiceAccountName = "dynatrace-oneagent-csi-driver"
-	DriverName                = "csi.oneagent.dynatrace.com"
-	GarbageCollectionPath     = "gc"
-	VersionDir                = "version"
->>>>>>> cbc235bf
 )
 
 var MetadataAccessPath = filepath.Join(DataPath, "csi.db")
