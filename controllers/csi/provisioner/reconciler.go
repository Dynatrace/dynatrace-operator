--- conflicted
+++ resolved
@@ -170,15 +170,12 @@
 		arch = dtclient.ArchARM
 	}
 
-<<<<<<< HEAD
-=======
 	gcDir := filepath.Join(envDir, dtcsi.GarbageCollectionPath, version)
 	if err := r.fs.MkdirAll(gcDir, 0755); err != nil {
 		logger.Error(err, "failed to create directory %s: %w", gcDir)
 		return err
 	}
 
->>>>>>> c6bf221e
 	targetDir := filepath.Join(envDir, "bin", version)
 
 	if _, err := r.fs.Stat(targetDir); os.IsNotExist(err) {
