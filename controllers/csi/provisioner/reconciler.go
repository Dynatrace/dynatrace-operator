--- conflicted
+++ resolved
@@ -166,124 +166,4 @@
 	}
 
 	return reconcile.Result{RequeueAfter: 5 * time.Minute}, nil
-<<<<<<< HEAD
-}
-
-func installAgent(rlog logr.Logger, dtc dtclient.Client, flavor, arch, targetDir string) error {
-	tmpFile, err := ioutil.TempFile("", "download")
-	if err != nil {
-		return fmt.Errorf("failed to create temporary file for download: %w", err)
-	}
-	defer func() {
-		_ = tmpFile.Close()
-		if err := os.Remove(tmpFile.Name()); err != nil {
-			rlog.Error(err, "Failed to delete downloaded file", "path", tmpFile.Name())
-		}
-	}()
-
-	rlog.Info("Downloading OneAgent package", "flavor", flavor, "architecture", arch)
-
-	r, err := dtc.GetLatestAgent(dtclient.OsUnix, dtclient.InstallerTypePaaS, flavor, arch)
-	if err != nil {
-		return fmt.Errorf("failed to fetch latest OneAgent version: %w", err)
-	}
-	defer r.Close()
-
-	rlog.Info("Saving OneAgent package", "dest", tmpFile.Name())
-
-	size, err := io.Copy(tmpFile, r)
-	if err != nil {
-		return fmt.Errorf("failed to save OneAgent package: %w", err)
-	}
-
-	if _, err := tmpFile.Seek(0, io.SeekStart); err != nil {
-		return fmt.Errorf("failed to save OneAgent package: %w", err)
-	}
-
-	zipr, err := zip.NewReader(tmpFile, size)
-	if err != nil {
-		return fmt.Errorf("failed to open ZIP file: %w", err)
-	}
-
-	rlog.Info("Unzipping OneAgent package")
-	if err := unzip(rlog, zipr, targetDir); err != nil {
-		return fmt.Errorf("failed to unzip file: %w", err)
-	}
-
-	rlog.Info("Unzipped OneAgent package")
-
-	for _, dir := range []string{
-		filepath.Join(targetDir, dtcsi.LogDir),
-		filepath.Join(targetDir, dtcsi.DatastorageDir),
-	} {
-		if err := os.MkdirAll(dir, 0755); err != nil {
-			return fmt.Errorf("failed to create directory %s: %w", dir, err)
-		}
-	}
-
-	return nil
-}
-
-func unzip(rlog logr.Logger, r *zip.Reader, outDir string) error {
-	_ = os.MkdirAll(outDir, 0755)
-
-	// Closure to address file descriptors issue with all the deferred .Close() methods
-	extract := func(zipf *zip.File) error {
-		rc, err := zipf.Open()
-		if err != nil {
-			return err
-		}
-
-		defer func() {
-			if err := rc.Close(); err != nil {
-				rlog.Error(err, "Failed to close ZIP entry file", "path", zipf.Name)
-			}
-		}()
-
-		path := filepath.Join(outDir, zipf.Name)
-
-		// Check for ZipSlip (Directory traversal)
-		if !strings.HasPrefix(path, filepath.Clean(outDir)+string(os.PathSeparator)) {
-			return fmt.Errorf("illegal file path: %s", path)
-		}
-
-		mode := zipf.Mode()
-
-		// Mark all files inside ./agent/conf as group-writable
-		if zipf.Name != dtcsi.AgentConfDir && strings.HasPrefix(zipf.Name, dtcsi.AgentConfDir) {
-			mode |= 020
-		}
-
-		if zipf.FileInfo().IsDir() {
-			return os.MkdirAll(path, mode)
-		}
-
-		if err = os.MkdirAll(filepath.Dir(path), mode); err != nil {
-			return err
-		}
-
-		f, err := os.OpenFile(path, os.O_WRONLY|os.O_CREATE|os.O_TRUNC, mode)
-		if err != nil {
-			return err
-		}
-
-		defer func() {
-			if err := f.Close(); err != nil {
-				rlog.Error(err, "Failed to close target file", "path", f.Name)
-			}
-		}()
-
-		_, err = io.Copy(f, rc)
-		return err
-	}
-
-	for _, f := range r.File {
-		if err := extract(f); err != nil {
-			return err
-		}
-	}
-
-	return nil
-=======
->>>>>>> 200d82ed
 }