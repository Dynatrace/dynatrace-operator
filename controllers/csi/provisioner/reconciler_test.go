package csiprovisioner

import (
	"context"
	"fmt"
	"io/fs"
	"os"
	"path/filepath"
	"strings"
	"testing"
	"time"

	"github.com/Dynatrace/dynatrace-operator/api/v1alpha1"
	dtcsi "github.com/Dynatrace/dynatrace-operator/controllers/csi"
	"github.com/Dynatrace/dynatrace-operator/dtclient"
	"github.com/Dynatrace/dynatrace-operator/scheme/fake"
	"github.com/spf13/afero"
	"github.com/stretchr/testify/assert"
	"github.com/stretchr/testify/mock"
	"github.com/stretchr/testify/require"
	v1 "k8s.io/api/core/v1"
	metav1 "k8s.io/apimachinery/pkg/apis/meta/v1"
	"k8s.io/apimachinery/pkg/types"
	"sigs.k8s.io/controller-runtime/pkg/client"
	"sigs.k8s.io/controller-runtime/pkg/reconcile"
)

const (
	dkName            = "dynakube-test"
	errorMsg          = "test-error"
	tenantUUID        = "test-uid"
	agentVersion      = "12345"
	dkTenantMapping   = "tenant-dynakube-test"
	invalidDriverName = "csi.not.dynatrace.com"
)

type mkDirAllErrorFs struct {
	afero.Fs
}

func (fs *mkDirAllErrorFs) MkdirAll(_ string, _ os.FileMode) error {
	return fmt.Errorf(errorMsg)
}

type readFileErrorFs struct {
	afero.Fs
}

func (fs *readFileErrorFs) Open(_ string) (afero.File, error) {
	return nil, fmt.Errorf(errorMsg)
}

type readVersionFileErrorFs struct {
	afero.Fs
}

func (fs *readVersionFileErrorFs) Open(name string) (afero.File, error) {
	if strings.HasSuffix(name, dtcsi.VersionDir) {
		return nil, fmt.Errorf(errorMsg)
	}
	return fs.Fs.Open(name)
}

func TestOneAgentProvisioner_Reconcile(t *testing.T) {
	t.Run(`no dynakube instance`, func(t *testing.T) {
		r := &OneAgentProvisioner{
			client: fake.NewClient(),
		}
		result, err := r.Reconcile(context.TODO(), reconcile.Request{})

		assert.NoError(t, err)
		assert.NotNil(t, result)
		assert.Equal(t, reconcile.Result{}, result)
	})
	t.Run(`code modules disabled`, func(t *testing.T) {
		r := &OneAgentProvisioner{
			client: fake.NewClient(
				&v1alpha1.DynaKube{
					Spec: v1alpha1.DynaKubeSpec{
						CodeModules: v1alpha1.CodeModulesSpec{
							Enabled: false,
						},
					},
				},
			),
		}
		result, err := r.Reconcile(context.TODO(), reconcile.Request{})

		assert.NoError(t, err)
		assert.NotNil(t, result)
		assert.Equal(t, reconcile.Result{RequeueAfter: 30 * time.Minute}, result)
	})
	t.Run(`csi driver disabled`, func(t *testing.T) {
		r := &OneAgentProvisioner{
			client: fake.NewClient(
				&v1alpha1.DynaKube{
					Spec: v1alpha1.DynaKubeSpec{
						CodeModules: v1alpha1.CodeModulesSpec{
							Enabled: true,
							Volume: v1.VolumeSource{
								CSI: nil,
							},
						},
					},
				},
			),
		}
		result, err := r.Reconcile(context.TODO(), reconcile.Request{})

		assert.NoError(t, err)
		assert.NotNil(t, result)
		assert.Equal(t, reconcile.Result{RequeueAfter: 30 * time.Minute}, result)
	})
	t.Run(`no tokens`, func(t *testing.T) {
		r := &OneAgentProvisioner{
			client: fake.NewClient(
				&v1alpha1.DynaKube{
					ObjectMeta: metav1.ObjectMeta{
						Name: dkName,
					},
					Spec: v1alpha1.DynaKubeSpec{
						CodeModules: buildValidCodeModulesSpec(t),
					},
					Status: v1alpha1.DynaKubeStatus{
						ConnectionInfo: v1alpha1.ConnectionInfoStatus{
							TenantUUID: tenantUUID,
						},
					},
				},
			),
		}
		result, err := r.Reconcile(context.TODO(), reconcile.Request{NamespacedName: types.NamespacedName{Name: dkName}})

		assert.EqualError(t, err, `failed to query tokens: secrets "`+dkName+`" not found`)
		assert.NotNil(t, result)
		assert.Equal(t, reconcile.Result{}, result)
	})
	t.Run(`error when creating dynatrace client`, func(t *testing.T) {
		r := &OneAgentProvisioner{
			client: fake.NewClient(
				&v1alpha1.DynaKube{
					ObjectMeta: metav1.ObjectMeta{
						Name: dkName,
					},
					Spec: v1alpha1.DynaKubeSpec{
						CodeModules: buildValidCodeModulesSpec(t),
					},
					Status: v1alpha1.DynaKubeStatus{
						ConnectionInfo: v1alpha1.ConnectionInfoStatus{
							TenantUUID: tenantUUID,
						},
					},
				},
				&v1.Secret{
					ObjectMeta: metav1.ObjectMeta{
						Name: dkName,
					},
				},
			),
			dtcBuildFunc: func(rtc client.Client, instance *v1alpha1.DynaKube, secret *v1.Secret) (dtclient.Client, error) {
				return nil, fmt.Errorf(errorMsg)
			},
		}
		result, err := r.Reconcile(context.TODO(), reconcile.Request{NamespacedName: types.NamespacedName{Name: dkName}})

		assert.EqualError(t, err, "failed to create Dynatrace client: "+errorMsg)
		assert.NotNil(t, result)
		assert.Equal(t, reconcile.Result{}, result)
	})
	t.Run(`error when querying dynatrace client for connection info`, func(t *testing.T) {
		mockClient := &dtclient.MockDynatraceClient{}
		mockClient.On("GetConnectionInfo").Return(dtclient.ConnectionInfo{}, fmt.Errorf(errorMsg))

		r := &OneAgentProvisioner{
			client: fake.NewClient(
				&v1alpha1.DynaKube{
					ObjectMeta: metav1.ObjectMeta{
						Name: dkName,
					},
					Spec: v1alpha1.DynaKubeSpec{
						CodeModules: buildValidCodeModulesSpec(t),
					},
				},
				&v1.Secret{
					ObjectMeta: metav1.ObjectMeta{
						Name: dkName,
					},
				},
			),
			dtcBuildFunc: func(rtc client.Client, instance *v1alpha1.DynaKube, secret *v1.Secret) (dtclient.Client, error) {
				return mockClient, nil
			},
		}
		result, err := r.Reconcile(context.TODO(), reconcile.Request{NamespacedName: types.NamespacedName{Name: dkName}})

		assert.NoError(t, err)
		assert.NotNil(t, result)
		assert.Equal(t, reconcile.Result{RequeueAfter: 15 * time.Second}, result)
	})
	t.Run(`error creating directories`, func(t *testing.T) {
		errorfs := &mkDirAllErrorFs{
			Fs: afero.NewMemMapFs(),
		}
		mockClient := &dtclient.MockDynatraceClient{}
		mockClient.On("GetConnectionInfo").Return(dtclient.ConnectionInfo{
			TenantUUID: tenantUUID,
		}, nil)
		r := &OneAgentProvisioner{
			client: fake.NewClient(
				&v1alpha1.DynaKube{
					ObjectMeta: metav1.ObjectMeta{
						Name: dkName,
					},
					Spec: v1alpha1.DynaKubeSpec{
						CodeModules: buildValidCodeModulesSpec(t),
					},
					Status: v1alpha1.DynaKubeStatus{
						ConnectionInfo: v1alpha1.ConnectionInfoStatus{
							TenantUUID: tenantUUID,
						},
					},
				},
				&v1.Secret{
					ObjectMeta: metav1.ObjectMeta{
						Name: dkName,
					},
				},
			),
			dtcBuildFunc: func(rtc client.Client, instance *v1alpha1.DynaKube, secret *v1.Secret) (dtclient.Client, error) {
				return mockClient, nil
			},
			fs: errorfs,
		}
		result, err := r.Reconcile(context.TODO(), reconcile.Request{NamespacedName: types.NamespacedName{Name: dkName}})

		assert.EqualError(t, err, "failed to create directory "+filepath.Join(tenantUUID)+": "+errorMsg)
		assert.NotNil(t, result)
		assert.Equal(t, reconcile.Result{}, result)
	})
	t.Run(`error reading tenant file`, func(t *testing.T) {
		errorFs := &readFileErrorFs{
			Fs: afero.NewMemMapFs(),
		}
		mockClient := &dtclient.MockDynatraceClient{}
		mockClient.On("GetConnectionInfo").Return(dtclient.ConnectionInfo{
			TenantUUID: tenantUUID,
		}, nil)
		r := &OneAgentProvisioner{
			client: fake.NewClient(
				&v1alpha1.DynaKube{
					ObjectMeta: metav1.ObjectMeta{
						Name: dkName,
					},
					Spec: v1alpha1.DynaKubeSpec{
						CodeModules: buildValidCodeModulesSpec(t),
					},
					Status: v1alpha1.DynaKubeStatus{
						ConnectionInfo: v1alpha1.ConnectionInfoStatus{
							TenantUUID: tenantUUID,
						},
					},
				},
				&v1.Secret{
					ObjectMeta: metav1.ObjectMeta{
						Name: dkName,
					},
				},
			),
			dtcBuildFunc: func(rtc client.Client, instance *v1alpha1.DynaKube, secret *v1.Secret) (dtclient.Client, error) {
				return mockClient, nil
			},
			fs: errorFs,
		}
		result, err := r.Reconcile(context.TODO(), reconcile.Request{NamespacedName: types.NamespacedName{Name: dkName}})

		assert.EqualError(t, err, "failed to query assigned DynaKube tenant: "+errorMsg)
		assert.NotNil(t, result)
		assert.Equal(t, reconcile.Result{}, result)
	})
	t.Run(`error getting latest agent version`, func(t *testing.T) {
		memFs := afero.NewMemMapFs()
		mockClient := &dtclient.MockDynatraceClient{}
		mockClient.On("GetConnectionInfo").Return(dtclient.ConnectionInfo{
			TenantUUID: tenantUUID,
		}, nil)
		mockClient.On("GetLatestAgentVersion",
			mock.AnythingOfType("string"),
			mock.AnythingOfType("string")).Return("", fmt.Errorf(errorMsg))
		r := &OneAgentProvisioner{
			client: fake.NewClient(
				&v1alpha1.DynaKube{
					ObjectMeta: metav1.ObjectMeta{
						Name: dkName,
					},
					Spec: v1alpha1.DynaKubeSpec{
						CodeModules: buildValidCodeModulesSpec(t),
					},
					Status: v1alpha1.DynaKubeStatus{
						ConnectionInfo: v1alpha1.ConnectionInfoStatus{
							TenantUUID: tenantUUID,
						},
					},
				},
				&v1.Secret{
					ObjectMeta: metav1.ObjectMeta{
						Name: dkName,
					},
				},
			),
			dtcBuildFunc: func(rtc client.Client, instance *v1alpha1.DynaKube, secret *v1.Secret) (dtclient.Client, error) {
				return mockClient, nil
			},
			fs: memFs,
		}
<<<<<<< HEAD
=======
		result, err := r.Reconcile(context.TODO(), reconcile.Request{NamespacedName: types.NamespacedName{Name: dkName}})

		assert.NoError(t, err)
		assert.NotNil(t, result)
		assert.Equal(t, reconcile.Result{RequeueAfter: 5 * time.Minute}, result)
>>>>>>> 89ce6919

		result, err := r.Reconcile(context.TODO(), reconcile.Request{NamespacedName: types.NamespacedName{Name: dkName}})

		assert.Error(t, err)
		assert.Empty(t, result)

		exists, err := afero.Exists(memFs, tenantUUID)

		assert.NoError(t, err)
		assert.True(t, exists)

		exists, err = afero.Exists(memFs, dkTenantMapping)

		assert.NoError(t, err)
		assert.True(t, exists)

		data, err := afero.ReadFile(memFs, dkTenantMapping)

		assert.NoError(t, err)
		assert.Equal(t, tenantUUID, string(data))
	})
	t.Run(`error reading install version`, func(t *testing.T) {
		errorFs := &readVersionFileErrorFs{
			Fs: afero.NewMemMapFs(),
		}
		mockClient := &dtclient.MockDynatraceClient{}
		mockClient.On("GetConnectionInfo").Return(dtclient.ConnectionInfo{
			TenantUUID: tenantUUID,
		}, nil)
		mockClient.On("GetLatestAgentVersion",
			mock.AnythingOfType("string"),
			mock.AnythingOfType("string")).Return(agentVersion, nil)
		r := &OneAgentProvisioner{
			client: fake.NewClient(
				&v1alpha1.DynaKube{
					ObjectMeta: metav1.ObjectMeta{
						Name: dkName,
					},
					Spec: v1alpha1.DynaKubeSpec{
						CodeModules: buildValidCodeModulesSpec(t),
					},
					Status: v1alpha1.DynaKubeStatus{
						ConnectionInfo: v1alpha1.ConnectionInfoStatus{
							TenantUUID: tenantUUID,
						},
					},
				},
				&v1.Secret{
					ObjectMeta: metav1.ObjectMeta{
						Name: dkName,
					},
				},
			),
			dtcBuildFunc: func(rtc client.Client, instance *v1alpha1.DynaKube, secret *v1.Secret) (dtclient.Client, error) {
				return mockClient, nil
			},
			fs: errorFs,
		}

		result, err := r.Reconcile(context.TODO(), reconcile.Request{NamespacedName: types.NamespacedName{Name: dkName}})

		assert.Error(t, err)
		assert.Empty(t, result)

		exists, err := afero.Exists(errorFs, tenantUUID)

		assert.NoError(t, err)
		assert.True(t, exists)

		exists, err = afero.Exists(errorFs, dkTenantMapping)

		assert.NoError(t, err)
		assert.True(t, exists)

		data, err := afero.ReadFile(errorFs, dkTenantMapping)

		assert.NoError(t, err)
		assert.Equal(t, tenantUUID, string(data))
	})
	t.Run(`correct directories are created`, func(t *testing.T) {
		memFs := afero.NewMemMapFs()
		mockClient := &dtclient.MockDynatraceClient{}
		mockClient.On("GetConnectionInfo").Return(dtclient.ConnectionInfo{
			TenantUUID: tenantUUID,
		}, nil)
		mockClient.On("GetLatestAgentVersion",
			mock.AnythingOfType("string"),
			mock.AnythingOfType("string")).Return(agentVersion, nil)
		r := &OneAgentProvisioner{
			client: fake.NewClient(
				&v1alpha1.DynaKube{
					ObjectMeta: metav1.ObjectMeta{
						Name: dkName,
					},
					Spec: v1alpha1.DynaKubeSpec{
						CodeModules: buildValidCodeModulesSpec(t),
					},
					Status: v1alpha1.DynaKubeStatus{
						ConnectionInfo: v1alpha1.ConnectionInfoStatus{
							TenantUUID: tenantUUID,
						},
						LatestAgentVersionUnixPaas: agentVersion,
					},
				},
				&v1.Secret{
					ObjectMeta: metav1.ObjectMeta{
						Name: dkName,
					},
				},
			),
			dtcBuildFunc: func(rtc client.Client, instance *v1alpha1.DynaKube, secret *v1.Secret) (dtclient.Client, error) {
				return mockClient, nil
			},
			fs: memFs,
		}

		err := afero.WriteFile(memFs, filepath.Join(tenantUUID, dtcsi.VersionDir), []byte(agentVersion), fs.FileMode(0755))

		require.NoError(t, err)

		result, err := r.Reconcile(context.TODO(), reconcile.Request{NamespacedName: types.NamespacedName{Name: dkName}})

		assert.NoError(t, err)
		assert.NotNil(t, result)
		assert.Equal(t, reconcile.Result{RequeueAfter: 5 * time.Minute}, result)

		exists, err := afero.Exists(memFs, tenantUUID)

		assert.NoError(t, err)
		assert.True(t, exists)

		fileInfo, err := memFs.Stat(tenantUUID)

		assert.NoError(t, err)
		assert.True(t, fileInfo.IsDir())
	})
}

func TestHasInvalidCSIVolumeSource(t *testing.T) {
	dk := v1alpha1.DynaKube{}
	assert.True(t, hasInvalidCSIVolumeSource(dk))

	dk.Spec.CodeModules.Volume.CSI = &v1.CSIVolumeSource{
		Driver: invalidDriverName,
	}
	assert.True(t, hasInvalidCSIVolumeSource(dk))

	dk.Spec.CodeModules.Volume.CSI.Driver = dtcsi.DriverName
	assert.False(t, hasInvalidCSIVolumeSource(dk))
}

func buildValidCodeModulesSpec(_ *testing.T) v1alpha1.CodeModulesSpec {
	return v1alpha1.CodeModulesSpec{
		Enabled: true,
		Volume: v1.VolumeSource{
			CSI: &v1.CSIVolumeSource{
				Driver: dtcsi.DriverName,
			},
		},
	}
}<|MERGE_RESOLUTION|>--- conflicted
+++ resolved
@@ -312,14 +312,6 @@
 			},
 			fs: memFs,
 		}
-<<<<<<< HEAD
-=======
-		result, err := r.Reconcile(context.TODO(), reconcile.Request{NamespacedName: types.NamespacedName{Name: dkName}})
-
-		assert.NoError(t, err)
-		assert.NotNil(t, result)
-		assert.Equal(t, reconcile.Result{RequeueAfter: 5 * time.Minute}, result)
->>>>>>> 89ce6919
 
 		result, err := r.Reconcile(context.TODO(), reconcile.Request{NamespacedName: types.NamespacedName{Name: dkName}})
 
