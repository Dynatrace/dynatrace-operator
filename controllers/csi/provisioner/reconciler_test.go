package csiprovisioner

import (
	"context"
	"fmt"
	"io/fs"
	"os"
	"path/filepath"
	"strings"
	"testing"
	"time"

	"github.com/Dynatrace/dynatrace-operator/api/v1alpha1"
	dtcsi "github.com/Dynatrace/dynatrace-operator/controllers/csi"
	"github.com/Dynatrace/dynatrace-operator/dtclient"
	"github.com/Dynatrace/dynatrace-operator/scheme/fake"
	"github.com/spf13/afero"
	"github.com/stretchr/testify/assert"
	"github.com/stretchr/testify/mock"
	"github.com/stretchr/testify/require"
	v1 "k8s.io/api/core/v1"
	metav1 "k8s.io/apimachinery/pkg/apis/meta/v1"
	"k8s.io/apimachinery/pkg/types"
	"sigs.k8s.io/controller-runtime/pkg/client"
	"sigs.k8s.io/controller-runtime/pkg/reconcile"
)

const (
	dkName          = "dynakube-test"
	errorMsg        = "test-error"
	tenantUUID      = "test-uid"
	agentVersion    = "12345"
	dkTenantMapping = "tenant-dynakube-test"
)

type mkDirAllErrorFs struct {
	afero.Fs
}

func (fs *mkDirAllErrorFs) MkdirAll(_ string, _ os.FileMode) error {
	return fmt.Errorf(errorMsg)
}

type readFileErrorFs struct {
	afero.Fs
}

func (fs *readFileErrorFs) Open(_ string) (afero.File, error) {
	return nil, fmt.Errorf(errorMsg)
}

type readVersionFileErrorFs struct {
	afero.Fs
}

func (fs *readVersionFileErrorFs) Open(name string) (afero.File, error) {
	if strings.HasSuffix(name, dtcsi.VersionDir) {
		return nil, fmt.Errorf(errorMsg)
	}
	return fs.Fs.Open(name)
}

func TestOneAgentProvisioner_Reconcile(t *testing.T) {
	t.Run(`no dynakube instance`, func(t *testing.T) {
		r := &OneAgentProvisioner{
			client: fake.NewClient(),
		}
		result, err := r.Reconcile(context.TODO(), reconcile.Request{})

		assert.NoError(t, err)
		assert.NotNil(t, result)
		assert.Equal(t, reconcile.Result{}, result)
	})
	t.Run(`code modules not enabled`, func(t *testing.T) {
		r := &OneAgentProvisioner{
			client: fake.NewClient(
				&v1alpha1.DynaKube{
					Spec: v1alpha1.DynaKubeSpec{
						CodeModules: v1alpha1.CodeModulesSpec{
							Enabled: false,
						},
					},
				},
			),
		}
		result, err := r.Reconcile(context.TODO(), reconcile.Request{})

		assert.NoError(t, err)
		assert.NotNil(t, result)
		assert.Equal(t, reconcile.Result{RequeueAfter: 30 * time.Minute}, result)
	})
	t.Run(`no tokens`, func(t *testing.T) {
		r := &OneAgentProvisioner{
			client: fake.NewClient(
				&v1alpha1.DynaKube{
					ObjectMeta: metav1.ObjectMeta{
						Name: dkName,
					},
					Spec: v1alpha1.DynaKubeSpec{
						CodeModules: v1alpha1.CodeModulesSpec{
							Enabled: true,
						},
					},
					Status: v1alpha1.DynaKubeStatus{
						ConnectionInfo: v1alpha1.ConnectionInfoStatus{
							TenantUUID: testUid,
						},
					},
				},
			),
		}
		result, err := r.Reconcile(context.TODO(), reconcile.Request{NamespacedName: types.NamespacedName{Name: dkName}})

		assert.EqualError(t, err, `failed to query tokens: secrets "`+dkName+`" not found`)
		assert.NotNil(t, result)
		assert.Equal(t, reconcile.Result{}, result)
	})
	t.Run(`error when creating dynatrace client`, func(t *testing.T) {
		r := &OneAgentProvisioner{
			client: fake.NewClient(
				&v1alpha1.DynaKube{
					ObjectMeta: metav1.ObjectMeta{
						Name: dkName,
					},
					Spec: v1alpha1.DynaKubeSpec{
						CodeModules: v1alpha1.CodeModulesSpec{
							Enabled: true,
						},
					},
<<<<<<< HEAD
					Status: v1alpha1.DynaKubeStatus{
						ConnectionInfo: v1alpha1.ConnectionInfoStatus{
							TenantUUID: testUid,
=======
				},
				&v1.Secret{
					ObjectMeta: metav1.ObjectMeta{
						Name: dkName,
					},
				},
			),
			dtcBuildFunc: func(rtc client.Client, instance *v1alpha1.DynaKube, secret *v1.Secret) (dtclient.Client, error) {
				return nil, fmt.Errorf(errorMsg)
			},
		}
		result, err := r.Reconcile(context.TODO(), reconcile.Request{NamespacedName: types.NamespacedName{Name: dkName}})

		assert.EqualError(t, err, "failed to create Dynatrace client: "+errorMsg)
		assert.NotNil(t, result)
		assert.Equal(t, reconcile.Result{}, result)
	})
	t.Run(`error when querying dynatrace client for connection info`, func(t *testing.T) {
		mockClient := &dtclient.MockDynatraceClient{}
		mockClient.On("GetConnectionInfo").Return(dtclient.ConnectionInfo{}, fmt.Errorf(errorMsg))

		r := &OneAgentProvisioner{
			client: fake.NewClient(
				&v1alpha1.DynaKube{
					ObjectMeta: metav1.ObjectMeta{
						Name: dkName,
					},
					Spec: v1alpha1.DynaKubeSpec{
						CodeModules: v1alpha1.CodeModulesSpec{
							Enabled: true,
>>>>>>> 225d93f4
						},
					},
				},
				&v1.Secret{
					ObjectMeta: metav1.ObjectMeta{
						Name: dkName,
					},
				},
			),
			dtcBuildFunc: func(rtc client.Client, instance *v1alpha1.DynaKube, secret *v1.Secret) (dtclient.Client, error) {
				return nil, fmt.Errorf(testError)
			},
		}
		result, err := r.Reconcile(context.TODO(), reconcile.Request{NamespacedName: types.NamespacedName{Name: dkName}})

<<<<<<< HEAD
		assert.EqualError(t, err, "failed to create Dynatrace client: "+testError)
=======
		assert.EqualError(t, err, "failed to fetch connection info: "+errorMsg)
>>>>>>> 225d93f4
		assert.NotNil(t, result)
		assert.Equal(t, reconcile.Result{}, result)
	})
	t.Run(`error creating directories`, func(t *testing.T) {
		errorfs := &mkDirAllErrorFs{
			Fs: afero.NewMemMapFs(),
		}
		mockClient := &dtclient.MockDynatraceClient{}
		mockClient.On("GetConnectionInfo").Return(dtclient.ConnectionInfo{
			TenantUUID: tenantUUID,
		}, nil)
		r := &OneAgentProvisioner{
			client: fake.NewClient(
				&v1alpha1.DynaKube{
					ObjectMeta: metav1.ObjectMeta{
						Name: dkName,
					},
					Spec: v1alpha1.DynaKubeSpec{
						CodeModules: v1alpha1.CodeModulesSpec{
							Enabled: true,
						},
					},
					Status: v1alpha1.DynaKubeStatus{
						ConnectionInfo: v1alpha1.ConnectionInfoStatus{
							TenantUUID: testUid,
						},
					},
				},
				&v1.Secret{
					ObjectMeta: metav1.ObjectMeta{
						Name: dkName,
					},
				},
			),
			dtcBuildFunc: func(rtc client.Client, instance *v1alpha1.DynaKube, secret *v1.Secret) (dtclient.Client, error) {
				return mockClient, nil
			},
			fs: errorfs,
		}
		result, err := r.Reconcile(context.TODO(), reconcile.Request{NamespacedName: types.NamespacedName{Name: dkName}})

		assert.EqualError(t, err, "failed to create directory "+filepath.Join(dtcsi.DataPath, tenantUUID)+": "+errorMsg)
		assert.NotNil(t, result)
		assert.Equal(t, reconcile.Result{}, result)
	})
	t.Run(`error reading tenant file`, func(t *testing.T) {
		errorFs := &readFileErrorFs{
			Fs: afero.NewMemMapFs(),
		}
		mockClient := &dtclient.MockDynatraceClient{}
		mockClient.On("GetConnectionInfo").Return(dtclient.ConnectionInfo{
			TenantUUID: tenantUUID,
		}, nil)
		r := &OneAgentProvisioner{
			client: fake.NewClient(
				&v1alpha1.DynaKube{
					ObjectMeta: metav1.ObjectMeta{
						Name: dkName,
					},
					Spec: v1alpha1.DynaKubeSpec{
						CodeModules: v1alpha1.CodeModulesSpec{
							Enabled: true,
						},
					},
<<<<<<< HEAD
					Status: v1alpha1.DynaKubeStatus{
						ConnectionInfo: v1alpha1.ConnectionInfoStatus{
							TenantUUID: testUid,
=======
				},
				&v1.Secret{
					ObjectMeta: metav1.ObjectMeta{
						Name: dkName,
					},
				},
			),
			dtcBuildFunc: func(rtc client.Client, instance *v1alpha1.DynaKube, secret *v1.Secret) (dtclient.Client, error) {
				return mockClient, nil
			},
			fs: errorFs,
		}
		result, err := r.Reconcile(context.TODO(), reconcile.Request{NamespacedName: types.NamespacedName{Name: dkName}})

		assert.EqualError(t, err, "failed to query assigned DynaKube tenant: "+errorMsg)
		assert.NotNil(t, result)
		assert.Equal(t, reconcile.Result{}, result)
	})
	t.Run(`error getting latest agent version`, func(t *testing.T) {
		memFs := afero.NewMemMapFs()
		mockClient := &dtclient.MockDynatraceClient{}
		mockClient.On("GetConnectionInfo").Return(dtclient.ConnectionInfo{
			TenantUUID: tenantUUID,
		}, nil)
		mockClient.On("GetLatestAgentVersion",
			mock.AnythingOfType("string"),
			mock.AnythingOfType("string")).Return("", fmt.Errorf(errorMsg))
		r := &OneAgentProvisioner{
			client: fake.NewClient(
				&v1alpha1.DynaKube{
					ObjectMeta: metav1.ObjectMeta{
						Name: dkName,
					},
					Spec: v1alpha1.DynaKubeSpec{
						CodeModules: v1alpha1.CodeModulesSpec{
							Enabled: true,
>>>>>>> 225d93f4
						},
					},
				},
				&v1.Secret{
					ObjectMeta: metav1.ObjectMeta{
						Name: dkName,
					},
				},
			),
			dtcBuildFunc: func(rtc client.Client, instance *v1alpha1.DynaKube, secret *v1.Secret) (dtclient.Client, error) {
				return mockClient, nil
			},
			fs: errorFs,
		}
		result, err := r.Reconcile(context.TODO(), reconcile.Request{NamespacedName: types.NamespacedName{Name: dkName}})

<<<<<<< HEAD
		assert.EqualError(t, err, "failed to query assigned DynaKube tenant: "+testError)
		assert.NotNil(t, result)
		assert.Equal(t, reconcile.Result{}, result)
=======
		assert.EqualError(t, err, "failed to query OneAgent version: "+errorMsg)
		assert.NotNil(t, result)
		assert.Equal(t, reconcile.Result{}, result)

		tenantPath := filepath.Join(dtcsi.DataPath, tenantUUID)
		exists, err := afero.Exists(memFs, tenantPath)

		assert.NoError(t, err)
		assert.True(t, exists)

		exists, err = afero.Exists(memFs, filepath.Join(tenantPath, dtcsi.LogDir))

		assert.NoError(t, err)
		assert.True(t, exists)

		exists, err = afero.Exists(memFs, filepath.Join(tenantPath, dtcsi.DatastorageDir))

		assert.NoError(t, err)
		assert.True(t, exists)

		exists, err = afero.Exists(memFs, filepath.Join(dtcsi.DataPath, dkTenantMapping))

		assert.NoError(t, err)
		assert.True(t, exists)

		data, err := afero.ReadFile(memFs, filepath.Join(dtcsi.DataPath, dkTenantMapping))

		assert.NoError(t, err)
		assert.Equal(t, tenantUUID, string(data))
>>>>>>> 225d93f4
	})
	t.Run(`error reading install version`, func(t *testing.T) {
		errorFs := &readVersionFileErrorFs{
			Fs: afero.NewMemMapFs(),
		}
		mockClient := &dtclient.MockDynatraceClient{}
		mockClient.On("GetConnectionInfo").Return(dtclient.ConnectionInfo{
			TenantUUID: tenantUUID,
		}, nil)
		mockClient.On("GetLatestAgentVersion",
			mock.AnythingOfType("string"),
			mock.AnythingOfType("string")).Return(agentVersion, nil)
		r := &OneAgentProvisioner{
			client: fake.NewClient(
				&v1alpha1.DynaKube{
					ObjectMeta: metav1.ObjectMeta{
						Name: dkName,
					},
					Spec: v1alpha1.DynaKubeSpec{
						CodeModules: v1alpha1.CodeModulesSpec{
							Enabled: true,
						},
					},
					Status: v1alpha1.DynaKubeStatus{
						ConnectionInfo: v1alpha1.ConnectionInfoStatus{
							TenantUUID: testUid,
						},
					},
				},
				&v1.Secret{
					ObjectMeta: metav1.ObjectMeta{
						Name: dkName,
					},
				},
			),
			dtcBuildFunc: func(rtc client.Client, instance *v1alpha1.DynaKube, secret *v1.Secret) (dtclient.Client, error) {
				return mockClient, nil
			},
			fs: errorFs,
		}
		result, err := r.Reconcile(context.TODO(), reconcile.Request{NamespacedName: types.NamespacedName{Name: dkName}})

		assert.EqualError(t, err, "failed to query installed OneAgent version: "+errorMsg)
		assert.NotNil(t, result)
		assert.Equal(t, reconcile.Result{}, result)

		tenantPath := filepath.Join(dtcsi.DataPath, tenantUUID)
		exists, err := afero.Exists(errorFs, tenantPath)

		assert.NoError(t, err)
		assert.True(t, exists)

		exists, err = afero.Exists(errorFs, filepath.Join(tenantPath, dtcsi.LogDir))

		assert.NoError(t, err)
		assert.True(t, exists)

		exists, err = afero.Exists(errorFs, filepath.Join(tenantPath, dtcsi.DatastorageDir))

		assert.NoError(t, err)
		assert.True(t, exists)

		exists, err = afero.Exists(errorFs, filepath.Join(dtcsi.DataPath, dkTenantMapping))

		assert.NoError(t, err)
		assert.True(t, exists)

		data, err := afero.ReadFile(errorFs, filepath.Join(dtcsi.DataPath, dkTenantMapping))

		assert.NoError(t, err)
		assert.Equal(t, tenantUUID, string(data))
	})
	t.Run(`correct directories are created`, func(t *testing.T) {
		memFs := afero.NewMemMapFs()
		mockClient := &dtclient.MockDynatraceClient{}
		mockClient.On("GetConnectionInfo").Return(dtclient.ConnectionInfo{
			TenantUUID: tenantUUID,
		}, nil)
		mockClient.On("GetLatestAgentVersion",
			mock.AnythingOfType("string"),
<<<<<<< HEAD
			mock.AnythingOfType("string")).Return(testVersion, nil)

=======
			mock.AnythingOfType("string")).Return(agentVersion, nil)
>>>>>>> 225d93f4
		r := &OneAgentProvisioner{
			client: fake.NewClient(
				&v1alpha1.DynaKube{
					ObjectMeta: metav1.ObjectMeta{
						Name: dkName,
					},
					Spec: v1alpha1.DynaKubeSpec{
						CodeModules: v1alpha1.CodeModulesSpec{
							Enabled: true,
						},
					},
					Status: v1alpha1.DynaKubeStatus{
						ConnectionInfo: v1alpha1.ConnectionInfoStatus{
							TenantUUID: testUid,
						},
						LatestAgentVersionUnixPaas: testVersion,
					},
				},
				&v1.Secret{
					ObjectMeta: metav1.ObjectMeta{
						Name: dkName,
					},
				},
			),
			dtcBuildFunc: func(rtc client.Client, instance *v1alpha1.DynaKube, secret *v1.Secret) (dtclient.Client, error) {
				return mockClient, nil
			},
			fs: memFs,
		}

		err := afero.WriteFile(memFs, filepath.Join(dtcsi.DataPath, tenantUUID, dtcsi.VersionDir), []byte(agentVersion), fs.FileMode(0755))

		require.NoError(t, err)

		result, err := r.Reconcile(context.TODO(), reconcile.Request{NamespacedName: types.NamespacedName{Name: dkName}})

		assert.NoError(t, err)
		assert.NotNil(t, result)
		assert.Equal(t, reconcile.Result{RequeueAfter: 5 * time.Minute}, result)

		for _, path := range []string{
			filepath.Join(dtcsi.DataPath, tenantUUID),
			filepath.Join(dtcsi.DataPath, tenantUUID, dtcsi.LogDir),
			filepath.Join(dtcsi.DataPath, tenantUUID, dtcsi.DatastorageDir),
		} {
			exists, err := afero.Exists(memFs, path)

			assert.NoError(t, err)
			assert.True(t, exists)

			fileInfo, err := memFs.Stat(path)

			assert.NoError(t, err)
			assert.True(t, fileInfo.IsDir())
		}
	})
}<|MERGE_RESOLUTION|>--- conflicted
+++ resolved
@@ -127,11 +127,11 @@
 							Enabled: true,
 						},
 					},
-<<<<<<< HEAD
-					Status: v1alpha1.DynaKubeStatus{
-						ConnectionInfo: v1alpha1.ConnectionInfoStatus{
-							TenantUUID: testUid,
-=======
+					Status: v1alpha1.DynaKubeStatus{
+						ConnectionInfo: v1alpha1.ConnectionInfoStatus{
+							TenantUUID: testUid,
+						},
+					},
 				},
 				&v1.Secret{
 					ObjectMeta: metav1.ObjectMeta{
@@ -162,27 +162,22 @@
 					Spec: v1alpha1.DynaKubeSpec{
 						CodeModules: v1alpha1.CodeModulesSpec{
 							Enabled: true,
->>>>>>> 225d93f4
-						},
-					},
-				},
-				&v1.Secret{
-					ObjectMeta: metav1.ObjectMeta{
-						Name: dkName,
-					},
-				},
-			),
-			dtcBuildFunc: func(rtc client.Client, instance *v1alpha1.DynaKube, secret *v1.Secret) (dtclient.Client, error) {
-				return nil, fmt.Errorf(testError)
-			},
-		}
-		result, err := r.Reconcile(context.TODO(), reconcile.Request{NamespacedName: types.NamespacedName{Name: dkName}})
-
-<<<<<<< HEAD
-		assert.EqualError(t, err, "failed to create Dynatrace client: "+testError)
-=======
+						},
+					},
+				},
+				&v1.Secret{
+					ObjectMeta: metav1.ObjectMeta{
+						Name: dkName,
+					},
+				},
+			),
+			dtcBuildFunc: func(rtc client.Client, instance *v1alpha1.DynaKube, secret *v1.Secret) (dtclient.Client, error) {
+				return mockClient, nil
+			},
+		}
+		result, err := r.Reconcile(context.TODO(), reconcile.Request{NamespacedName: types.NamespacedName{Name: dkName}})
+
 		assert.EqualError(t, err, "failed to fetch connection info: "+errorMsg)
->>>>>>> 225d93f4
 		assert.NotNil(t, result)
 		assert.Equal(t, reconcile.Result{}, result)
 	})
@@ -247,11 +242,11 @@
 							Enabled: true,
 						},
 					},
-<<<<<<< HEAD
-					Status: v1alpha1.DynaKubeStatus{
-						ConnectionInfo: v1alpha1.ConnectionInfoStatus{
-							TenantUUID: testUid,
-=======
+					Status: v1alpha1.DynaKubeStatus{
+						ConnectionInfo: v1alpha1.ConnectionInfoStatus{
+							TenantUUID: testUid,
+						},
+					},
 				},
 				&v1.Secret{
 					ObjectMeta: metav1.ObjectMeta{
@@ -288,28 +283,22 @@
 					Spec: v1alpha1.DynaKubeSpec{
 						CodeModules: v1alpha1.CodeModulesSpec{
 							Enabled: true,
->>>>>>> 225d93f4
-						},
-					},
-				},
-				&v1.Secret{
-					ObjectMeta: metav1.ObjectMeta{
-						Name: dkName,
-					},
-				},
-			),
-			dtcBuildFunc: func(rtc client.Client, instance *v1alpha1.DynaKube, secret *v1.Secret) (dtclient.Client, error) {
-				return mockClient, nil
-			},
-			fs: errorFs,
-		}
-		result, err := r.Reconcile(context.TODO(), reconcile.Request{NamespacedName: types.NamespacedName{Name: dkName}})
-
-<<<<<<< HEAD
-		assert.EqualError(t, err, "failed to query assigned DynaKube tenant: "+testError)
-		assert.NotNil(t, result)
-		assert.Equal(t, reconcile.Result{}, result)
-=======
+						},
+					},
+				},
+				&v1.Secret{
+					ObjectMeta: metav1.ObjectMeta{
+						Name: dkName,
+					},
+				},
+			),
+			dtcBuildFunc: func(rtc client.Client, instance *v1alpha1.DynaKube, secret *v1.Secret) (dtclient.Client, error) {
+				return mockClient, nil
+			},
+			fs: memFs,
+		}
+		result, err := r.Reconcile(context.TODO(), reconcile.Request{NamespacedName: types.NamespacedName{Name: dkName}})
+
 		assert.EqualError(t, err, "failed to query OneAgent version: "+errorMsg)
 		assert.NotNil(t, result)
 		assert.Equal(t, reconcile.Result{}, result)
@@ -339,7 +328,6 @@
 
 		assert.NoError(t, err)
 		assert.Equal(t, tenantUUID, string(data))
->>>>>>> 225d93f4
 	})
 	t.Run(`error reading install version`, func(t *testing.T) {
 		errorFs := &readVersionFileErrorFs{
@@ -420,12 +408,7 @@
 		}, nil)
 		mockClient.On("GetLatestAgentVersion",
 			mock.AnythingOfType("string"),
-<<<<<<< HEAD
-			mock.AnythingOfType("string")).Return(testVersion, nil)
-
-=======
 			mock.AnythingOfType("string")).Return(agentVersion, nil)
->>>>>>> 225d93f4
 		r := &OneAgentProvisioner{
 			client: fake.NewClient(
 				&v1alpha1.DynaKube{
