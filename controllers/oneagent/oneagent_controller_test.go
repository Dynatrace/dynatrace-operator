--- conflicted
+++ resolved
@@ -467,83 +467,18 @@
 	return q
 }
 
-<<<<<<< HEAD
-func TestServiceAccountName(t *testing.T) {
-	log := logger.NewDTLogger()
-	t.Run(`has default values`, func(t *testing.T) {
-		instance := dynatracev1alpha1.DynaKube{
-			Spec: dynatracev1alpha1.DynaKubeSpec{
-				APIURL:   testURL,
-				OneAgent: dynatracev1alpha1.OneAgentSpec{},
-				ClassicFullStack: dynatracev1alpha1.FullStackSpec{
-					UseImmutableImage: true,
-				},
-			},
-			Status: dynatracev1alpha1.DynaKubeStatus{
-				OneAgent: dynatracev1alpha1.OneAgentStatus{
-					UseImmutableImage: true,
-				},
-			},
-		}
-
-		podSpecs := newPodSpecForCR(&instance, &instance.Spec.ClassicFullStack, ClassicFeature, false, log, testClusterID)
-		assert.Equal(t, defaultServiceAccountName, podSpecs.ServiceAccountName)
-
-		instance = dynatracev1alpha1.DynaKube{
-			Spec: dynatracev1alpha1.DynaKubeSpec{
-				APIURL:   testURL,
-				OneAgent: dynatracev1alpha1.OneAgentSpec{},
-				ClassicFullStack: dynatracev1alpha1.FullStackSpec{
-					UseImmutableImage: true,
-				},
-			},
-			Status: dynatracev1alpha1.DynaKubeStatus{
-				OneAgent: dynatracev1alpha1.OneAgentStatus{
-					UseImmutableImage: true,
-				},
-			},
-		}
-		podSpecs = newPodSpecForCR(&instance, &instance.Spec.ClassicFullStack, ClassicFeature, true, log, testClusterID)
-		assert.Equal(t, defaultUnprivilegedServiceAccountName, podSpecs.ServiceAccountName)
-	})
-	t.Run(`uses custom value`, func(t *testing.T) {
-		instance := dynatracev1alpha1.DynaKube{
-			Spec: dynatracev1alpha1.DynaKubeSpec{
-				APIURL:   testURL,
-				OneAgent: dynatracev1alpha1.OneAgentSpec{},
-				ClassicFullStack: dynatracev1alpha1.FullStackSpec{
-					UseImmutableImage:  true,
-					ServiceAccountName: testName,
-				},
-			},
-			Status: dynatracev1alpha1.DynaKubeStatus{
-				OneAgent: dynatracev1alpha1.OneAgentStatus{
-					UseImmutableImage: true,
-				},
-			},
-		}
-		podSpecs := newPodSpecForCR(&instance, &instance.Spec.ClassicFullStack, ClassicFeature, false, log, testClusterID)
-		assert.Equal(t, testName, podSpecs.ServiceAccountName)
-
-		instance = dynatracev1alpha1.DynaKube{
-			Spec: dynatracev1alpha1.DynaKubeSpec{
-				APIURL:   testURL,
-				OneAgent: dynatracev1alpha1.OneAgentSpec{},
-				ClassicFullStack: dynatracev1alpha1.FullStackSpec{
-					UseImmutableImage:  true,
-					ServiceAccountName: testName,
-				},
-			},
-			Status: dynatracev1alpha1.DynaKubeStatus{
-				OneAgent: dynatracev1alpha1.OneAgentStatus{
-					UseImmutableImage: true,
-				},
-			},
-		}
-
-		podSpecs = newPodSpecForCR(&instance, &instance.Spec.ClassicFullStack, ClassicFeature, true, log, testClusterID)
-		assert.Equal(t, testName, podSpecs.ServiceAccountName)
-	})
+func newDynaKube() *dynatracev1alpha1.DynaKube {
+	return &dynatracev1alpha1.DynaKube{
+		TypeMeta: metav1.TypeMeta{
+			Kind:       "DynaKube",
+			APIVersion: "dynatrace.com/v1alpha1",
+		},
+		ObjectMeta: metav1.ObjectMeta{
+			Name:      "my-oneagent",
+			Namespace: "my-namespace",
+			UID:       "69e98f18-805a-42de-84b5-3eae66534f75",
+		},
+	}
 }
 
 func TestInstanceStatus(t *testing.T) {
@@ -555,8 +490,8 @@
 		Spec: dynatracev1alpha1.DynaKubeSpec{
 			APIURL: "https://ENVIRONMENTID.live.dynatrace.com/api",
 			Tokens: dkName,
-			InfraMonitoring: dynatracev1alpha1.FullStackSpec{
-				Enabled: true,
+			InfraMonitoring: dynatracev1alpha1.InfraMonitoringSpec{
+				FullStackSpec: dynatracev1alpha1.FullStackSpec{Enabled: true},
 			},
 		},
 	}
@@ -568,7 +503,7 @@
 			Labels: map[string]string{
 				"dynatrace.com/component":         "operator",
 				"operator.dynatrace.com/instance": dkName,
-				"operator.dynatrace.com/feature":  InframonFeature,
+				"operator.dynatrace.com/feature":  daemonset.InframonFeature,
 			},
 		},
 		Spec: corev1.PodSpec{
@@ -582,7 +517,7 @@
 	fakeClient := fake.NewClient(
 		dynakube,
 		pod,
-		NewSecret(dkName, namespace, map[string]string{utils.DynatracePaasToken: "42", utils.DynatraceApiToken: "84"}),
+		NewSecret(dkName, namespace, map[string]string{dtclient.DynatracePaasToken: "42", dtclient.DynatraceApiToken: "84"}),
 		sampleKubeSystemNS)
 
 	reconciler := &ReconcileOneAgent{
@@ -591,8 +526,8 @@
 		scheme:    scheme.Scheme,
 		logger:    consoleLogger,
 		instance:  dynakube,
-		feature:   InframonFeature,
-		fullStack: &dynakube.Spec.InfraMonitoring,
+		feature:   daemonset.InframonFeature,
+		fullStack: &dynakube.Spec.InfraMonitoring.FullStackSpec,
 	}
 
 	upd, err := reconciler.reconcileInstanceStatuses(context.Background())
@@ -602,18 +537,4 @@
 	upd, err = reconciler.reconcileInstanceStatuses(context.Background())
 	assert.NoError(t, err)
 	assert.False(t, upd)
-=======
-func newDynaKube() *dynatracev1alpha1.DynaKube {
-	return &dynatracev1alpha1.DynaKube{
-		TypeMeta: metav1.TypeMeta{
-			Kind:       "DynaKube",
-			APIVersion: "dynatrace.com/v1alpha1",
-		},
-		ObjectMeta: metav1.ObjectMeta{
-			Name:      "my-oneagent",
-			Namespace: "my-namespace",
-			UID:       "69e98f18-805a-42de-84b5-3eae66534f75",
-		},
-	}
->>>>>>> b48cad45
 }