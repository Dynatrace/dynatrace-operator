--- conflicted
+++ resolved
@@ -2,12 +2,6 @@
 
 import (
 	"context"
-<<<<<<< HEAD
-	"fmt"
-=======
-	"encoding/json"
-	"hash/fnv"
->>>>>>> 202a65ee
 	"os"
 	"reflect"
 	"strconv"
@@ -363,195 +357,6 @@
 	return nil
 }
 
-<<<<<<< HEAD
-func prepareVolumes(instance *dynatracev1alpha1.DynaKube) []corev1.Volume {
-	volumes := []corev1.Volume{
-		{
-			Name: "host-root",
-			VolumeSource: corev1.VolumeSource{
-				HostPath: &corev1.HostPathVolumeSource{
-					Path: "/",
-				},
-			},
-		},
-	}
-
-	if instance.Spec.TrustedCAs != "" {
-		volumes = append(volumes, corev1.Volume{
-			Name: "certs",
-			VolumeSource: corev1.VolumeSource{
-				ConfigMap: &corev1.ConfigMapVolumeSource{
-					LocalObjectReference: corev1.LocalObjectReference{
-						Name: instance.Spec.TrustedCAs,
-					},
-					Items: []corev1.KeyToPath{
-						{
-							Key:  "certs",
-							Path: "certs.pem",
-						},
-					},
-				},
-			},
-		})
-	}
-
-	return volumes
-}
-
-func prepareVolumeMounts(instance *dynatracev1alpha1.DynaKube) []corev1.VolumeMount {
-	volumeMounts := []corev1.VolumeMount{
-		{
-			Name:      "host-root",
-			MountPath: "/mnt/root",
-		},
-	}
-
-	if instance.Spec.TrustedCAs != "" {
-		volumeMounts = append(volumeMounts, corev1.VolumeMount{
-			Name:      "certs",
-			MountPath: "/mnt/dynatrace/certs",
-		})
-	}
-
-	return volumeMounts
-}
-
-func prepareEnvVars(instance *dynatracev1alpha1.DynaKube, fs *dynatracev1alpha1.FullStackSpec, feature string, clusterID string) []corev1.EnvVar {
-	type reservedEnvVar struct {
-		Name    string
-		Default func(ev *corev1.EnvVar)
-		Value   *corev1.EnvVar
-	}
-
-	reserved := []reservedEnvVar{
-		{
-			Name: "DT_K8S_NODE_NAME",
-			Default: func(ev *corev1.EnvVar) {
-				ev.ValueFrom = &corev1.EnvVarSource{FieldRef: &corev1.ObjectFieldSelector{FieldPath: "spec.nodeName"}}
-			},
-		},
-		{
-			Name: "DT_K8S_CLUSTER_ID",
-			Default: func(ev *corev1.EnvVar) {
-				ev.Value = clusterID
-			},
-		},
-	}
-
-	if feature == InframonFeature {
-		reserved = append(reserved,
-			reservedEnvVar{
-				Name: "ONEAGENT_DISABLE_CONTAINER_INJECTION",
-				Default: func(ev *corev1.EnvVar) {
-					ev.Value = "true"
-				},
-			})
-	}
-
-	if !instance.Status.OneAgent.UseImmutableImage {
-		reserved = append(reserved,
-			reservedEnvVar{
-				Name: "ONEAGENT_INSTALLER_DOWNLOAD_TOKEN",
-				Default: func(ev *corev1.EnvVar) {
-					ev.ValueFrom = &corev1.EnvVarSource{
-						SecretKeyRef: &corev1.SecretKeySelector{
-							LocalObjectReference: corev1.LocalObjectReference{Name: instance.Tokens()},
-							Key:                  utils.DynatracePaasToken,
-						},
-					}
-				},
-			},
-			reservedEnvVar{
-				Name: "ONEAGENT_INSTALLER_SCRIPT_URL",
-				Default: func(ev *corev1.EnvVar) {
-					ev.Value = fmt.Sprintf("%s/v1/deployment/installer/agent/unix/default/latest?arch=x86&flavor=default", instance.Spec.APIURL)
-				},
-			},
-			reservedEnvVar{
-				Name: "ONEAGENT_INSTALLER_SKIP_CERT_CHECK",
-				Default: func(ev *corev1.EnvVar) {
-					ev.Value = strconv.FormatBool(instance.Spec.SkipCertCheck)
-				},
-			})
-
-		if p := instance.Spec.Proxy; p != nil && (p.Value != "" || p.ValueFrom != "") {
-			reserved = append(reserved, reservedEnvVar{
-				Name: "https_proxy",
-				Default: func(ev *corev1.EnvVar) {
-					if p.ValueFrom != "" {
-						ev.ValueFrom = &corev1.EnvVarSource{
-							SecretKeyRef: &corev1.SecretKeySelector{
-								LocalObjectReference: corev1.LocalObjectReference{Name: instance.Spec.Proxy.ValueFrom},
-								Key:                  "proxy",
-							},
-						}
-					} else {
-						p.Value = instance.Spec.Proxy.Value
-					}
-				},
-			})
-		}
-	}
-
-	reservedMap := map[string]*reservedEnvVar{}
-	for i := range reserved {
-		reservedMap[reserved[i].Name] = &reserved[i]
-	}
-
-	// Split defined environment variables between those reserved and the rest
-
-	instanceEnv := fs.Env
-
-	var remaining []corev1.EnvVar
-	for i := range instanceEnv {
-		if p := reservedMap[instanceEnv[i].Name]; p != nil {
-			p.Value = &instanceEnv[i]
-			continue
-		}
-		remaining = append(remaining, instanceEnv[i])
-	}
-
-	// Add reserved environment variables in that order, and generate a default if unset.
-
-	var env []corev1.EnvVar
-	for i := range reserved {
-		ev := reserved[i].Value
-		if ev == nil {
-			ev = &corev1.EnvVar{Name: reserved[i].Name}
-			reserved[i].Default(ev)
-		}
-		env = append(env, *ev)
-	}
-
-	return append(env, remaining...)
-=======
-func hasDaemonSetChanged(a, b *appsv1.DaemonSet) bool {
-	return getTemplateHash(a) != getTemplateHash(b)
-}
-
-func generateDaemonSetHash(ds *appsv1.DaemonSet) (string, error) {
-	data, err := json.Marshal(ds)
-	if err != nil {
-		return "", err
-	}
-
-	hasher := fnv.New32()
-	_, err = hasher.Write(data)
-	if err != nil {
-		return "", err
-	}
-
-	return strconv.FormatUint(uint64(hasher.Sum32()), 10), nil
-}
-
-func getTemplateHash(a metav1.Object) string {
-	if annotations := a.GetAnnotations(); annotations != nil {
-		return annotations[statefulset.AnnotationTemplateHash]
-	}
-	return ""
->>>>>>> 202a65ee
-}
-
 func (r *ReconcileOneAgent) reconcileInstanceStatuses(ctx context.Context, logger logr.Logger, instance *dynatracev1alpha1.DynaKube) (bool, error) {
 	pods, listOpts, err := r.getPods(ctx, instance, r.feature)
 	if err != nil {
