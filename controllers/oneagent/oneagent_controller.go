package oneagent

import (
	"context"
	"encoding/json"
	"fmt"
	"hash/fnv"
	"os"
	"reflect"
	"strconv"
	"time"

	dynatracev1alpha1 "github.com/Dynatrace/dynatrace-operator/api/v1alpha1"
	"github.com/Dynatrace/dynatrace-operator/controllers/activegate/reconciler/statefulset"
	"github.com/Dynatrace/dynatrace-operator/controllers/kubesystem"
	"github.com/Dynatrace/dynatrace-operator/controllers/utils"
	"github.com/go-logr/logr"
	appsv1 "k8s.io/api/apps/v1"
	corev1 "k8s.io/api/core/v1"
	k8serrors "k8s.io/apimachinery/pkg/api/errors"
	"k8s.io/apimachinery/pkg/api/resource"
	metav1 "k8s.io/apimachinery/pkg/apis/meta/v1"
	"k8s.io/apimachinery/pkg/runtime"
	"k8s.io/apimachinery/pkg/types"
	"k8s.io/apimachinery/pkg/util/intstr"
	"sigs.k8s.io/controller-runtime/pkg/client"
	"sigs.k8s.io/controller-runtime/pkg/controller/controllerutil"
)

const (
	// time between consecutive queries for a new pod to get ready
	splayTimeSeconds                      = uint16(10)
	ClassicFeature                        = "classic"
	InframonFeature                       = "inframon"
	defaultOneAgentImage                  = "docker.io/dynatrace/oneagent:latest"
	defaultServiceAccountName             = "dynatrace-dynakube-oneagent"
	defaultUnprivilegedServiceAccountName = "dynatrace-dynakube-oneagent-unprivileged"
)

// NewOneAgentReconciler initializes a new ReconcileOneAgent instance
func NewOneAgentReconciler(client client.Client, apiReader client.Reader, scheme *runtime.Scheme, logger logr.Logger, instance *dynatracev1alpha1.DynaKube, fullStack *dynatracev1alpha1.FullStackSpec, feature string) *ReconcileOneAgent {
	return &ReconcileOneAgent{
		client:    client,
		apiReader: apiReader,
		scheme:    scheme,
		logger:    logger,
		instance:  instance,
		fullStack: fullStack,
		feature:   feature,
	}
}

// ReconcileOneAgent reconciles a OneAgent object
type ReconcileOneAgent struct {
	// This client, initialized using mgr.Client() above, is a split client
	// that reads objects from the cache and writes to the apiserver
	client    client.Client
	apiReader client.Reader
	scheme    *runtime.Scheme
	logger    logr.Logger
	instance  *dynatracev1alpha1.DynaKube
	fullStack *dynatracev1alpha1.FullStackSpec
	feature   string
}

// Reconcile reads that state of the cluster for a OneAgent object and makes changes based on the state read
// and what is in the OneAgent.Spec
// Note:
// The Controller will requeue the Request to be processed again if the returned error is non-nil or
// Result.Requeue is true, otherwise upon completion it will remove the work from the queue.
func (r *ReconcileOneAgent) Reconcile(ctx context.Context, rec *utils.Reconciliation) (bool, error) {
	r.logger.Info("Reconciling OneAgent")
	if err := validate(r.instance); err != nil {
		return false, err
	}

	rec.Update(utils.SetUseImmutableImageStatus(r.instance, r.fullStack), 5*time.Minute, "UseImmutableImage changed")

	upd, err := r.reconcileRollout(ctx, rec)
	if err != nil {
		return false, err
	} else if upd {
		r.logger.Info("Rollout reconciled")
	}

<<<<<<< HEAD
	upd, err = r.reconcileInstanceStatuses(ctx, r.logger, r.instance)
=======
	upd, err = r.reconcileInstanceStatuses(ctx)
>>>>>>> c1845939
	rec.Update(upd, 5*time.Minute, "Instance statuses reconciled")
	if rec.Error(err) {
		return false, err
	}

	// Finally we have to determine the correct non error phase
	_, err = r.determineOneAgentPhase(r.instance)
	rec.Error(err)

	return upd, nil
}

func (r *ReconcileOneAgent) reconcileRollout(ctx context.Context, rec *utils.Reconciliation) (bool, error) {
	updateCR := false

	// Define a new DaemonSet object
	dsDesired, err := r.getDesiredDaemonSet(rec)
	if err != nil {
		rec.Log.Info("Failed to get desired daemonset")
		return false, err
	}

	// Set OneAgent instance as the owner and controller
	if err := controllerutil.SetControllerReference(rec.Instance, dsDesired, r.scheme); err != nil {
		return false, err
	}

	// Check if this DaemonSet already exists
	dsActual := &appsv1.DaemonSet{}
	err = r.client.Get(ctx, types.NamespacedName{Name: dsDesired.Name, Namespace: dsDesired.Namespace}, dsActual)
	if err != nil && k8serrors.IsNotFound(err) {
		rec.Log.Info("Creating new daemonset")
		if err = r.client.Create(ctx, dsDesired); err != nil {
			return false, err
		}
	} else if err != nil {
		return false, err
	} else if hasDaemonSetChanged(dsDesired, dsActual) {
		rec.Log.Info("Updating existing daemonset")
		if err = r.client.Update(ctx, dsDesired); err != nil {
			return false, err
		}
	}

	if rec.Instance.Status.Tokens != rec.Instance.Tokens() {
		rec.Instance.Status.Tokens = rec.Instance.Tokens()
		updateCR = true
	}

	return updateCR, nil
}

func (r *ReconcileOneAgent) getDesiredDaemonSet(rec *utils.Reconciliation) (*appsv1.DaemonSet, error) {
	kubeSysUID, err := kubesystem.GetUID(r.apiReader)
	if err != nil {
		return nil, err
	}

	dsDesired, err := newDaemonSetForCR(rec.Log, rec.Instance, r.fullStack, string(kubeSysUID), r.feature)
	if err != nil {
		return nil, err
	}
	return dsDesired, nil
}

func (r *ReconcileOneAgent) getPods(ctx context.Context) ([]corev1.Pod, []client.ListOption, error) {
	podList := &corev1.PodList{}
	listOps := []client.ListOption{
		client.InNamespace((r.instance).GetNamespace()),
		client.MatchingLabels(buildLabels(r.instance.Name, r.feature)),
	}
	err := r.client.List(ctx, podList, listOps...)
	return podList.Items, listOps, err
}

func newDaemonSetForCR(logger logr.Logger, instance *dynatracev1alpha1.DynaKube, fs *dynatracev1alpha1.FullStackSpec, clusterID string, feature string) (*appsv1.DaemonSet, error) {
	unprivileged := true
	if ptr := fs.UseUnprivilegedMode; ptr != nil {
		unprivileged = *ptr
	}

	name := instance.GetName() + "-" + feature
	podSpec := newPodSpecForCR(instance, fs, feature, unprivileged, logger, clusterID)
	selectorLabels := buildLabels(instance.GetName(), feature)
	mergedLabels := mergeLabels(fs.Labels, selectorLabels)

	maxUnavailable := intstr.FromInt(instance.FeatureOneAgentMaxUnavailable())

	ds := &appsv1.DaemonSet{
		ObjectMeta: metav1.ObjectMeta{
			Name:        name,
			Namespace:   instance.GetNamespace(),
			Labels:      mergedLabels,
			Annotations: map[string]string{},
		},
		Spec: appsv1.DaemonSetSpec{
			Selector: &metav1.LabelSelector{MatchLabels: selectorLabels},
			Template: corev1.PodTemplateSpec{
				ObjectMeta: metav1.ObjectMeta{
					Labels: mergedLabels,
					Annotations: map[string]string{
						statefulset.AnnotationVersion: instance.Status.OneAgent.Version,
					},
				},
				Spec: podSpec,
			},
			UpdateStrategy: appsv1.DaemonSetUpdateStrategy{
				RollingUpdate: &appsv1.RollingUpdateDaemonSet{
					MaxUnavailable: &maxUnavailable,
				},
			},
		},
	}

	if unprivileged {
		ds.Spec.Template.ObjectMeta.Annotations["container.apparmor.security.beta.kubernetes.io/dynatrace-oneagent"] = "unconfined"
	}

	dsHash, err := generateDaemonSetHash(ds)
	if err != nil {
		return nil, err
	}
	ds.Annotations[statefulset.AnnotationTemplateHash] = dsHash

	return ds, nil
}

func newPodSpecForCR(instance *dynatracev1alpha1.DynaKube, fs *dynatracev1alpha1.FullStackSpec, feature string, unprivileged bool, logger logr.Logger, clusterID string) corev1.PodSpec {
	p := corev1.PodSpec{}

	sa := "dynatrace-dynakube-oneagent"
	if fs.ServiceAccountName != "" {
		sa = fs.ServiceAccountName
	} else if unprivileged {
		sa = "dynatrace-dynakube-oneagent-unprivileged"
	}

	resources := fs.Resources
	if resources.Requests == nil {
		resources.Requests = corev1.ResourceList{}
	}
	if _, hasCPUResource := resources.Requests[corev1.ResourceCPU]; !hasCPUResource {
		// Set CPU resource to 1 * 10**(-1) Cores, e.g. 100mC
		resources.Requests[corev1.ResourceCPU] = *resource.NewScaledQuantity(1, -1)
	}

	dnsPolicy := fs.DNSPolicy
	if dnsPolicy == "" {
		dnsPolicy = corev1.DNSClusterFirstWithHostNet
	}

	// K8s 1.18+ is expected to drop the "beta.kubernetes.io" labels in favor of "kubernetes.io" which was added on K8s 1.14.
	// To support both older and newer K8s versions we use node affinity.

	var secCtx *corev1.SecurityContext
	if unprivileged {
		secCtx = &corev1.SecurityContext{
			Capabilities: &corev1.Capabilities{
				Drop: []corev1.Capability{
					"ALL",
				},
				Add: []corev1.Capability{
					"CHOWN",
					"DAC_OVERRIDE",
					"DAC_READ_SEARCH",
					"FOWNER",
					"FSETID",
					"KILL",
					"NET_ADMIN",
					"NET_RAW",
					"SETFCAP",
					"SETGID",
					"SETUID",
					"SYS_ADMIN",
					"SYS_CHROOT",
					"SYS_PTRACE",
					"SYS_RESOURCE",
				},
			},
		}
	} else {
		trueVar := true
		secCtx = &corev1.SecurityContext{
			Privileged: &trueVar,
		}
	}

	p = corev1.PodSpec{
		Containers: []corev1.Container{{
			Args:            prepareArgs(instance, fs, feature, clusterID),
			Env:             prepareEnvVars(instance, fs, feature, clusterID),
			Image:           "",
			ImagePullPolicy: corev1.PullAlways,
			Name:            "dynatrace-oneagent",
			ReadinessProbe: &corev1.Probe{
				Handler: corev1.Handler{
					Exec: &corev1.ExecAction{
						Command: []string{
							"/bin/sh", "-c", "grep -q oneagentwatchdo /proc/[0-9]*/stat",
						},
					},
				},
				InitialDelaySeconds: 30,
				PeriodSeconds:       30,
				TimeoutSeconds:      1,
			},
			Resources:       resources,
			SecurityContext: secCtx,
			VolumeMounts:    prepareVolumeMounts(instance),
		}},
		HostNetwork:        true,
		HostPID:            true,
		HostIPC:            false,
		NodeSelector:       fs.NodeSelector,
		PriorityClassName:  fs.PriorityClassName,
		ServiceAccountName: sa,
		Tolerations:        fs.Tolerations,
		DNSPolicy:          dnsPolicy,
		Affinity: &corev1.Affinity{
			NodeAffinity: &corev1.NodeAffinity{
				RequiredDuringSchedulingIgnoredDuringExecution: &corev1.NodeSelector{
					NodeSelectorTerms: []corev1.NodeSelectorTerm{
						{
							MatchExpressions: []corev1.NodeSelectorRequirement{
								{
									Key:      "beta.kubernetes.io/arch",
									Operator: corev1.NodeSelectorOpIn,
									Values:   []string{"amd64", "arm64"},
								},
								{
									Key:      "beta.kubernetes.io/os",
									Operator: corev1.NodeSelectorOpIn,
									Values:   []string{"linux"},
								},
							},
						},
						{
							MatchExpressions: []corev1.NodeSelectorRequirement{
								{
									Key:      "kubernetes.io/arch",
									Operator: corev1.NodeSelectorOpIn,
									Values:   []string{"amd64", "arm64"},
								},
								{
									Key:      "kubernetes.io/os",
									Operator: corev1.NodeSelectorOpIn,
									Values:   []string{"linux"},
								},
							},
						},
					},
				},
			},
		},
		Volumes: prepareVolumes(instance),
	}

	if instance.Status.OneAgent.UseImmutableImage {
		err := preparePodSpecImmutableImage(&p, instance)
		if err != nil {
			logger.Error(err, "failed to prepare pod spec v2")
		}
	} else {
		err := preparePodSpecInstaller(&p, instance)
		if err != nil {
			logger.Error(err, "failed to prepare pod spec v1")
		}
	}

	return p
}

func preparePodSpecInstaller(p *corev1.PodSpec, instance *dynatracev1alpha1.DynaKube) error {
	img := "docker.io/dynatrace/oneagent:latest"
	envVarImg := os.Getenv("RELATED_IMAGE_DYNATRACE_ONEAGENT")

	if instance.Spec.OneAgent.Image != "" {
		img = instance.Spec.OneAgent.Image
	} else if envVarImg != "" {
		img = envVarImg
	}

	p.Containers[0].Image = img
	return nil
}

func preparePodSpecImmutableImage(p *corev1.PodSpec, instance *dynatracev1alpha1.DynaKube) error {
	pullSecretName := instance.GetName() + "-pull-secret"
	if instance.Spec.CustomPullSecret != "" {
		pullSecretName = instance.Spec.CustomPullSecret
	}

	p.ImagePullSecrets = append(p.ImagePullSecrets, corev1.LocalObjectReference{
		Name: pullSecretName,
	})

	if instance.Spec.OneAgent.Image != "" {
		p.Containers[0].Image = instance.Spec.OneAgent.Image
		return nil
	}

	p.Containers[0].Image = instance.ImmutableOneAgentImage()
	return nil
}

func prepareVolumes(instance *dynatracev1alpha1.DynaKube) []corev1.Volume {
	volumes := []corev1.Volume{
		{
			Name: "host-root",
			VolumeSource: corev1.VolumeSource{
				HostPath: &corev1.HostPathVolumeSource{
					Path: "/",
				},
			},
		},
	}

	if instance.Spec.TrustedCAs != "" {
		volumes = append(volumes, corev1.Volume{
			Name: "certs",
			VolumeSource: corev1.VolumeSource{
				ConfigMap: &corev1.ConfigMapVolumeSource{
					LocalObjectReference: corev1.LocalObjectReference{
						Name: instance.Spec.TrustedCAs,
					},
					Items: []corev1.KeyToPath{
						{
							Key:  "certs",
							Path: "certs.pem",
						},
					},
				},
			},
		})
	}

	return volumes
}

func prepareVolumeMounts(instance *dynatracev1alpha1.DynaKube) []corev1.VolumeMount {
	volumeMounts := []corev1.VolumeMount{
		{
			Name:      "host-root",
			MountPath: "/mnt/root",
		},
	}

	if instance.Spec.TrustedCAs != "" {
		volumeMounts = append(volumeMounts, corev1.VolumeMount{
			Name:      "certs",
			MountPath: "/mnt/dynatrace/certs",
		})
	}

	return volumeMounts
}

func prepareEnvVars(instance *dynatracev1alpha1.DynaKube, fs *dynatracev1alpha1.FullStackSpec, feature string, clusterID string) []corev1.EnvVar {
	type reservedEnvVar struct {
		Name    string
		Default func(ev *corev1.EnvVar)
		Value   *corev1.EnvVar
	}

	reserved := []reservedEnvVar{
		{
			Name: "DT_K8S_NODE_NAME",
			Default: func(ev *corev1.EnvVar) {
				ev.ValueFrom = &corev1.EnvVarSource{FieldRef: &corev1.ObjectFieldSelector{FieldPath: "spec.nodeName"}}
			},
		},
		{
			Name: "DT_K8S_CLUSTER_ID",
			Default: func(ev *corev1.EnvVar) {
				ev.Value = clusterID
			},
		},
	}

	if feature == InframonFeature {
		reserved = append(reserved,
			reservedEnvVar{
				Name: "ONEAGENT_DISABLE_CONTAINER_INJECTION",
				Default: func(ev *corev1.EnvVar) {
					ev.Value = "true"
				},
			})
	}

	if !instance.Status.OneAgent.UseImmutableImage {
		reserved = append(reserved,
			reservedEnvVar{
				Name: "ONEAGENT_INSTALLER_DOWNLOAD_TOKEN",
				Default: func(ev *corev1.EnvVar) {
					ev.ValueFrom = &corev1.EnvVarSource{
						SecretKeyRef: &corev1.SecretKeySelector{
							LocalObjectReference: corev1.LocalObjectReference{Name: instance.Tokens()},
							Key:                  utils.DynatracePaasToken,
						},
					}
				},
			},
			reservedEnvVar{
				Name: "ONEAGENT_INSTALLER_SCRIPT_URL",
				Default: func(ev *corev1.EnvVar) {
					ev.Value = fmt.Sprintf("%s/v1/deployment/installer/agent/unix/default/latest?arch=x86&flavor=default", instance.Spec.APIURL)
				},
			},
			reservedEnvVar{
				Name: "ONEAGENT_INSTALLER_SKIP_CERT_CHECK",
				Default: func(ev *corev1.EnvVar) {
					ev.Value = strconv.FormatBool(instance.Spec.SkipCertCheck)
				},
			})

		if p := instance.Spec.Proxy; p != nil && (p.Value != "" || p.ValueFrom != "") {
			reserved = append(reserved, reservedEnvVar{
				Name: "https_proxy",
				Default: func(ev *corev1.EnvVar) {
					if p.ValueFrom != "" {
						ev.ValueFrom = &corev1.EnvVarSource{
							SecretKeyRef: &corev1.SecretKeySelector{
								LocalObjectReference: corev1.LocalObjectReference{Name: instance.Spec.Proxy.ValueFrom},
								Key:                  "proxy",
							},
						}
					} else {
						p.Value = instance.Spec.Proxy.Value
					}
				},
			})
		}
	}

	reservedMap := map[string]*reservedEnvVar{}
	for i := range reserved {
		reservedMap[reserved[i].Name] = &reserved[i]
	}

	// Split defined environment variables between those reserved and the rest

	instanceEnv := fs.Env

	var remaining []corev1.EnvVar
	for i := range instanceEnv {
		if p := reservedMap[instanceEnv[i].Name]; p != nil {
			p.Value = &instanceEnv[i]
			continue
		}
		remaining = append(remaining, instanceEnv[i])
	}

	// Add reserved environment variables in that order, and generate a default if unset.

	var env []corev1.EnvVar
	for i := range reserved {
		ev := reserved[i].Value
		if ev == nil {
			ev = &corev1.EnvVar{Name: reserved[i].Name}
			reserved[i].Default(ev)
		}
		env = append(env, *ev)
	}

	return append(env, remaining...)
}

func hasDaemonSetChanged(a, b *appsv1.DaemonSet) bool {
	return getTemplateHash(a) != getTemplateHash(b)
}

func generateDaemonSetHash(ds *appsv1.DaemonSet) (string, error) {
	data, err := json.Marshal(ds)
	if err != nil {
		return "", err
	}

	hasher := fnv.New32()
	_, err = hasher.Write(data)
	if err != nil {
		return "", err
	}

	return strconv.FormatUint(uint64(hasher.Sum32()), 10), nil
}

func getTemplateHash(a metav1.Object) string {
	if annotations := a.GetAnnotations(); annotations != nil {
		return annotations[statefulset.AnnotationTemplateHash]
	}
	return ""
}

func (r *ReconcileOneAgent) reconcileInstanceStatuses(ctx context.Context) (bool, error) {
	pods, listOpts, err := r.getPods(ctx)
	if err != nil {
		handlePodListError(r.logger, err, listOpts)
	}

	instanceStatuses, err := getInstanceStatuses(pods)
	if err != nil {
		if instanceStatuses == nil || len(instanceStatuses) <= 0 {
			return false, err
		}
	}

	if r.instance.Status.OneAgent.Instances == nil || !reflect.DeepEqual(r.instance.Status.OneAgent.Instances, instanceStatuses) {
		r.instance.Status.OneAgent.Instances = instanceStatuses
		return true, err
	}

	return false, err
}

func getInstanceStatuses(pods []corev1.Pod) (map[string]dynatracev1alpha1.OneAgentInstance, error) {
	instanceStatuses := make(map[string]dynatracev1alpha1.OneAgentInstance)

	for _, pod := range pods {
		instanceStatuses[pod.Spec.NodeName] = dynatracev1alpha1.OneAgentInstance{
			PodName:   pod.Name,
			IPAddress: pod.Status.HostIP,
		}
	}

	return instanceStatuses, nil
}<|MERGE_RESOLUTION|>--- conflicted
+++ resolved
@@ -83,11 +83,7 @@
 		r.logger.Info("Rollout reconciled")
 	}
 
-<<<<<<< HEAD
-	upd, err = r.reconcileInstanceStatuses(ctx, r.logger, r.instance)
-=======
 	upd, err = r.reconcileInstanceStatuses(ctx)
->>>>>>> c1845939
 	rec.Update(upd, 5*time.Minute, "Instance statuses reconciled")
 	if rec.Error(err) {
 		return false, err
