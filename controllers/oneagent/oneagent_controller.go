--- conflicted
+++ resolved
@@ -553,9 +553,6 @@
 	return append(env, remaining...)
 }
 
-<<<<<<< HEAD
-func (r *ReconcileOneAgent) reconcileInstanceStatuses(ctx context.Context, logger logr.Logger, instance *dynatracev1alpha1.DynaKube, dtc dtclient.Client) (bool, error) {
-=======
 func hasDaemonSetChanged(a, b *appsv1.DaemonSet) bool {
 	return getTemplateHash(a) != getTemplateHash(b)
 }
@@ -583,7 +580,6 @@
 }
 
 func (r *ReconcileOneAgent) reconcileInstanceStatuses(ctx context.Context, logger logr.Logger, instance *dynatracev1alpha1.DynaKube) (bool, error) {
->>>>>>> d4b72752
 	pods, listOpts, err := r.getPods(ctx, instance, r.feature)
 	if err != nil {
 		handlePodListError(logger, err, listOpts)
