--- conflicted
+++ resolved
@@ -59,49 +59,6 @@
 	return updateCR, nil
 }
 
-<<<<<<< HEAD
-=======
-func (r *ReconcileOneAgent) reconcileVersionImmutableImage(ctx context.Context, instance *dynatracev1alpha1.DynaKube, fs *dynatracev1alpha1.FullStackSpec, dtc dtclient.Client) (bool, error) {
-	updateCR := false
-	waitSecs := getWaitReadySeconds(fs)
-
-	if instance.Spec.OneAgent.AutoUpdate == nil || *instance.Spec.OneAgent.AutoUpdate {
-		r.logger.Info("checking for outdated pods")
-
-		// Check if pods have latest agent version
-		outdatedPods, err := r.findOutdatedPodsImmutableImage(ctx, r.logger, instance, isLatest())
-		if err != nil {
-			return updateCR, err
-		}
-		if len(outdatedPods) > 0 {
-			updateCR = true
-			err = r.deletePods(r.logger, outdatedPods, buildLabels(instance.GetName(), r.feature), waitSecs)
-			if err != nil {
-				r.logger.Error(err, err.Error())
-				return updateCR, err
-			}
-			instance.Status.UpdatedTimestamp = metav1.Now()
-
-			err = r.setVersionByIP(ctx, instance, dtc)
-			if err != nil {
-				r.logger.Error(err, err.Error())
-				return updateCR, err
-			}
-		}
-	} else {
-		r.logger.Info("Skipping updating pods because of configuration", "disableOneAgentUpdate", true)
-	}
-	return updateCR, nil
-}
-
-func getWaitReadySeconds(fs *dynatracev1alpha1.FullStackSpec) uint16 {
-	if fs.WaitReadySeconds != nil {
-		return *fs.WaitReadySeconds
-	}
-	return 300
-}
-
->>>>>>> c25bdeeb
 // findOutdatedPodsInstaller determines if a pod needs to be restarted in order to get the desired agent version
 // Returns an array of pods and an array of OneAgentInstance objects for status update
 func findOutdatedPodsInstaller(pods []corev1.Pod, dtc dtclient.Client, instance *dynatracev1alpha1.DynaKube, logger logr.Logger) ([]corev1.Pod, error) {
