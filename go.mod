--- conflicted
+++ resolved
@@ -31,21 +31,12 @@
 	golang.org/x/sys v0.36.0
 	google.golang.org/grpc v1.75.0
 	gopkg.in/yaml.v3 v3.0.1
-<<<<<<< HEAD
-	istio.io/api v1.27.0
-	istio.io/client-go v1.27.0
+	istio.io/api v1.27.1
+	istio.io/client-go v1.27.1
 	k8s.io/api v0.34.0
 	k8s.io/apiextensions-apiserver v0.34.0
 	k8s.io/apimachinery v0.34.0
 	k8s.io/client-go v0.34.0
-=======
-	istio.io/api v1.27.1
-	istio.io/client-go v1.27.1
-	k8s.io/api v0.33.4
-	k8s.io/apiextensions-apiserver v0.33.4
-	k8s.io/apimachinery v0.33.4
-	k8s.io/client-go v0.33.4
->>>>>>> 04648bb5
 	k8s.io/klog/v2 v2.130.1
 	k8s.io/kubelet v0.33.4
 	k8s.io/mount-utils v0.33.4
