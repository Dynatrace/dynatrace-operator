/*
Copyright 2020 Dynatrace LLC.

Licensed under the Apache License, Version 2.0 (the "License");
you may not use this file except in compliance with the License.
You may obtain a copy of the License at

    http://www.apache.org/licenses/LICENSE-2.0

Unless required by applicable law or agreed to in writing, software
distributed under the License is distributed on an "AS IS" BASIS,
WITHOUT WARRANTIES OR CONDITIONS OF ANY KIND, either express or implied.
See the License for the specific language governing permissions and
limitations under the License.
*/

package main

import (
	"github.com/Dynatrace/dynatrace-operator/controllers/certificates"
	"github.com/Dynatrace/dynatrace-operator/controllers/dynakube"
	"github.com/Dynatrace/dynatrace-operator/controllers/namespace"
	"github.com/Dynatrace/dynatrace-operator/controllers/namespace_init"
	"github.com/Dynatrace/dynatrace-operator/controllers/nodes"
	"github.com/Dynatrace/dynatrace-operator/scheme"
	_ "k8s.io/client-go/plugin/pkg/client/auth/gcp"
	"k8s.io/client-go/rest"
	ctrl "sigs.k8s.io/controller-runtime"
	"sigs.k8s.io/controller-runtime/pkg/healthz"
	"sigs.k8s.io/controller-runtime/pkg/manager"
)

func startOperator(ns string, cfg *rest.Config) (manager.Manager, func(), error) {
	log.Info(ns)
	cleanUp := func() {}
	mgr, err := ctrl.NewManager(cfg, ctrl.Options{
		Namespace:                  ns,
		Scheme:                     scheme.Scheme,
		MetricsBindAddress:         ":8080",
		Port:                       8383,
		LeaderElection:             true,
		LeaderElectionID:           "dynatrace-operator-lock",
		LeaderElectionResourceLock: "configmaps",
		LeaderElectionNamespace:    ns,
		HealthProbeBindAddress:     "0.0.0.0:10080",
	})
	if err != nil {
		return nil, cleanUp, err
	}

	log.Info("Registering Components.")

	if err = mgr.AddHealthzCheck("healthz", healthz.Ping); err != nil {
		log.Error(err, "could not start health endpoint for operator")
	}

	if err = mgr.AddReadyzCheck("readyz", healthz.Ping); err != nil {
		log.Error(err, "could not start ready endpoint for operator")
	}

	funcs := []func(manager.Manager, string) error{
		dynakube.Add,
		namespace.Add,
		nodes.Add,
<<<<<<< HEAD
		namespace_init.Add,
		validation.Add,
	}

	disableWebhook := os.Getenv("DISABLE_WEBHOOK")
	if disableWebhook == "" || disableWebhook == "false" {
		funcs = append(funcs, webhook.Add)
=======
		certificates.Add,
>>>>>>> bc3eef2b
	}

	for _, f := range funcs {
		if err := f(mgr, ns); err != nil {
			return nil, cleanUp, err
		}
	}

	return mgr, cleanUp, nil
}<|MERGE_RESOLUTION|>--- conflicted
+++ resolved
@@ -62,17 +62,8 @@
 		dynakube.Add,
 		namespace.Add,
 		nodes.Add,
-<<<<<<< HEAD
 		namespace_init.Add,
-		validation.Add,
-	}
-
-	disableWebhook := os.Getenv("DISABLE_WEBHOOK")
-	if disableWebhook == "" || disableWebhook == "false" {
-		funcs = append(funcs, webhook.Add)
-=======
 		certificates.Add,
->>>>>>> bc3eef2b
 	}
 
 	for _, f := range funcs {
