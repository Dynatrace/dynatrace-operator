--- conflicted
+++ resolved
@@ -14,13 +14,7 @@
 	signalHandler context.Context
 }
 
-<<<<<<< HEAD
-type subCommand func(string, *rest.Config) (manager.Manager, error)
-
 func startWebhookIfDebugFlagSet(info startupInfo) {
-=======
-func startWebhookAndBootstrapperIfDebugFlagSet(info startupInfo) {
->>>>>>> faed1036
 	if isDebugFlagSet() {
 		log.Info("debug mode enabled")
 		log.Info("starting webhook")
