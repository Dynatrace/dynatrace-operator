/*
Copyright 2021 Dynatrace LLC.

Licensed under the Apache License, Version 2.0 (the "License");
you may not use this file except in compliance with the License.
You may obtain a copy of the License at

    http://www.apache.org/licenses/LICENSE-2.0

Unless required by applicable law or agreed to in writing, software
distributed under the License is distributed on an "AS IS" BASIS,
WITHOUT WARRANTIES OR CONDITIONS OF ANY KIND, either express or implied.
See the License for the specific language governing permissions and
limitations under the License.
*/

package main

import (
	"flag"
	"os"
	"path/filepath"
	"strconv"
	"time"

	dtcsi "github.com/Dynatrace/dynatrace-operator/controllers/csi"
	csidriver "github.com/Dynatrace/dynatrace-operator/controllers/csi/driver"
	csigc "github.com/Dynatrace/dynatrace-operator/controllers/csi/gc"
	csiprovisioner "github.com/Dynatrace/dynatrace-operator/controllers/csi/provisioner"
	"github.com/Dynatrace/dynatrace-operator/logger"
	"github.com/Dynatrace/dynatrace-operator/scheme"
	"github.com/Dynatrace/dynatrace-operator/version"
	"golang.org/x/sys/unix"
	_ "k8s.io/client-go/plugin/pkg/client/auth/gcp"
	ctrl "sigs.k8s.io/controller-runtime"
	"sigs.k8s.io/controller-runtime/pkg/healthz"
)

var (
	nodeID    = flag.String("node-id", "", "node id")
	endpoint  = flag.String("endpoint", "unix:///tmp/csi.sock", "CSI endpoint")
	probeAddr = flag.String("health-probe-bind-address", ":8081", "The address the probe endpoint binds to.")

	log = logger.NewDTLogger().WithName("server")
)

func main() {
	flag.Parse()
	ctrl.SetLogger(log)

	version.LogVersion()

	namespace := os.Getenv("POD_NAMESPACE")
	gcInterval, err := strconv.Atoi(os.Getenv("GC_INTERVAL_MINUTES"))
	if err != nil {
		log.Error(err, "unable to convert GC_INTERVAL_MINUTES to int")
		os.Exit(1)
	}

	defaultUmask := unix.Umask(0002)
	defer unix.Umask(defaultUmask)

	mgr, err := ctrl.NewManager(ctrl.GetConfigOrDie(), ctrl.Options{
<<<<<<< HEAD
		Namespace: namespace,
		Scheme:    scheme.Scheme,
=======
		Namespace:              os.Getenv("POD_NAMESPACE"),
		Scheme:                 scheme.Scheme,
		HealthProbeBindAddress: *probeAddr,
>>>>>>> 46ed7bb0
	})
	if err != nil {
		log.Error(err, "unable to start manager")
		os.Exit(1)
	}

	csiOpts := dtcsi.CSIOptions{
		NodeID:     *nodeID,
		Endpoint:   *endpoint,
		RootDir:    "/tmp",
		GCInterval: time.Duration(gcInterval) * time.Minute,
	}

	if err := os.MkdirAll(filepath.Join(csiOpts.RootDir, dtcsi.DataPath), 0770); err != nil {
		log.Error(err, "unable to create data directory for CSI Driver")
		os.Exit(1)
	}

	if err := os.MkdirAll(filepath.Join(csiOpts.RootDir, dtcsi.GarbageCollectionPath), 0770); err != nil {
		log.Error(err, "unable to create garbage collector directory for CSI Driver")
		os.Exit(1)
	}

	if err := csidriver.NewServer(mgr, csiOpts).SetupWithManager(mgr); err != nil {
		log.Error(err, "unable to create CSI Driver server")
		os.Exit(1)
	}

	if err := csiprovisioner.NewReconciler(mgr, csiOpts).SetupWithManager(mgr); err != nil {
		log.Error(err, "unable to create CSI Provisioner")
		os.Exit(1)
	}

<<<<<<< HEAD
	if err := csigc.NewReconciler(mgr.GetClient(), csiOpts).SetupWithManager(mgr); err != nil {
		log.Error(err, "unable to create CSI Garbage Collector")
=======
	if err := mgr.AddHealthzCheck("healthz", healthz.Ping); err != nil {
		log.Error(err, "unable to set up health check")
>>>>>>> 46ed7bb0
		os.Exit(1)
	}

	log.Info("starting manager")
	if err := mgr.Start(ctrl.SetupSignalHandler()); err != nil {
		log.Error(err, "problem running manager")
		os.Exit(1)
	}
}<|MERGE_RESOLUTION|>--- conflicted
+++ resolved
@@ -61,14 +61,9 @@
 	defer unix.Umask(defaultUmask)
 
 	mgr, err := ctrl.NewManager(ctrl.GetConfigOrDie(), ctrl.Options{
-<<<<<<< HEAD
-		Namespace: namespace,
-		Scheme:    scheme.Scheme,
-=======
-		Namespace:              os.Getenv("POD_NAMESPACE"),
+		Namespace:              namespace,
 		Scheme:                 scheme.Scheme,
 		HealthProbeBindAddress: *probeAddr,
->>>>>>> 46ed7bb0
 	})
 	if err != nil {
 		log.Error(err, "unable to start manager")
@@ -102,13 +97,13 @@
 		os.Exit(1)
 	}
 
-<<<<<<< HEAD
+	if err := mgr.AddHealthzCheck("healthz", healthz.Ping); err != nil {
+		log.Error(err, "unable to set up health check")
+		os.Exit(1)
+	}
+
 	if err := csigc.NewReconciler(mgr.GetClient(), csiOpts).SetupWithManager(mgr); err != nil {
 		log.Error(err, "unable to create CSI Garbage Collector")
-=======
-	if err := mgr.AddHealthzCheck("healthz", healthz.Ping); err != nil {
-		log.Error(err, "unable to set up health check")
->>>>>>> 46ed7bb0
 		os.Exit(1)
 	}
 
