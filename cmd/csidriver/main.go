--- conflicted
+++ resolved
@@ -65,16 +65,9 @@
 	}
 
 	csiOpts := dtcsi.CSIOptions{
-<<<<<<< HEAD
 		NodeID:   *nodeID,
 		Endpoint: *endpoint,
-		RootDir:  "/tmp",
-=======
-		NodeID:     *nodeID,
-		Endpoint:   *endpoint,
-		RootDir:    dtcsi.DataPath,
-		GCInterval: time.Duration(gcInterval) * time.Minute,
->>>>>>> d4b72752
+		RootDir:  dtcsi.DataPath,
 	}
 
 	fs := afero.NewOsFs()
