--- conflicted
+++ resolved
@@ -36,11 +36,8 @@
             platform: k8s
           - version: 1-33
             platform: k8s
-<<<<<<< HEAD
-=======
           - version: 1-34
             platform: k8s
->>>>>>> ced12735
           - version: 4-12
             platform: ocp
           - version: 4-13
