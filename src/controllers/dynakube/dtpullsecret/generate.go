package dtpullsecret

import (
	b64 "encoding/base64"
	"encoding/json"
	"fmt"
	"net/url"

	"github.com/Dynatrace/dynatrace-operator/src/controllers/dynakube/token"
	"github.com/Dynatrace/dynatrace-operator/src/dtclient"
	"github.com/pkg/errors"
)

const (
	DockerConfigJson = ".dockerconfigjson"
)

type dockerAuthentication struct {
	Username string `json:"username"`
	Password string `json:"password"`
	Auth     string `json:"auth"`
}

type dockerConfig struct {
	Auths map[string]dockerAuthentication `json:"auths"`
}

func newDockerConfigWithAuth(username string, password string, registry string, auth string) *dockerConfig {
	return &dockerConfig{
		Auths: map[string]dockerAuthentication{
			registry: {
				Username: username,
				Password: password,
				Auth:     auth,
			},
		},
	}
}

<<<<<<< HEAD
func (r *Reconciler) GenerateData(tokens token.Tokens) (map[string][]byte, error) {
	var registryToken string

	connectionInfo := r.dynakube.ConnectionInfo()
	registry, err := getImageRegistryFromAPIURL(r.dynakube.Spec.APIURL)

=======
func (r *Reconciler) GenerateData() (map[string][]byte, error) {
	connectionInfo := r.dynakube.ConnectionInfo()
	registry, err := getImageRegistryFromAPIURL(r.dynakube.Spec.APIURL)
>>>>>>> d82c6f6a
	if err != nil {
		return nil, err
	}

<<<<<<< HEAD
	if tokens.PaasToken().Value != "" {
		registryToken = tokens.PaasToken().Value
	} else if tokens.ApiToken().Value != "" {
		registryToken = tokens.ApiToken().Value
	} else {
		return nil, errors.New("token secret does not contain a paas or api token, cannot generate docker config")
=======
	if r.paasToken == "" {
		if r.apiToken != "" {
			r.paasToken = r.apiToken
		} else {
			return nil, errors.New("token secret does not contain a paas or api token, cannot generate docker config")
		}
>>>>>>> d82c6f6a
	}

	dockerCfg := newDockerConfigWithAuth(connectionInfo.TenantUUID,
		registryToken,
		registry,
		r.buildAuthString(connectionInfo, registryToken))

	return pullSecretDataFromDockerConfig(dockerCfg)
}

func (r *Reconciler) buildAuthString(connectionInfo dtclient.OneAgentConnectionInfo, registryToken string) string {
	auth := fmt.Sprintf("%s:%s", connectionInfo.TenantUUID, registryToken)
	return b64.StdEncoding.EncodeToString([]byte(auth))
}

func getImageRegistryFromAPIURL(apiURL string) (string, error) {
	u, err := url.Parse(apiURL)
	if err != nil {
		return "", errors.WithStack(err)
	}
	return u.Host, nil
}

func pullSecretDataFromDockerConfig(dockerConf *dockerConfig) (map[string][]byte, error) {
	dockerConfJson, err := json.Marshal(dockerConf)
	if err != nil {
		return nil, errors.WithStack(err)
	}
	return map[string][]byte{DockerConfigJson: dockerConfJson}, nil
}<|MERGE_RESOLUTION|>--- conflicted
+++ resolved
@@ -37,37 +37,21 @@
 	}
 }
 
-<<<<<<< HEAD
 func (r *Reconciler) GenerateData(tokens token.Tokens) (map[string][]byte, error) {
 	var registryToken string
 
 	connectionInfo := r.dynakube.ConnectionInfo()
 	registry, err := getImageRegistryFromAPIURL(r.dynakube.Spec.APIURL)
-
-=======
-func (r *Reconciler) GenerateData() (map[string][]byte, error) {
-	connectionInfo := r.dynakube.ConnectionInfo()
-	registry, err := getImageRegistryFromAPIURL(r.dynakube.Spec.APIURL)
->>>>>>> d82c6f6a
 	if err != nil {
 		return nil, err
 	}
 
-<<<<<<< HEAD
 	if tokens.PaasToken().Value != "" {
 		registryToken = tokens.PaasToken().Value
 	} else if tokens.ApiToken().Value != "" {
 		registryToken = tokens.ApiToken().Value
 	} else {
 		return nil, errors.New("token secret does not contain a paas or api token, cannot generate docker config")
-=======
-	if r.paasToken == "" {
-		if r.apiToken != "" {
-			r.paasToken = r.apiToken
-		} else {
-			return nil, errors.New("token secret does not contain a paas or api token, cannot generate docker config")
-		}
->>>>>>> d82c6f6a
 	}
 
 	dockerCfg := newDockerConfigWithAuth(connectionInfo.TenantUUID,
