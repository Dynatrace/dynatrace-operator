package modifiers

import (
	dynatracev1beta1 "github.com/Dynatrace/dynatrace-operator/src/api/v1beta1"
	"github.com/Dynatrace/dynatrace-operator/src/controllers/dynakube/activegate/capability"
	"github.com/Dynatrace/dynatrace-operator/src/controllers/dynakube/activegate/internal/statefulset/builder"
	"github.com/Dynatrace/dynatrace-operator/src/logger"
	corev1 "k8s.io/api/core/v1"
)

type volumeModifier interface {
	getVolumes() []corev1.Volume
}

type volumeMountModifier interface {
	getVolumeMounts() []corev1.VolumeMount
}

type envModifier interface {
	getEnvs() []corev1.EnvVar
}

type initContainerModifier interface {
	getInitContainers() []corev1.Container
}

var (
	log = logger.Factory.GetLogger("activegate-statefulset-builder")
)

func GenerateAllModifiers(dynakube dynatracev1beta1.DynaKube, capability capability.Capability) []builder.Modifier {
	return []builder.Modifier{
		NewKubernetesMonitoringModifier(dynakube, capability),
		NewStatsdModifier(dynakube, capability),
		NewServicePortModifier(dynakube, capability),
		NewAuthTokenModifier(dynakube),
		NewCertificatesModifier(dynakube),
		NewCustomPropertiesModifier(dynakube, capability),
		NewExtensionControllerModifier(dynakube, capability),
		NewProxyModifier(dynakube),
		NewRawImageModifier(dynakube),
		NewReadOnlyModifier(dynakube),
<<<<<<< HEAD
		NewStatsdModifier(dynakube, capability),
		newSyntheticModifier(dynakube),
=======
>>>>>>> f54318f5
	}
}<|MERGE_RESOLUTION|>--- conflicted
+++ resolved
@@ -40,10 +40,7 @@
 		NewProxyModifier(dynakube),
 		NewRawImageModifier(dynakube),
 		NewReadOnlyModifier(dynakube),
-<<<<<<< HEAD
 		NewStatsdModifier(dynakube, capability),
 		newSyntheticModifier(dynakube),
-=======
->>>>>>> f54318f5
 	}
 }