package capability

import (
	"path/filepath"
	"regexp"
	"strings"

	dynatracev1beta1 "github.com/Dynatrace/dynatrace-operator/src/api/v1beta1"
	"github.com/Dynatrace/dynatrace-operator/src/controllers/dynakube/activegate/consts"
	corev1 "k8s.io/api/core/v1"
)

const (
	trustStoreVolume          = "truststore-volume"
	k8scrt2jksPath            = "/opt/dynatrace/gateway/k8scrt2jks.sh"
	activeGateCacertsPath     = "/opt/dynatrace/gateway/jre/lib/security/cacerts"
	activeGateSslPath         = "/var/lib/dynatrace/gateway/ssl"
	k8sCertificateFile        = "k8s-local.jks"
	k8scrt2jksWorkingDir      = "/var/lib/dynatrace/gateway"
	initContainerTemplateName = "certificate-loader"

	jettyCerts = "server-certs"

	secretsRootDir = "/var/lib/dynatrace/secrets/"
)

type baseFunc func() *capabilityBase

var activeGateCapabilities = map[dynatracev1beta1.CapabilityDisplayName]baseFunc{
	dynatracev1beta1.KubeMonCapability.DisplayName:       kubeMonBase,
	dynatracev1beta1.RoutingCapability.DisplayName:       routingBase,
	dynatracev1beta1.MetricsIngestCapability.DisplayName: metricsIngestBase,
	dynatracev1beta1.DynatraceApiCapability.DisplayName:  dynatraceApiBase,
	dynatracev1beta1.StatsdIngestCapability.DisplayName:  statsdIngestBase,
}

type AgServicePorts struct {
	Webserver bool
	Statsd    bool
}

func (ports AgServicePorts) HasPorts() bool {
	return ports.Webserver || ports.Statsd
}

type Configuration struct {
	SetDnsEntryPoint       bool
	SetReadinessPort       bool
	SetCommunicationPort   bool
	ServicePorts           AgServicePorts
	CreateEecRuntimeConfig bool
	ServiceAccountOwner    string
}

type Capability interface {
	Enabled() bool
	ShortName() string
	ArgName() string
	Properties() *dynatracev1beta1.CapabilityProperties
	Config() Configuration
	InitContainersTemplates() []corev1.Container
	ContainerVolumeMounts() []corev1.VolumeMount
	Volumes() []corev1.Volume
	ShouldCreateService() bool
}

type capabilityBase struct {
	enabled    bool
	shortName  string
	argName    string
	properties *dynatracev1beta1.CapabilityProperties
	Configuration
	initContainersTemplates []corev1.Container
	containerVolumeMounts   []corev1.VolumeMount
	volumes                 []corev1.Volume
}

func (c *capabilityBase) Enabled() bool {
	return c.enabled
}

func (c *capabilityBase) Properties() *dynatracev1beta1.CapabilityProperties {
	return c.properties
}

func (c *capabilityBase) Config() Configuration {
	return c.Configuration
}

func (c *capabilityBase) ShortName() string {
	return c.shortName
}

func (c *capabilityBase) ArgName() string {
	return c.argName
}

func (c *capabilityBase) ShouldCreateService() bool {
	return c.ServicePorts.HasPorts()
}

// Note:
// Caller must set following fields:
//
<<<<<<< HEAD
// Image:
// Resources:
=======
//	Image:
//	Resources:
>>>>>>> 92bee420
func (c *capabilityBase) InitContainersTemplates() []corev1.Container {
	return c.initContainersTemplates
}

func (c *capabilityBase) ContainerVolumeMounts() []corev1.VolumeMount {
	return c.containerVolumeMounts
}

func (c *capabilityBase) Volumes() []corev1.Volume {
	return c.volumes
}

func CalculateStatefulSetName(capability Capability, dynakubeName string) string {
	return dynakubeName + "-" + capability.ShortName()
}

// Deprecated: Use MultiCapability instead
type KubeMonCapability struct {
	capabilityBase
}

// Deprecated: Use MultiCapability instead
type RoutingCapability struct {
	capabilityBase
}

type MultiCapability struct {
	capabilityBase
}

func (c *capabilityBase) setTlsConfig(agSpec *dynatracev1beta1.ActiveGateSpec) {
	if agSpec == nil {
		return
	}

	if agSpec.TlsSecretName != "" {
		c.volumes = append(c.volumes,
			corev1.Volume{
				Name: jettyCerts,
				VolumeSource: corev1.VolumeSource{
					Secret: &corev1.SecretVolumeSource{
						SecretName: agSpec.TlsSecretName,
					},
				},
			})
		c.containerVolumeMounts = append(c.containerVolumeMounts,
			corev1.VolumeMount{
				ReadOnly:  true,
				Name:      jettyCerts,
				MountPath: filepath.Join(secretsRootDir, "tls"),
			})
	}
}

func NewMultiCapability(dk *dynatracev1beta1.DynaKube) *MultiCapability {
	mc := MultiCapability{
		capabilityBase{
			shortName: consts.MultiActiveGateName,
		},
	}
	if dk == nil || !dk.ActiveGateMode() {
		mc.ServicePorts.Webserver = true // necessary for cleaning up service if created
		return &mc
	}
	mc.enabled = true
	mc.properties = &dk.Spec.ActiveGate.CapabilityProperties
	capabilityNames := []string{}
	for _, capName := range dk.Spec.ActiveGate.Capabilities {
		capabilityGenerator, ok := activeGateCapabilities[capName]
		if !ok {
			continue
		}
		capGen := capabilityGenerator()

		capabilityNames = append(capabilityNames, capGen.argName)
		mc.initContainersTemplates = append(mc.initContainersTemplates, capGen.initContainersTemplates...)
		mc.containerVolumeMounts = append(mc.containerVolumeMounts, capGen.containerVolumeMounts...)
		mc.volumes = append(mc.volumes, capGen.volumes...)

		if !mc.ServicePorts.Webserver {
			mc.ServicePorts.Webserver = capGen.ServicePorts.Webserver
		}
		if !mc.ServicePorts.Statsd {
			mc.ServicePorts.Statsd = capGen.ServicePorts.Statsd
		}
		if !mc.CreateEecRuntimeConfig {
			mc.CreateEecRuntimeConfig = capGen.CreateEecRuntimeConfig
		}
		if !mc.SetCommunicationPort {
			mc.SetCommunicationPort = capGen.SetCommunicationPort
		}
		if !mc.SetDnsEntryPoint {
			mc.SetDnsEntryPoint = capGen.SetDnsEntryPoint
		}
		if !mc.SetReadinessPort {
			mc.SetReadinessPort = capGen.SetReadinessPort
		}
		if mc.ServiceAccountOwner == "" {
			mc.ServiceAccountOwner = capGen.ServiceAccountOwner
		}
	}
	mc.argName = strings.Join(capabilityNames, ",")
	mc.setTlsConfig(&dk.Spec.ActiveGate)
	return &mc

}

// Deprecated
func NewKubeMonCapability(dk *dynatracev1beta1.DynaKube) *KubeMonCapability {
	c := &KubeMonCapability{
		*kubeMonBase(),
	}
	if dk == nil {
		return c
	}
	c.enabled = dk.Spec.KubernetesMonitoring.Enabled
	c.properties = &dk.Spec.KubernetesMonitoring.CapabilityProperties
	return c
}

// Deprecated
func NewRoutingCapability(dk *dynatracev1beta1.DynaKube) *RoutingCapability {
	c := &RoutingCapability{
		*routingBase(),
	}
	if dk == nil {
		return c
	}
	c.enabled = dk.Spec.Routing.Enabled
	c.properties = &dk.Spec.Routing.CapabilityProperties
	return c
}

func kubeMonBase() *capabilityBase {
	c := capabilityBase{
		shortName: dynatracev1beta1.KubeMonCapability.ShortName,
		argName:   dynatracev1beta1.KubeMonCapability.ArgumentName,
		Configuration: Configuration{
			ServiceAccountOwner: "kubernetes-monitoring",
		},
		initContainersTemplates: []corev1.Container{
			{
				Name:            initContainerTemplateName,
				ImagePullPolicy: corev1.PullAlways,
				WorkingDir:      k8scrt2jksWorkingDir,
				Command:         []string{"/bin/bash"},
				Args:            []string{"-c", k8scrt2jksPath},
				VolumeMounts: []corev1.VolumeMount{
					{
						ReadOnly:  false,
						Name:      trustStoreVolume,
						MountPath: activeGateSslPath,
					},
				},
			},
		},
		containerVolumeMounts: []corev1.VolumeMount{{
			ReadOnly:  true,
			Name:      trustStoreVolume,
			MountPath: activeGateCacertsPath,
			SubPath:   k8sCertificateFile,
		}},
		volumes: []corev1.Volume{{
			Name: trustStoreVolume,
			VolumeSource: corev1.VolumeSource{
				EmptyDir: &corev1.EmptyDirVolumeSource{},
			}},
		},
	}
	return &c
}

func routingBase() *capabilityBase {
	c := capabilityBase{
		shortName: dynatracev1beta1.RoutingCapability.ShortName,
		argName:   dynatracev1beta1.RoutingCapability.ArgumentName,
		Configuration: Configuration{
			SetDnsEntryPoint:     true,
			SetReadinessPort:     true,
			SetCommunicationPort: true,
			ServicePorts: AgServicePorts{
				Webserver: true,
			},
			CreateEecRuntimeConfig: false,
		},
	}
	return &c
}

func metricsIngestBase() *capabilityBase {
	c := capabilityBase{
		shortName: dynatracev1beta1.MetricsIngestCapability.ShortName,
		argName:   dynatracev1beta1.MetricsIngestCapability.ArgumentName,
		Configuration: Configuration{
			SetDnsEntryPoint:     true,
			SetReadinessPort:     true,
			SetCommunicationPort: true,
			ServicePorts: AgServicePorts{
				Webserver: true,
			},
			CreateEecRuntimeConfig: false,
		},
	}
	return &c
}

func dynatraceApiBase() *capabilityBase {
	c := capabilityBase{
		shortName: dynatracev1beta1.DynatraceApiCapability.ShortName,
		argName:   dynatracev1beta1.DynatraceApiCapability.ArgumentName,
		Configuration: Configuration{
			SetDnsEntryPoint:     true,
			SetReadinessPort:     true,
			SetCommunicationPort: true,
			ServicePorts: AgServicePorts{
				Webserver: true,
			},
		},
	}
	return &c
}

func statsdIngestBase() *capabilityBase {
	c := capabilityBase{
		shortName: dynatracev1beta1.StatsdIngestCapability.ShortName,
		argName:   dynatracev1beta1.StatsdIngestCapability.ArgumentName,
		Configuration: Configuration{
			SetDnsEntryPoint:     true,
			SetReadinessPort:     true,
			SetCommunicationPort: true,
			ServicePorts: AgServicePorts{
				Statsd: true,
			},
			CreateEecRuntimeConfig: true,
		},
	}
	return &c
}

func GenerateActiveGateCapabilities(dynakube *dynatracev1beta1.DynaKube) []Capability {
	return []Capability{
		NewKubeMonCapability(dynakube),
		NewRoutingCapability(dynakube),
		NewMultiCapability(dynakube),
	}
}

func BuildEecConfigMapName(dynakubeName string, module string) string {
	return regexp.MustCompile(`[^\w\-]`).ReplaceAllString(dynakubeName+"-"+module+"-eec-config", "_")
}

func BuildProxySecretName() string {
	return "dynatrace" + "-" + consts.MultiActiveGateName + "-" + consts.ProxySecretSuffix
}

func BuildServiceName(dynakubeName string, module string) string {
	return dynakubeName + "-" + module
}<|MERGE_RESOLUTION|>--- conflicted
+++ resolved
@@ -101,14 +101,7 @@
 
 // Note:
 // Caller must set following fields:
-//
-<<<<<<< HEAD
-// Image:
-// Resources:
-=======
-//	Image:
-//	Resources:
->>>>>>> 92bee420
+//   Image:
 func (c *capabilityBase) InitContainersTemplates() []corev1.Container {
 	return c.initContainersTemplates
 }
