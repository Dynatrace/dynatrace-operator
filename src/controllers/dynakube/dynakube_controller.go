--- conflicted
+++ resolved
@@ -50,11 +50,7 @@
 	return NewDynaKubeController(mgr.GetClient(), mgr.GetAPIReader(), mgr.GetScheme(), dynatraceclient.BuildDynatraceClient, mgr.GetConfig())
 }
 
-<<<<<<< HEAD
 func NewDynaKubeController(kubeClient client.Client, apiReader client.Reader, scheme *runtime.Scheme, dtcBuildFunc dynatraceclient.BuildFunc, config *rest.Config) *DynakubeController {
-=======
-func NewDynaKubeController(kubeClient client.Client, apiReader client.Reader, scheme *runtime.Scheme, dtcBuildFunc DynatraceClientFunc, config *rest.Config) *DynakubeController {
->>>>>>> d82c6f6a
 	return &DynakubeController{
 		client:            kubeClient,
 		apiReader:         apiReader,
@@ -132,16 +128,10 @@
 		log.Error(err, "failed to generate hash for the status section")
 	}
 	if isStatusDifferent {
-<<<<<<< HEAD
-		requeueAfter = changesUpdateInterval
-		if errClient := controller.updateDynakubeStatus(ctx, dynakube); errClient != nil {
-			return reconcile.Result{}, errors.WithMessagef(errClient, "failed to update CR after failure, original error: %s", err)
-=======
 		log.Info("status changed, updating DynaKube")
 		requeueAfter = changesUpdateInterval
 		if errClient := controller.updateDynakubeStatus(ctx, dynakube); errClient != nil {
 			return reconcile.Result{}, errors.WithMessagef(errClient, "failed to update DynaKube after failure, original error: %s", err)
->>>>>>> d82c6f6a
 		}
 	}
 
@@ -185,7 +175,6 @@
 }
 
 func (controller *DynakubeController) reconcileDynaKube(ctx context.Context, dynakube *dynatracev1beta1.DynaKube) error {
-<<<<<<< HEAD
 	dtcFactory := dynatraceclient.NewFactory(controller.client, controller.dtcBuildFunc)
 	dtc, err := dtcFactory.Create(ctx, dynakube)
 
@@ -197,21 +186,12 @@
 			log.Info("could not set dynakube status", "error", err.Error())
 		}
 
-=======
-
-	dtcReconciler := NewDynatraceClientReconciler(controller.client, controller.dtcBuildFunc)
-	dtc, err := dtcReconciler.Reconcile(ctx, dynakube)
-	if err != nil {
->>>>>>> d82c6f6a
 		log.Info("failed to create dynatrace client")
 		return err
 	}
 
-<<<<<<< HEAD
 	controller.setConditionTokenReady(dynakube)
 
-=======
->>>>>>> d82c6f6a
 	err = status.SetDynakubeStatus(dynakube, status.Options{
 		DtClient:  dtc,
 		ApiReader: controller.apiReader,
@@ -222,11 +202,7 @@
 	}
 
 	err = dtpullsecret.
-<<<<<<< HEAD
 		NewReconciler(ctx, controller.client, controller.apiReader, controller.scheme, dynakube).
-=======
-		NewReconciler(controller.client, controller.apiReader, controller.scheme, dynakube, dtcReconciler.ApiToken, dtcReconciler.PaasToken).
->>>>>>> d82c6f6a
 		Reconcile()
 	if err != nil {
 		log.Info("could not reconcile Dynatrace pull secret")
@@ -238,11 +214,7 @@
 		return err
 	}
 
-<<<<<<< HEAD
-	err = version.ReconcileVersions(ctx, *dynakube, controller.apiReader, controller.fs, version.GetImageVersion)
-=======
 	err = version.ReconcileVersions(ctx, dynakube, controller.apiReader, controller.fs, version.GetImageVersion, *kubeobjects.NewTimeProvider())
->>>>>>> d82c6f6a
 	if err != nil {
 		log.Info("could not reconcile component versions")
 		return err
@@ -272,9 +244,9 @@
 func (controller *DynakubeController) reconcileAppInjection(ctx context.Context, dynakube *dynatracev1beta1.DynaKube) error {
 	if dynakube.NeedAppInjection() {
 		return controller.setupAppInjection(ctx, dynakube)
-	} else {
-		return controller.removeAppInjection(ctx, dynakube)
-	}
+	}
+
+	return controller.removeAppInjection(ctx, dynakube)
 }
 
 func (controller *DynakubeController) setupAppInjection(ctx context.Context, dynakube *dynatracev1beta1.DynaKube) (err error) {
@@ -290,7 +262,6 @@
 	if err != nil {
 		log.Info("failed to generate init secret")
 		return err
-<<<<<<< HEAD
 	}
 
 	err = endpointSecretGenerator.GenerateForDynakube(ctx, dynakube)
@@ -302,20 +273,8 @@
 	if dynakube.ApplicationMonitoringMode() {
 		dynakube.Status.SetPhase(dynatracev1beta1.Running)
 	}
-=======
-	}
-
-	err = endpointSecretGenerator.GenerateForDynakube(ctx, dynakube)
-	if err != nil {
-		log.Info("failed to generate data-ingest secret")
-		return err
-	}
-
-	if dynakube.ApplicationMonitoringMode() {
-		dynakube.Status.SetPhase(dynatracev1beta1.Running)
-	}
+
 	log.Info("app injection reconciled")
->>>>>>> d82c6f6a
 	return nil
 }
 
@@ -331,48 +290,10 @@
 	if err != nil {
 		log.Info("could not remove data-ingest secret")
 		return err
-<<<<<<< HEAD
-=======
 	}
 	return nil
 }
 
-func (controller *DynakubeController) reconcileOneAgent(ctx context.Context, dynakube *dynatracev1beta1.DynaKube) (err error) {
-	if dynakube.HostMonitoringMode() {
-		err = oneagent.NewOneAgentReconciler(
-			controller.client, controller.apiReader, controller.scheme, daemonset.DeploymentTypeHostMonitoring,
-		).Reconcile(ctx, dynakube)
-		if err != nil {
-			return err
-		}
-		log.Info("reconciled host monitoring")
-	} else if dynakube.CloudNativeFullstackMode() {
-		err = oneagent.NewOneAgentReconciler(
-			controller.client, controller.apiReader, controller.scheme, daemonset.DeploymentTypeCloudNative,
-		).Reconcile(ctx, dynakube)
-		if err != nil {
-			return err
-		}
-		log.Info("reconciled cloud native fullstack")
-	} else if dynakube.ClassicFullStackMode() {
-		err = oneagent.NewOneAgentReconciler(
-			controller.client, controller.apiReader, controller.scheme, daemonset.DeploymentTypeFullStack,
-		).Reconcile(ctx, dynakube)
-		if err != nil {
-			return err
-		}
-		log.Info("reconciled classic fullstack")
-	} else {
-		err = controller.removeOneAgentDaemonSet(ctx, dynakube)
-		if err != nil {
-			return err
-		}
->>>>>>> d82c6f6a
-	}
-	return nil
-}
-
-<<<<<<< HEAD
 func (controller *DynakubeController) reconcileOneAgent(ctx context.Context, dynakube *dynatracev1beta1.DynaKube) error {
 	deploymentType := getDeploymentType(dynakube)
 
@@ -397,18 +318,19 @@
 	return ""
 }
 
+func updatePhaseIfChanged(instance *dynatracev1beta1.DynaKube, newPhase dynatracev1beta1.DynaKubePhaseType) bool {
+	if instance.Status.Phase == newPhase {
+		return false
+	}
+	instance.Status.Phase = newPhase
+	return true
+}
+
 func (controller *DynakubeController) removeOneAgentDaemonSet(ctx context.Context, dynakube *dynatracev1beta1.DynaKube) error {
 	oneAgentDaemonSet := appsv1.DaemonSet{ObjectMeta: metav1.ObjectMeta{Name: dynakube.OneAgentDaemonsetName(), Namespace: dynakube.Namespace}}
 	return kubeobjects.Delete(ctx, controller.client, &oneAgentDaemonSet)
 }
 
-=======
-func (controller *DynakubeController) removeOneAgentDaemonSet(ctx context.Context, dynakube *dynatracev1beta1.DynaKube) error {
-	oneAgentDaemonSet := appsv1.DaemonSet{ObjectMeta: metav1.ObjectMeta{Name: dynakube.OneAgentDaemonsetName(), Namespace: dynakube.Namespace}}
-	return kubeobjects.Delete(ctx, controller.client, &oneAgentDaemonSet)
-}
-
->>>>>>> d82c6f6a
 func (controller *DynakubeController) reconcileActiveGate(ctx context.Context, dynakube *dynatracev1beta1.DynaKube, dtc dtclient.Client) error {
 	reconciler := activegate.NewReconciler(ctx, controller.client, controller.apiReader, controller.scheme, dynakube, dtc)
 	_, err := reconciler.Reconcile()
