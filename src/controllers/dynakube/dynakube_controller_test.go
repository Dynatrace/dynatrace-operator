--- conflicted
+++ resolved
@@ -53,39 +53,8 @@
 		assert.NotNil(t, result)
 	})
 	t.Run(`Reconcile works with minimal setup and interface`, func(t *testing.T) {
-<<<<<<< HEAD
-		mockClient := &dtclient.MockDynatraceClient{}
-
-		mockClient.On("GetCommunicationHostForClient").Return(dtclient.CommunicationHost{
-			Protocol: testProtocol,
-			Host:     testHost,
-			Port:     testPort,
-		}, nil)
-		mockClient.On("GetConnectionInfo").Return(dtclient.ConnectionInfo{
-			CommunicationHosts: []dtclient.CommunicationHost{
-				{
-					Protocol: testProtocol,
-					Host:     testHost,
-					Port:     testPort,
-				},
-				{
-					Protocol: testAnotherProtocol,
-					Host:     testAnotherHost,
-					Port:     testAnotherPort,
-				},
-			},
-			TenantUUID: testUUID,
-		}, nil)
-		mockClient.On("GetTokenScopes", testPaasToken).Return(dtclient.TokenScopes{dtclient.TokenScopeInstallerDownload}, nil)
-		mockClient.On("GetTokenScopes", testAPIToken).Return(dtclient.TokenScopes{dtclient.TokenScopeDataExport}, nil)
-		mockClient.On("GetConnectionInfo").Return(dtclient.ConnectionInfo{TenantUUID: "abc123456"}, nil)
-		mockClient.On("GetLatestAgentVersion", dtclient.OsUnix, dtclient.InstallerTypeDefault).Return(testVersion, nil)
-		mockClient.On("GetLatestAgentVersion", dtclient.OsUnix, dtclient.InstallerTypePaaS).Return(testVersion, nil)
-		mockClient.On("CreateSetting", "test-name", "test-uid").Return("", nil)
-=======
 		mockClient := createDTMockClient(dtclient.TokenScopes{dtclient.TokenScopeInstallerDownload},
 			dtclient.TokenScopes{dtclient.TokenScopeDataExport})
->>>>>>> b5c0dcf1
 
 		instance := &dynatracev1beta1.DynaKube{
 			ObjectMeta: metav1.ObjectMeta{
@@ -270,35 +239,6 @@
 		NamespacedName: types.NamespacedName{Namespace: testNamespace, Name: testName},
 	}
 
-<<<<<<< HEAD
-	mockClient.On("GetCommunicationHostForClient").Return(dtclient.CommunicationHost{
-		Protocol: testProtocol,
-		Host:     testHost,
-		Port:     testPort,
-	}, nil)
-	mockClient.On("GetConnectionInfo").Return(dtclient.ConnectionInfo{
-		CommunicationHosts: []dtclient.CommunicationHost{
-			{
-				Protocol: testProtocol,
-				Host:     testHost,
-				Port:     testPort,
-			},
-			{
-				Protocol: testAnotherProtocol,
-				Host:     testAnotherHost,
-				Port:     testAnotherPort,
-			},
-		},
-		TenantUUID: testUUID,
-	}, nil)
-	mockClient.On("GetTokenScopes", testPaasToken).Return(dtclient.TokenScopes{dtclient.TokenScopeInstallerDownload}, nil)
-	mockClient.On("GetTokenScopes", testAPIToken).Return(dtclient.TokenScopes{dtclient.TokenScopeDataExport}, nil)
-	mockClient.On("GetLatestAgentVersion", dtclient.OsUnix, dtclient.InstallerTypeDefault).Return(testVersion, nil)
-	mockClient.On("GetLatestAgentVersion", dtclient.OsUnix, dtclient.InstallerTypePaaS).Return(testVersion, nil)
-	mockClient.On("CreateSetting", "test-name", "test-uid").Return("", nil)
-
-=======
->>>>>>> b5c0dcf1
 	_, err := r.Reconcile(context.TODO(), request)
 	assert.NoError(t, err)
 
@@ -374,7 +314,60 @@
 		NamespacedName: types.NamespacedName{Namespace: testNamespace, Name: testName},
 	}
 
-<<<<<<< HEAD
+	_, err := r.Reconcile(context.TODO(), request)
+	assert.NoError(t, err)
+
+	// Reconcile twice since routing service is created before the stateful set
+	_, err = r.Reconcile(context.TODO(), request)
+	assert.NoError(t, err)
+
+	multiCapability := capability.NewMultiCapability(instance)
+	stsName := capability.CalculateStatefulSetName(multiCapability, testName)
+
+	routingSts := &appsv1.StatefulSet{}
+	err = r.client.Get(context.TODO(), client.ObjectKey{
+		Namespace: testNamespace,
+		Name:      stsName,
+	}, routingSts)
+	assert.NoError(t, err)
+	assert.NotNil(t, routingSts)
+
+	routingSvc := &corev1.Service{}
+	err = r.client.Get(context.TODO(), client.ObjectKey{
+		Namespace: testNamespace,
+		Name:      rcap.BuildServiceName(testName, multiCapability.ShortName()),
+	}, routingSvc)
+	assert.NoError(t, err)
+	assert.NotNil(t, routingSvc)
+
+	err = r.client.Get(context.TODO(), client.ObjectKey{Name: instance.Name, Namespace: instance.Namespace}, instance)
+	require.NoError(t, err)
+
+	instance.Spec.ActiveGate.Capabilities = []dynatracev1beta1.CapabilityDisplayName{}
+	err = r.client.Update(context.TODO(), instance)
+	require.NoError(t, err)
+
+	_, err = r.Reconcile(context.TODO(), request)
+	assert.NoError(t, err)
+
+	err = r.client.Get(context.TODO(), client.ObjectKey{
+		Namespace: testNamespace,
+		Name:      stsName,
+	}, routingSts)
+	assert.Error(t, err)
+	assert.True(t, k8serrors.IsNotFound(err))
+
+	err = r.client.Get(context.TODO(), client.ObjectKey{
+		Namespace: testNamespace,
+		Name:      rcap.BuildServiceName(testName, multiCapability.ShortName()),
+	}, routingSvc)
+	assert.Error(t, err)
+	assert.True(t, k8serrors.IsNotFound(err))
+}
+
+func createDTMockClient(paasTokenScopes, apiTokenScopes dtclient.TokenScopes) *dtclient.MockDynatraceClient {
+	mockClient := &dtclient.MockDynatraceClient{}
+
 	mockClient.On("GetCommunicationHostForClient").Return(dtclient.CommunicationHost{
 		Protocol: testProtocol,
 		Host:     testHost,
@@ -395,66 +388,48 @@
 		},
 		TenantUUID: testUUID,
 	}, nil)
-	mockClient.On("GetTokenScopes", testPaasToken).Return(dtclient.TokenScopes{dtclient.TokenScopeInstallerDownload}, nil)
-	mockClient.On("GetTokenScopes", testAPIToken).Return(dtclient.TokenScopes{dtclient.TokenScopeDataExport}, nil)
+	mockClient.On("GetTokenScopes", testPaasToken).Return(paasTokenScopes, nil)
+	mockClient.On("GetTokenScopes", testAPIToken).Return(apiTokenScopes, nil)
+	mockClient.On("GetConnectionInfo").Return(dtclient.ConnectionInfo{TenantUUID: "abc123456"}, nil)
 	mockClient.On("GetLatestAgentVersion", dtclient.OsUnix, dtclient.InstallerTypeDefault).Return(testVersion, nil)
 	mockClient.On("GetLatestAgentVersion", dtclient.OsUnix, dtclient.InstallerTypePaaS).Return(testVersion, nil)
-	mockClient.On("CreateSetting", "test-name", "test-uid").Return("", nil)
-
-=======
->>>>>>> b5c0dcf1
-	_, err := r.Reconcile(context.TODO(), request)
-	assert.NoError(t, err)
-
-	// Reconcile twice since routing service is created before the stateful set
-	_, err = r.Reconcile(context.TODO(), request)
-	assert.NoError(t, err)
-
-	multiCapability := capability.NewMultiCapability(instance)
-	stsName := capability.CalculateStatefulSetName(multiCapability, testName)
-
-	routingSts := &appsv1.StatefulSet{}
-	err = r.client.Get(context.TODO(), client.ObjectKey{
-		Namespace: testNamespace,
-		Name:      stsName,
-	}, routingSts)
-	assert.NoError(t, err)
-	assert.NotNil(t, routingSts)
-
-	routingSvc := &corev1.Service{}
-	err = r.client.Get(context.TODO(), client.ObjectKey{
-		Namespace: testNamespace,
-		Name:      rcap.BuildServiceName(testName, multiCapability.ShortName()),
-	}, routingSvc)
-	assert.NoError(t, err)
-	assert.NotNil(t, routingSvc)
-
-	err = r.client.Get(context.TODO(), client.ObjectKey{Name: instance.Name, Namespace: instance.Namespace}, instance)
-	require.NoError(t, err)
-
-	instance.Spec.ActiveGate.Capabilities = []dynatracev1beta1.CapabilityDisplayName{}
-	err = r.client.Update(context.TODO(), instance)
-	require.NoError(t, err)
-
-	_, err = r.Reconcile(context.TODO(), request)
-	assert.NoError(t, err)
-
-	err = r.client.Get(context.TODO(), client.ObjectKey{
-		Namespace: testNamespace,
-		Name:      stsName,
-	}, routingSts)
-	assert.Error(t, err)
-	assert.True(t, k8serrors.IsNotFound(err))
-
-	err = r.client.Get(context.TODO(), client.ObjectKey{
-		Namespace: testNamespace,
-		Name:      rcap.BuildServiceName(testName, multiCapability.ShortName()),
-	}, routingSvc)
-	assert.Error(t, err)
-	assert.True(t, k8serrors.IsNotFound(err))
+	mockClient.On("CreateSetting", testName, testUID).Return("", nil)
+
+	return mockClient
 }
 
-<<<<<<< HEAD
+func createFakeClientAndReconcile(mockClient dtclient.Client, instance *dynatracev1beta1.DynaKube, paasToken, apiToken string) *ReconcileDynaKube {
+	data := map[string][]byte{
+		dtclient.DynatraceApiToken: []byte(apiToken),
+	}
+	if paasToken != "" {
+		data[dtclient.DynatracePaasToken] = []byte(paasToken)
+	}
+
+	fakeClient := fake.NewClient(instance,
+		&corev1.Secret{
+			ObjectMeta: metav1.ObjectMeta{
+				Name:      testName,
+				Namespace: testNamespace,
+			},
+			Data: data},
+		&corev1.Namespace{
+			ObjectMeta: metav1.ObjectMeta{
+				Name: kubesystem.Namespace,
+				UID:  testUID,
+			}})
+	r := &ReconcileDynaKube{
+		client:    fakeClient,
+		apiReader: fakeClient,
+		scheme:    scheme.Scheme,
+		dtcBuildFunc: func(DynatraceClientProperties) (dtclient.Client, error) {
+			return mockClient, nil
+		},
+	}
+
+	return r
+}
+
 // generateStatefulSet prepares an ActiveGate StatefulSet after a Reconciliation of the Dynakube with a specific feature enabled
 func generateStatefulSet(name, namespace, feature, kubeSystemUUID string) *appsv1.StatefulSet {
 	return &appsv1.StatefulSet{
@@ -604,68 +579,4 @@
 			PodManagementPolicy: "Parallel",
 		},
 	}
-=======
-func createDTMockClient(paasTokenScopes, apiTokenScopes dtclient.TokenScopes) *dtclient.MockDynatraceClient {
-	mockClient := &dtclient.MockDynatraceClient{}
-
-	mockClient.On("GetCommunicationHostForClient").Return(dtclient.CommunicationHost{
-		Protocol: testProtocol,
-		Host:     testHost,
-		Port:     testPort,
-	}, nil)
-	mockClient.On("GetConnectionInfo").Return(dtclient.ConnectionInfo{
-		CommunicationHosts: []dtclient.CommunicationHost{
-			{
-				Protocol: testProtocol,
-				Host:     testHost,
-				Port:     testPort,
-			},
-			{
-				Protocol: testAnotherProtocol,
-				Host:     testAnotherHost,
-				Port:     testAnotherPort,
-			},
-		},
-		TenantUUID: testUUID,
-	}, nil)
-	mockClient.On("GetTokenScopes", testPaasToken).Return(paasTokenScopes, nil)
-	mockClient.On("GetTokenScopes", testAPIToken).Return(apiTokenScopes, nil)
-	mockClient.On("GetConnectionInfo").Return(dtclient.ConnectionInfo{TenantUUID: "abc123456"}, nil)
-	mockClient.On("GetLatestAgentVersion", dtclient.OsUnix, dtclient.InstallerTypeDefault).Return(testVersion, nil)
-	mockClient.On("GetLatestAgentVersion", dtclient.OsUnix, dtclient.InstallerTypePaaS).Return(testVersion, nil)
-
-	return mockClient
-}
-
-func createFakeClientAndReconcile(mockClient dtclient.Client, instance *dynatracev1beta1.DynaKube, paasToken, apiToken string) *ReconcileDynaKube {
-	data := map[string][]byte{
-		dtclient.DynatraceApiToken: []byte(apiToken),
-	}
-	if paasToken != "" {
-		data[dtclient.DynatracePaasToken] = []byte(paasToken)
-	}
-
-	fakeClient := fake.NewClient(instance,
-		&corev1.Secret{
-			ObjectMeta: metav1.ObjectMeta{
-				Name:      testName,
-				Namespace: testNamespace,
-			},
-			Data: data},
-		&corev1.Namespace{
-			ObjectMeta: metav1.ObjectMeta{
-				Name: kubesystem.Namespace,
-				UID:  testUID,
-			}})
-	r := &ReconcileDynaKube{
-		client:    fakeClient,
-		apiReader: fakeClient,
-		scheme:    scheme.Scheme,
-		dtcBuildFunc: func(DynatraceClientProperties) (dtclient.Client, error) {
-			return mockClient, nil
-		},
-	}
-
-	return r
->>>>>>> b5c0dcf1
 }