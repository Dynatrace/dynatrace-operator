--- conflicted
+++ resolved
@@ -30,16 +30,6 @@
 // ReconcileVersions updates the version and hash for the images used by the rec.Dynakube DynaKube instance.
 func ReconcileVersions(
 	ctx context.Context,
-<<<<<<< HEAD
-	dynakube dynatracev1beta1.DynaKube,
-	apiReader client.Reader,
-	fs afero.Afero,
-	verProvider VersionProviderCallback,
-) error {
-	now := metav1.Now()
-	needsOneAgentUpdate := dynakube.NeedsOneAgent() &&
-		kubeobjects.IsOutdated(dynakube.Status.OneAgent.LastUpdateProbeTimestamp, &now, ProbeThreshold) &&
-=======
 	dynakube *dynatracev1beta1.DynaKube,
 	apiReader client.Reader,
 	fs afero.Afero,
@@ -48,22 +38,10 @@
 ) error {
 	needsOneAgentUpdate := dynakube.NeedsOneAgent() &&
 		timeProvider.IsOutdated(dynakube.Status.OneAgent.LastUpdateProbeTimestamp, ProbeThreshold) &&
->>>>>>> d82c6f6a
 		dynakube.ShouldAutoUpdateOneAgent()
 
 	needsActiveGateUpdate := dynakube.NeedsActiveGate() &&
 		!dynakube.FeatureDisableActiveGateUpdates() &&
-<<<<<<< HEAD
-		kubeobjects.IsOutdated(dynakube.Status.ActiveGate.LastUpdateProbeTimestamp, &now, ProbeThreshold)
-
-	needsEecUpdate := dynakube.IsStatsdActiveGateEnabled() &&
-		!dynakube.FeatureDisableActiveGateUpdates() &&
-		kubeobjects.IsOutdated(dynakube.Status.ExtensionController.LastUpdateProbeTimestamp, &now, ProbeThreshold)
-
-	needsStatsdUpdate := dynakube.IsStatsdActiveGateEnabled() &&
-		!dynakube.FeatureDisableActiveGateUpdates() &&
-		kubeobjects.IsOutdated(dynakube.Status.Statsd.LastUpdateProbeTimestamp, &now, ProbeThreshold)
-=======
 		timeProvider.IsOutdated(dynakube.Status.ActiveGate.LastUpdateProbeTimestamp, ProbeThreshold)
 
 	needsEecUpdate := dynakube.IsStatsdActiveGateEnabled() &&
@@ -73,18 +51,13 @@
 	needsStatsdUpdate := dynakube.IsStatsdActiveGateEnabled() &&
 		!dynakube.FeatureDisableActiveGateUpdates() &&
 		timeProvider.IsOutdated(dynakube.Status.Statsd.LastUpdateProbeTimestamp, ProbeThreshold)
->>>>>>> d82c6f6a
 
 	if !(needsActiveGateUpdate || needsOneAgentUpdate || needsEecUpdate || needsStatsdUpdate) {
 		return nil
 	}
 
 	caCertPath := path.Join(TmpCAPath, TmpCAName)
-<<<<<<< HEAD
-	dockerConfig := dockerconfig.NewDockerConfig(apiReader, dynakube)
-=======
 	dockerConfig := dockerconfig.NewDockerConfig(apiReader, *dynakube)
->>>>>>> d82c6f6a
 	err := dockerConfig.SetupAuths(ctx)
 	if err != nil {
 		log.Info("failed to set up auths for image version checks")
@@ -104,45 +77,29 @@
 
 	now := timeProvider.Now()
 	if needsActiveGateUpdate {
-<<<<<<< HEAD
-		if err := updateImageVersion(now, dynakube.ActiveGateImage(), &dynakube.Status.ActiveGate.VersionStatus, dockerConfig, verProvider, true); err != nil {
-=======
 		err := updateImageVersion(*now, dynakube.ActiveGateImage(), &dynakube.Status.ActiveGate.VersionStatus, dockerConfig, versionProvider, true)
 		if err != nil {
->>>>>>> d82c6f6a
 			log.Error(err, "failed to update ActiveGate image version")
 		}
 	}
 
 	if needsEecUpdate {
-<<<<<<< HEAD
-		if err := updateImageVersion(now, dynakube.EecImage(), &dynakube.Status.ExtensionController.VersionStatus, dockerConfig, verProvider, true); err != nil {
-=======
 		err := updateImageVersion(*now, dynakube.EecImage(), &dynakube.Status.ExtensionController.VersionStatus, dockerConfig, versionProvider, true)
 		if err != nil {
->>>>>>> d82c6f6a
 			log.Error(err, "Failed to update Extension Controller image version")
 		}
 	}
 
 	if needsStatsdUpdate {
-<<<<<<< HEAD
-		if err := updateImageVersion(now, dynakube.StatsdImage(), &dynakube.Status.Statsd.VersionStatus, dockerConfig, verProvider, true); err != nil {
-=======
 		err := updateImageVersion(*now, dynakube.StatsdImage(), &dynakube.Status.Statsd.VersionStatus, dockerConfig, versionProvider, true)
 		if err != nil {
->>>>>>> d82c6f6a
 			log.Error(err, "Failed to update StatsD image version")
 		}
 	}
 
 	if needsOneAgentUpdate {
-<<<<<<< HEAD
-		if err := updateImageVersion(now, dynakube.ImmutableOneAgentImage(), &dynakube.Status.OneAgent.VersionStatus, dockerConfig, verProvider, false); err != nil {
-=======
 		err := updateImageVersion(*now, dynakube.OneAgentImage(), &dynakube.Status.OneAgent.VersionStatus, dockerConfig, versionProvider, false)
 		if err != nil {
->>>>>>> d82c6f6a
 			log.Error(err, "failed to update OneAgent image version")
 		}
 	}
