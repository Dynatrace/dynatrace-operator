package version

import (
	"context"
	"os"
	"path"
	"time"

	dynatracev1beta1 "github.com/Dynatrace/dynatrace-operator/src/api/v1beta1"
	"github.com/Dynatrace/dynatrace-operator/src/dockerconfig"
	"github.com/Dynatrace/dynatrace-operator/src/kubeobjects"
	"github.com/Dynatrace/dynatrace-operator/src/version"
	"github.com/pkg/errors"
	"github.com/spf13/afero"
	metav1 "k8s.io/apimachinery/pkg/apis/meta/v1"
	"sigs.k8s.io/controller-runtime/pkg/client"
)

const (
	// ProbeThreshold is the minimum time to wait between version upgrades.
	ProbeThreshold = 15 * time.Minute

	TmpCAPath = "/tmp/dynatrace-operator"
	TmpCAName = "dynatraceCustomCA.crt"
)

// VersionProviderCallback fetches the version for a given image.
type VersionProviderCallback func(string, *dockerconfig.DockerConfig) (ImageVersion, error) //nolint:revive

type Reconciler struct {
	Dynakube        *dynatracev1beta1.DynaKube
	ApiReader       client.Reader
	Fs              afero.Afero
	VersionProvider VersionProviderCallback
	TimeProvider    *kubeobjects.TimeProvider
}

<<<<<<< HEAD
type updateScope struct {
	onActiveGate bool
	onEec        bool
	onStats      bool
	onOneAgent   bool
	onSynthetic  bool
	onDynaMetric bool
}

func (scope updateScope) needsUpdate() bool {
	return scope.onActiveGate ||
		scope.onEec ||
		scope.onStats ||
		scope.onOneAgent ||
		scope.onSynthetic ||
		scope.onDynaMetric
}

func (scope updateScope) reconcileActiveGate(dynakube *dynatracev1beta1.DynaKube, updater *imageUpdater) {
	if !scope.onActiveGate {
		return
	}

	err := updater.update(
		dynakube.ActiveGateImage(),
		&dynakube.Status.ActiveGate.VersionStatus,
		true)
	if err != nil {
		log.Error(err, "failed to update ActiveGate image version")
	}
}

func (scope updateScope) reconcileEec(dynakube *dynatracev1beta1.DynaKube, updater *imageUpdater) {
	if !scope.onEec {
		return
	}

	err := updater.update(
		dynakube.EecImage(),
		&dynakube.Status.ExtensionController.VersionStatus,
		true)
	if err != nil {
		log.Error(err, "Failed to update Extension Controller image version")
	}
}

func (scope updateScope) reconcileStatsd(dynakube *dynatracev1beta1.DynaKube, updater *imageUpdater) {
	if !scope.onStats {
		return
	}

	err := updater.update(
		dynakube.StatsdImage(),
		&dynakube.Status.Statsd.VersionStatus,
		true)
	if err != nil {
		log.Error(err, "Failed to update StatsD image version")
	}
}

func (scope updateScope) reconcileOneAgent(dynakube *dynatracev1beta1.DynaKube, updater *imageUpdater) {
	if !scope.onOneAgent {
		return
	}

	err := updater.update(
		dynakube.OneAgentImage(),
		&dynakube.Status.OneAgent.VersionStatus,
		false)
	if err != nil {
		log.Error(err, "failed to update OneAgent image version")
	}
}

func (scope updateScope) reconcileSynthetic(dynaKube *dynatracev1beta1.DynaKube, updater *imageUpdater) {
	if !scope.onSynthetic {
		return
	}

	err := updater.update(
		dynaKube.SyntheticImage(),
		&dynaKube.Status.Synthetic.VersionStatus,
		true)
	if err != nil {
		log.Error(err, "failed to update synthetic image version")
	}
}

func (scope updateScope) reconcileDynaMetrics(dynaKube *dynatracev1beta1.DynaKube, updater *imageUpdater) {
	if !scope.onDynaMetric {
		return
	}

	err := updater.update(
		dynaKube.DynaMetricImage(),
		&dynaKube.Status.DynaMetrics.VersionStatus,
		true)
	if err != nil {
		log.Error(err, "failed to update DynaMetric image version")
	}
=======
type updateSpec struct {
	updateActiveGate bool
	oneAgentUpdate   bool
}

func (s updateSpec) needsUpdate() bool {
	return s.updateActiveGate || s.oneAgentUpdate
>>>>>>> c49dfc1f
}

// Reconcile updates the version and hash for the images used by the rec.Dynakube DynaKube instance.
func (r *Reconciler) Reconcile(ctx context.Context) error {
<<<<<<< HEAD
	scope := updateScope{
		onActiveGate: needsActiveGateUpdate(r.Dynakube, *r.TimeProvider),
		onEec:        needsEecUpdate(r.Dynakube, *r.TimeProvider),
		onStats:      needsStatsdUpdate(r.Dynakube, *r.TimeProvider),
		onOneAgent:   needsOneAgentUpdate(r.Dynakube, *r.TimeProvider),
		onSynthetic:  needsSynMonitoringUpdate(r.Dynakube, *r.TimeProvider),
		onDynaMetric: needsDynaMetricUpdate(r.Dynakube, *r.TimeProvider),
=======
	updateSpec := updateSpec{
		updateActiveGate: needsActiveGateUpdate(r.Dynakube, *r.TimeProvider),
		oneAgentUpdate:   needsOneAgentUpdate(r.Dynakube, *r.TimeProvider),
>>>>>>> c49dfc1f
	}

	if !scope.needsUpdate() {
		return nil
	}

	return r.updateImages(ctx, scope)
}

func (r *Reconciler) updateImages(ctx context.Context, scope updateScope) error {
	dockerConfig, err := createDockerConfigWithCustomCAs(ctx, r.Dynakube, r.ApiReader, r.Fs)
	if err != nil {
		return err
	}

	imageUpdater := &imageUpdater{
		now:         *r.TimeProvider.Now(),
		dockerCfg:   dockerConfig,
		verProvider: r.VersionProvider,
	}
	scope.reconcileActiveGate(r.Dynakube, imageUpdater)
	scope.reconcileEec(r.Dynakube, imageUpdater)
	scope.reconcileStatsd(r.Dynakube, imageUpdater)
	scope.reconcileOneAgent(r.Dynakube, imageUpdater)
	scope.reconcileSynthetic(r.Dynakube, imageUpdater)
	scope.reconcileDynaMetrics(r.Dynakube, imageUpdater)

<<<<<<< HEAD
=======
	if spec.oneAgentUpdate {
		err := imageUpdater.update(r.Dynakube.OneAgentImage(), &r.Dynakube.Status.OneAgent.VersionStatus, false)
		if err != nil {
			log.Error(err, "failed to update OneAgent image version")
		}
	}
>>>>>>> c49dfc1f
	return nil
}

func createDockerConfigWithCustomCAs(ctx context.Context, dynakube *dynatracev1beta1.DynaKube, apiReader client.Reader, fs afero.Afero) (*dockerconfig.DockerConfig, error) {
	caCertPath := path.Join(TmpCAPath, TmpCAName)
	dockerConfig := dockerconfig.NewDockerConfig(apiReader, *dynakube)
	err := dockerConfig.SetupAuths(ctx)
	if err != nil {
		log.Info("failed to set up auths for image version checks")
		return nil, err
	}
	if dynakube.Spec.TrustedCAs != "" {
		_ = os.MkdirAll(TmpCAPath, 0755)
		err := dockerConfig.SaveCustomCAs(ctx, fs, caCertPath)
		if err != nil {
			log.Info("failed to save CAs locally for image version checks")
			return nil, err
		}
		defer func() {
			_ = os.Remove(TmpCAPath)
		}()
	}
	return dockerConfig, nil
}

func needsActiveGateUpdate(dynakube *dynatracev1beta1.DynaKube, timeProvider kubeobjects.TimeProvider) bool {
	return dynakube.NeedsActiveGate() &&
		!dynakube.FeatureDisableActiveGateUpdates() &&
		timeProvider.IsOutdated(dynakube.Status.ActiveGate.LastUpdateProbeTimestamp, ProbeThreshold)
}

func needsOneAgentUpdate(dynakube *dynatracev1beta1.DynaKube, timeProvider kubeobjects.TimeProvider) bool {
	return dynakube.NeedsOneAgent() &&
		timeProvider.IsOutdated(dynakube.Status.OneAgent.LastUpdateProbeTimestamp, ProbeThreshold) &&
		dynakube.ShouldAutoUpdateOneAgent()
}

func needsSynMonitoringUpdate(dynakube *dynatracev1beta1.DynaKube, timeProvider kubeobjects.TimeProvider) bool {
	return dynakube.IsSyntheticMonitoringEnabled() &&
		dynakube.FeatureCustomSyntheticImage() == "" &&
		timeProvider.IsOutdated(dynakube.Status.Synthetic.LastUpdateProbeTimestamp, ProbeThreshold)
}

func needsDynaMetricUpdate(dynakube *dynatracev1beta1.DynaKube, timeProvider kubeobjects.TimeProvider) bool {
	return dynakube.IsSyntheticMonitoringEnabled() &&
		dynakube.FeatureCustomDynaMetricImage() == "" &&
		timeProvider.IsOutdated(dynakube.Status.DynaMetrics.LastUpdateProbeTimestamp, ProbeThreshold)
}

type imageUpdater struct {
	now         metav1.Time
	dockerCfg   *dockerconfig.DockerConfig
	verProvider VersionProviderCallback
}

func (updater *imageUpdater) update(
	img string,
	target *dynatracev1beta1.VersionStatus,
	allowDowngrades bool,
) error {
	target.LastUpdateProbeTimestamp = &updater.now

	ver, err := updater.verProvider(img, updater.dockerCfg)
	if err != nil {
		return errors.WithMessage(err, "failed to get image version")
	}

	if target.Version == ver.Version {
		return nil
	}

	if !allowDowngrades && target.Version != "" {
		if upgrade, err := version.NeedsUpgradeRaw(target.Version, ver.Version); err != nil {
			return err
		} else if !upgrade {
			return nil
		}
	}

	log.Info("update found",
		"image", img,
		"oldVersion", target.Version, "newVersion", ver.Version,
		"oldHash", target.ImageHash, "newHash", ver.Hash)
	target.Version = ver.Version
	target.ImageHash = ver.Hash
	return nil
}<|MERGE_RESOLUTION|>--- conflicted
+++ resolved
@@ -35,11 +35,8 @@
 	TimeProvider    *kubeobjects.TimeProvider
 }
 
-<<<<<<< HEAD
 type updateScope struct {
 	onActiveGate bool
-	onEec        bool
-	onStats      bool
 	onOneAgent   bool
 	onSynthetic  bool
 	onDynaMetric bool
@@ -47,8 +44,6 @@
 
 func (scope updateScope) needsUpdate() bool {
 	return scope.onActiveGate ||
-		scope.onEec ||
-		scope.onStats ||
 		scope.onOneAgent ||
 		scope.onSynthetic ||
 		scope.onDynaMetric
@@ -68,34 +63,6 @@
 	}
 }
 
-func (scope updateScope) reconcileEec(dynakube *dynatracev1beta1.DynaKube, updater *imageUpdater) {
-	if !scope.onEec {
-		return
-	}
-
-	err := updater.update(
-		dynakube.EecImage(),
-		&dynakube.Status.ExtensionController.VersionStatus,
-		true)
-	if err != nil {
-		log.Error(err, "Failed to update Extension Controller image version")
-	}
-}
-
-func (scope updateScope) reconcileStatsd(dynakube *dynatracev1beta1.DynaKube, updater *imageUpdater) {
-	if !scope.onStats {
-		return
-	}
-
-	err := updater.update(
-		dynakube.StatsdImage(),
-		&dynakube.Status.Statsd.VersionStatus,
-		true)
-	if err != nil {
-		log.Error(err, "Failed to update StatsD image version")
-	}
-}
-
 func (scope updateScope) reconcileOneAgent(dynakube *dynatracev1beta1.DynaKube, updater *imageUpdater) {
 	if !scope.onOneAgent {
 		return
@@ -136,32 +103,15 @@
 	if err != nil {
 		log.Error(err, "failed to update DynaMetric image version")
 	}
-=======
-type updateSpec struct {
-	updateActiveGate bool
-	oneAgentUpdate   bool
-}
-
-func (s updateSpec) needsUpdate() bool {
-	return s.updateActiveGate || s.oneAgentUpdate
->>>>>>> c49dfc1f
 }
 
 // Reconcile updates the version and hash for the images used by the rec.Dynakube DynaKube instance.
 func (r *Reconciler) Reconcile(ctx context.Context) error {
-<<<<<<< HEAD
 	scope := updateScope{
 		onActiveGate: needsActiveGateUpdate(r.Dynakube, *r.TimeProvider),
-		onEec:        needsEecUpdate(r.Dynakube, *r.TimeProvider),
-		onStats:      needsStatsdUpdate(r.Dynakube, *r.TimeProvider),
 		onOneAgent:   needsOneAgentUpdate(r.Dynakube, *r.TimeProvider),
 		onSynthetic:  needsSynMonitoringUpdate(r.Dynakube, *r.TimeProvider),
 		onDynaMetric: needsDynaMetricUpdate(r.Dynakube, *r.TimeProvider),
-=======
-	updateSpec := updateSpec{
-		updateActiveGate: needsActiveGateUpdate(r.Dynakube, *r.TimeProvider),
-		oneAgentUpdate:   needsOneAgentUpdate(r.Dynakube, *r.TimeProvider),
->>>>>>> c49dfc1f
 	}
 
 	if !scope.needsUpdate() {
@@ -183,21 +133,10 @@
 		verProvider: r.VersionProvider,
 	}
 	scope.reconcileActiveGate(r.Dynakube, imageUpdater)
-	scope.reconcileEec(r.Dynakube, imageUpdater)
-	scope.reconcileStatsd(r.Dynakube, imageUpdater)
 	scope.reconcileOneAgent(r.Dynakube, imageUpdater)
 	scope.reconcileSynthetic(r.Dynakube, imageUpdater)
 	scope.reconcileDynaMetrics(r.Dynakube, imageUpdater)
 
-<<<<<<< HEAD
-=======
-	if spec.oneAgentUpdate {
-		err := imageUpdater.update(r.Dynakube.OneAgentImage(), &r.Dynakube.Status.OneAgent.VersionStatus, false)
-		if err != nil {
-			log.Error(err, "failed to update OneAgent image version")
-		}
-	}
->>>>>>> c49dfc1f
 	return nil
 }
 
