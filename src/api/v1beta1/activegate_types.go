--- conflicted
+++ resolved
@@ -42,19 +42,6 @@
 		ShortName:    "dynatrace-api",
 		ArgumentName: "restInterface",
 	}
-
-<<<<<<< HEAD
-	StatsdIngestCapability = ActiveGateCapability{
-		DisplayName:  "statsd-ingest",
-		ShortName:    "statsd-ingest",
-		ArgumentName: "extension_controller",
-=======
-	SyntheticCapability = ActiveGateCapability{
-		DisplayName:  "synthetic",
-		ShortName:    "synthetic",
-		ArgumentName: "synthetic,beacon_forwarder,beacon_forwarder_synthetic",
->>>>>>> c49dfc1f
-	}
 )
 
 var ActiveGateDisplayNames = map[CapabilityDisplayName]struct{}{
@@ -62,11 +49,6 @@
 	KubeMonCapability.DisplayName:       {},
 	MetricsIngestCapability.DisplayName: {},
 	DynatraceApiCapability.DisplayName:  {},
-<<<<<<< HEAD
-	StatsdIngestCapability.DisplayName:  {},
-=======
-	SyntheticCapability.DisplayName:     {},
->>>>>>> c49dfc1f
 }
 
 type ActiveGateSpec struct {
