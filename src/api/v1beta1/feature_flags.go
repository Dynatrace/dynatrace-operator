--- conflicted
+++ resolved
@@ -47,18 +47,8 @@
 	AnnotationFeatureAutomaticK8sApiMonitoringClusterName = AnnotationFeaturePrefix + "automatic-kubernetes-api-monitoring-cluster-name"
 	AnnotationFeatureActiveGateIgnoreProxy                = AnnotationFeaturePrefix + "activegate-ignore-proxy"
 
-<<<<<<< HEAD
-	// statsD
-
-	AnnotationFeatureUseActiveGateImageForStatsd = AnnotationFeaturePrefix + "use-activegate-image-for-statsd"
-	AnnotationFeatureCustomEecImage              = AnnotationFeaturePrefix + "custom-eec-image"
-	AnnotationFeatureCustomStatsdImage           = AnnotationFeaturePrefix + "custom-statsd-image"
-	AnnotationFeatureCustomSyntheticImage        = AnnotationFeaturePrefix + "custom-synthetic-image"
-	AnnotationFeatureCustomDynaMetricImage       = AnnotationFeaturePrefix + "custom-dynametric-image"
-=======
-	// synthetic
-	AnnotationFeatureCustomSyntheticImage = AnnotationFeaturePrefix + "custom-synthetic-image"
->>>>>>> c49dfc1f
+	AnnotationFeatureCustomSyntheticImage  = AnnotationFeaturePrefix + "custom-synthetic-image"
+	AnnotationFeatureCustomDynaMetricImage = AnnotationFeaturePrefix + "custom-dynametric-image"
 
 	// dtClient
 
