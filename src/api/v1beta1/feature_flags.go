/*
Copyright 2021 Dynatrace LLC.

Licensed under the Apache License, Version 2.0 (the "License");
you may not use this file except in compliance with the License.
You may obtain a copy of the License at

    http://www.apache.org/licenses/LICENSE-2.0

Unless required by applicable law or agreed to in writing, software
distributed under the License is distributed on an "AS IS" BASIS,
WITHOUT WARRANTIES OR CONDITIONS OF ANY KIND, either express or implied.
See the License for the specific language governing permissions and
limitations under the License.
*/

package v1beta1

import (
	"encoding/json"
	"fmt"
	"strconv"
	"strings"

	"github.com/Dynatrace/dynatrace-operator/src/logger"
)

const (
	DeprecatedFeatureFlagPrefix = "alpha.operator.dynatrace.com/feature-"

	AnnotationFeaturePrefix = "feature.dynatrace.com/"

	// activeGate

	// Deprecated: AnnotationFeatureDisableActiveGateUpdates use AnnotationFeatureActiveGateUpdates instead
	AnnotationFeatureDisableActiveGateUpdates = AnnotationFeaturePrefix + "disable-activegate-updates"
	// Deprecated: AnnotationFeatureDisableActiveGateRawImage use AnnotationFeatureActiveGateRawImage instead
	AnnotationFeatureDisableActiveGateRawImage = AnnotationFeaturePrefix + "disable-activegate-raw-image"

	AnnotationFeatureActiveGateUpdates   = AnnotationFeaturePrefix + "activegate-updates"
	AnnotationFeatureActiveGateRawImage  = AnnotationFeaturePrefix + "activegate-raw-image"
	AnnotationFeatureActiveGateAuthToken = AnnotationFeaturePrefix + "activegate-authtoken"

	AnnotationFeatureActiveGateAppArmor                   = AnnotationFeaturePrefix + "activegate-apparmor"
	AnnotationFeatureActiveGateReadOnlyFilesystem         = AnnotationFeaturePrefix + "activegate-readonly-fs"
	AnnotationFeatureAutomaticK8sApiMonitoring            = AnnotationFeaturePrefix + "automatic-kubernetes-api-monitoring"
	AnnotationFeatureAutomaticK8sApiMonitoringClusterName = AnnotationFeaturePrefix + "automatic-kubernetes-api-monitoring-cluster-name"
	AnnotationFeatureActiveGateIgnoreProxy                = AnnotationFeaturePrefix + "activegate-ignore-proxy"

	AnnotationFeatureCustomSyntheticImage = AnnotationFeaturePrefix + "custom-synthetic-image"

	// dtClient

	// Deprecated: AnnotationFeatureDisableHostsRequests use AnnotationFeatureHostsRequests instead
	AnnotationFeatureDisableHostsRequests = AnnotationFeaturePrefix + "disable-hosts-requests"
	AnnotationFeatureHostsRequests        = AnnotationFeaturePrefix + "hosts-requests"
	AnnotationFeatureNoProxy              = AnnotationFeaturePrefix + "no-proxy"

	// oneAgent

	// Deprecated: AnnotationFeatureDisableReadOnlyOneAgent use AnnotationFeatureReadOnlyOneAgent instead
	AnnotationFeatureDisableReadOnlyOneAgent = AnnotationFeaturePrefix + "disable-oneagent-readonly-host-fs"

	AnnotationFeatureReadOnlyOneAgent = AnnotationFeaturePrefix + "oneagent-readonly-host-fs"

	AnnotationFeatureMultipleOsAgentsOnNode         = AnnotationFeaturePrefix + "multiple-osagents-on-node"
	AnnotationFeatureOneAgentMaxUnavailable         = AnnotationFeaturePrefix + "oneagent-max-unavailable"
	AnnotationFeatureOneAgentIgnoreProxy            = AnnotationFeaturePrefix + "oneagent-ignore-proxy"
	AnnotationFeatureOneAgentInitialConnectRetry    = AnnotationFeaturePrefix + "oneagent-initial-connect-retry-ms"
	AnnotationFeatureRunOneAgentContainerPrivileged = AnnotationFeaturePrefix + "oneagent-privileged"
	AnnotationFeatureOneAgentSecCompProfile         = AnnotationFeaturePrefix + "oneagent-seccomp-profile"
	AnnotationInjectionFailurePolicy                = AnnotationFeaturePrefix + "injection-failure-policy"

	// injection (webhook)

	// Deprecated: AnnotationFeatureDisableWebhookReinvocationPolicy use AnnotationFeatureWebhookReinvocationPolicy instead
	AnnotationFeatureDisableWebhookReinvocationPolicy = AnnotationFeaturePrefix + "disable-webhook-reinvocation-policy"
	// Deprecated: AnnotationFeatureDisableMetadataEnrichment use AnnotationFeatureMetadataEnrichment instead
	AnnotationFeatureDisableMetadataEnrichment = AnnotationFeaturePrefix + "disable-metadata-enrichment"

	AnnotationFeatureWebhookReinvocationPolicy = AnnotationFeaturePrefix + "webhook-reinvocation-policy"
	AnnotationFeatureMetadataEnrichment        = AnnotationFeaturePrefix + "metadata-enrichment"

	AnnotationFeatureIgnoreUnknownState    = AnnotationFeaturePrefix + "ignore-unknown-state"
	AnnotationFeatureIgnoredNamespaces     = AnnotationFeaturePrefix + "ignored-namespaces"
	AnnotationFeatureAutomaticInjection    = AnnotationFeaturePrefix + "automatic-injection"
	AnnotationFeatureLabelVersionDetection = AnnotationFeaturePrefix + "label-version-detection"

	// CSI
	AnnotationFeatureMaxFailedCsiMountAttempts = AnnotationFeaturePrefix + "max-csi-mount-attempts"

<<<<<<< HEAD
	// synthetic location
	AnnotationFeatureSyntheticLocationEntityId = AnnotationFeaturePrefix + "synthetic-location-entity-id"
=======
	falsePhrase  = "false"
	truePhrase   = "true"
	silentPhrase = "silent"
	failPhrase   = "fail"
>>>>>>> 8fe78c29

	// synthetic node type
	AnnotationFeatureSyntheticNodeType = AnnotationFeaturePrefix + "synthetic-node-type"

	// replicas for the synthetic monitoring
	AnnotationFeatureSyntheticReplicas = AnnotationFeaturePrefix + "synthetic-replicas"

	falsePhrase = "false"
	truePhrase  = "true"

	// synthetic node types
	SyntheticNodeXs = "XS"
	SyntheticNodeS  = "S"
	SyntheticNodeM  = "M"
)

const (
	DefaultMaxFailedCsiMountAttempts = 10
)

var (
	log = logger.Factory.GetLogger("dynakube-api")

	DefaultSyntheticReplicas = int32(1)
)

func (dk *DynaKube) getDisableFlagWithDeprecatedAnnotation(annotation string, deprecatedAnnotation string) bool {
	return dk.getFeatureFlagRaw(annotation) == falsePhrase ||
		dk.getFeatureFlagRaw(deprecatedAnnotation) == truePhrase && dk.getFeatureFlagRaw(annotation) == ""
}

// FeatureDisableActiveGateUpdates is a feature flag to disable ActiveGate updates.
func (dk *DynaKube) FeatureDisableActiveGateUpdates() bool {
	return dk.getDisableFlagWithDeprecatedAnnotation(AnnotationFeatureActiveGateUpdates, AnnotationFeatureDisableActiveGateUpdates)
}

// FeatureDisableHostsRequests is a feature flag to disable queries to the Hosts API.
func (dk *DynaKube) FeatureDisableHostsRequests() bool {
	return dk.getDisableFlagWithDeprecatedAnnotation(AnnotationFeatureHostsRequests, AnnotationFeatureDisableHostsRequests)
}

// FeatureNoProxy is a feature flag to set the NO_PROXY value to be used by the dtClient.
func (dk *DynaKube) FeatureNoProxy() string {
	return dk.getFeatureFlagRaw(AnnotationFeatureNoProxy)
}

// FeatureOneAgentMaxUnavailable is a feature flag to configure maxUnavailable on the OneAgent DaemonSets rolling upgrades.
func (dk *DynaKube) FeatureOneAgentMaxUnavailable() int {
	raw := dk.getFeatureFlagRaw(AnnotationFeatureOneAgentMaxUnavailable)
	if raw == "" {
		return 1
	}

	val, err := strconv.Atoi(raw)
	if err != nil {
		return 1
	}

	return val
}

// FeatureDisableWebhookReinvocationPolicy disables the reinvocation for the Operator's webhooks.
// This disables instrumenting containers injected by other webhooks following the admission to the Operator's webhook.
func (dk *DynaKube) FeatureDisableWebhookReinvocationPolicy() bool {
	return dk.getDisableFlagWithDeprecatedAnnotation(AnnotationFeatureWebhookReinvocationPolicy, AnnotationFeatureDisableWebhookReinvocationPolicy)
}

// FeatureIgnoreUnknownState is a feature flag that makes the operator inject into applications even when the dynakube is in an UNKNOWN state,
// this may cause extra host to appear in the tenant for each process.
func (dk *DynaKube) FeatureIgnoreUnknownState() bool {
	return dk.getFeatureFlagRaw(AnnotationFeatureIgnoreUnknownState) == truePhrase
}

// FeatureIgnoredNamespaces is a feature flag for ignoring certain namespaces.
// defaults to "[ \"^dynatrace$\", \"^kube-.*\", \"openshift(-.*)?\" ]"
func (dk *DynaKube) FeatureIgnoredNamespaces() []string {
	raw := dk.getFeatureFlagRaw(AnnotationFeatureIgnoredNamespaces)
	if raw == "" {
		return dk.getDefaultIgnoredNamespaces()
	}
	ignoredNamespaces := &[]string{}
	err := json.Unmarshal([]byte(raw), ignoredNamespaces)
	if err != nil {
		log.Error(err, "failed to unmarshal ignoredNamespaces feature-flag")
		return dk.getDefaultIgnoredNamespaces()
	}
	return *ignoredNamespaces
}

func (dk *DynaKube) getDefaultIgnoredNamespaces() []string {
	defaultIgnoredNamespaces := []string{
		fmt.Sprintf("^%s$", dk.Namespace),
		"^kube-.*",
		"^openshift(-.*)?",
	}
	return defaultIgnoredNamespaces
}

// FeatureAutomaticKubernetesApiMonitoring is a feature flag to enable automatic kubernetes api monitoring,
// which ensures that settings for this kubernetes cluster exist in Dynatrace
func (dk *DynaKube) FeatureAutomaticKubernetesApiMonitoring() bool {
	return dk.getFeatureFlagRaw(AnnotationFeatureAutomaticK8sApiMonitoring) == truePhrase
}

// FeatureAutomaticKubernetesApiMonitoringClusterName is a feature flag to set custom cluster name for automatic-kubernetes-api-monitoring
func (dk *DynaKube) FeatureAutomaticKubernetesApiMonitoringClusterName() string {
	return dk.getFeatureFlagRaw(AnnotationFeatureAutomaticK8sApiMonitoringClusterName)
}

// FeatureDisableMetadataEnrichment is a feature flag to disable metadata enrichment,
func (dk *DynaKube) FeatureDisableMetadataEnrichment() bool {
	return dk.getDisableFlagWithDeprecatedAnnotation(AnnotationFeatureMetadataEnrichment, AnnotationFeatureDisableMetadataEnrichment)
}

// FeatureAutomaticInjection controls OneAgent is injected to pods in selected namespaces automatically ("automatic-injection=true" or flag not set)
// or if pods need to be opted-in one by one ("automatic-injection=false")
func (dk *DynaKube) FeatureAutomaticInjection() bool {
	return dk.getFeatureFlagRaw(AnnotationFeatureAutomaticInjection) != falsePhrase
}

func (dk *DynaKube) FeatureCustomSyntheticImage() string {
	return dk.getFeatureFlagRaw(AnnotationFeatureCustomSyntheticImage)
}

// FeatureDisableReadOnlyOneAgent is a feature flag to specify if the operator needs to deploy the oneagents in a readonly mode,
// where the csi-driver would provide the volume for logs and such
// Defaults to false
func (dk *DynaKube) FeatureDisableReadOnlyOneAgent() bool {
	return dk.getDisableFlagWithDeprecatedAnnotation(AnnotationFeatureReadOnlyOneAgent, AnnotationFeatureDisableReadOnlyOneAgent)
}

// FeatureDisableActivegateRawImage is a feature flag to specify if the operator should
// fetch from cluster and set in ActiveGet container: tenant UUID, token and communication endpoints
// instead of using embedded ones in the image
// Defaults to false
func (dk *DynaKube) FeatureDisableActivegateRawImage() bool {
	return dk.getDisableFlagWithDeprecatedAnnotation(AnnotationFeatureActiveGateRawImage, AnnotationFeatureDisableActiveGateRawImage)
}

// FeatureEnableMultipleOsAgentsOnNode is a feature flag to enable multiple osagents running on the same host
func (dk *DynaKube) FeatureEnableMultipleOsAgentsOnNode() bool {
	return dk.getFeatureFlagRaw(AnnotationFeatureMultipleOsAgentsOnNode) == truePhrase
}

// FeatureActiveGateReadOnlyFilesystem is a feature flag to enable RO mounted filesystem in ActiveGate container
func (dk *DynaKube) FeatureActiveGateReadOnlyFilesystem() bool {
	return dk.getFeatureFlagRaw(AnnotationFeatureActiveGateReadOnlyFilesystem) == truePhrase
}

// FeatureActiveGateAppArmor is a feature flag to enable AppArmor in ActiveGate container
func (dk *DynaKube) FeatureActiveGateAppArmor() bool {
	return dk.getFeatureFlagRaw(AnnotationFeatureActiveGateAppArmor) == truePhrase
}

// FeatureOneAgentIgnoreProxy is a feature flag to ignore the proxy for oneAgents when set in CR
func (dk *DynaKube) FeatureOneAgentIgnoreProxy() bool {
	return dk.getFeatureFlagRaw(AnnotationFeatureOneAgentIgnoreProxy) == truePhrase
}

// FeatureActiveGateIgnoreProxy is a feature flag to ignore the proxy for ActiveGate when set in CR
func (dk *DynaKube) FeatureActiveGateIgnoreProxy() bool {
	return dk.getFeatureFlagRaw(AnnotationFeatureActiveGateIgnoreProxy) == truePhrase
}

// FeatureActiveGateAuthToken is a feature flag to enable authToken usage in the activeGate
func (dk *DynaKube) FeatureActiveGateAuthToken() bool {
	return dk.getFeatureFlagRaw(AnnotationFeatureActiveGateAuthToken) != falsePhrase
}

// FeatureLabelVersionDetection is a feature flag to enable injecting additional environment variables based on user labels
func (dk *DynaKube) FeatureLabelVersionDetection() bool {
	return dk.getFeatureFlagRaw(AnnotationFeatureLabelVersionDetection) == truePhrase
}

// FeatureAgentInitialConnectRetry is a feature flag to configure startup delay of standalone agents
func (dk *DynaKube) FeatureAgentInitialConnectRetry() int {
	raw := dk.getFeatureFlagRaw(AnnotationFeatureOneAgentInitialConnectRetry)
	if raw == "" {
		return -1
	}

	val, err := strconv.Atoi(raw)
	if err != nil {
		log.Error(err, "failed to parse agentInitialConnectRetry feature-flag")
		return -1
	}

	return val
}

func (dk *DynaKube) FeatureOneAgentPrivileged() bool {
	return dk.getFeatureFlagRaw(AnnotationFeatureRunOneAgentContainerPrivileged) == truePhrase
}

func (dk *DynaKube) FeatureOneAgentSecCompProfile() string {
	return dk.getFeatureFlagRaw(AnnotationFeatureOneAgentSecCompProfile)
}

func (dk *DynaKube) getFeatureFlagRaw(annotation string) string {
	if raw, ok := dk.Annotations[annotation]; ok {
		return raw
	}
	split := strings.Split(annotation, "/")
	postFix := split[1]
	if raw, ok := dk.Annotations[DeprecatedFeatureFlagPrefix+postFix]; ok {
		return raw
	}
	return ""
}

func (dk *DynaKube) FeatureMaxFailedCsiMountAttempts() int {
	maxCsiMountAttemptsValue := dk.getFeatureFlagRaw(AnnotationFeatureMaxFailedCsiMountAttempts)

	if maxCsiMountAttemptsValue == "" {
		return DefaultMaxFailedCsiMountAttempts
	}

	maxCsiMountAttempts, err := strconv.Atoi(maxCsiMountAttemptsValue)

	if err != nil || maxCsiMountAttempts < 0 {
		return DefaultMaxFailedCsiMountAttempts
	}

	return maxCsiMountAttempts
}

func (dynaKube *DynaKube) FeatureSyntheticLocationEntityId() string {
	return dynaKube.getFeatureFlagRaw(AnnotationFeatureSyntheticLocationEntityId)
}

func (dynaKube *DynaKube) FeatureSyntheticLocationOrdinal() uint64 {
	id := uint64(0)

	_, suffix, found := strings.Cut(dynaKube.FeatureSyntheticLocationEntityId(), "-")
	if found {
		parsed, err := strconv.ParseUint(suffix, 16, 64)
		if err == nil {
			id = parsed
		}
	}

	return id
}

func (dynaKube *DynaKube) FeatureSyntheticNodeType() string {
	node := dynaKube.getFeatureFlagRaw(AnnotationFeatureSyntheticNodeType)
	if node == "" {
		node = SyntheticNodeS
	}
	return node
}

<<<<<<< HEAD
func (dynaKube *DynaKube) FeatureSyntheticReplicas() int32 {
	replicas := DefaultSyntheticReplicas
	value := dynaKube.getFeatureFlagRaw(AnnotationFeatureSyntheticReplicas)
	if value != "" {
		parsed, err := strconv.ParseInt(value, 0, 32)
		if err == nil {
			replicas = int32(parsed)
		}
	}

	return replicas
=======
func (dk *DynaKube) FeatureInjectionFailurePolicy() string {
	if dk.getFeatureFlagRaw(AnnotationInjectionFailurePolicy) == failPhrase {
		return failPhrase
	}
	return silentPhrase
>>>>>>> 8fe78c29
}<|MERGE_RESOLUTION|>--- conflicted
+++ resolved
@@ -89,24 +89,19 @@
 	// CSI
 	AnnotationFeatureMaxFailedCsiMountAttempts = AnnotationFeaturePrefix + "max-csi-mount-attempts"
 
-<<<<<<< HEAD
 	// synthetic location
 	AnnotationFeatureSyntheticLocationEntityId = AnnotationFeaturePrefix + "synthetic-location-entity-id"
-=======
+
+	// synthetic node type
+	AnnotationFeatureSyntheticNodeType = AnnotationFeaturePrefix + "synthetic-node-type"
+
+	// replicas for the synthetic monitoring
+	AnnotationFeatureSyntheticReplicas = AnnotationFeaturePrefix + "synthetic-replicas"
+
 	falsePhrase  = "false"
 	truePhrase   = "true"
 	silentPhrase = "silent"
 	failPhrase   = "fail"
->>>>>>> 8fe78c29
-
-	// synthetic node type
-	AnnotationFeatureSyntheticNodeType = AnnotationFeaturePrefix + "synthetic-node-type"
-
-	// replicas for the synthetic monitoring
-	AnnotationFeatureSyntheticReplicas = AnnotationFeaturePrefix + "synthetic-replicas"
-
-	falsePhrase = "false"
-	truePhrase  = "true"
 
 	// synthetic node types
 	SyntheticNodeXs = "XS"
@@ -350,7 +345,13 @@
 	return node
 }
 
-<<<<<<< HEAD
+func (dk *DynaKube) FeatureInjectionFailurePolicy() string {
+	if dk.getFeatureFlagRaw(AnnotationInjectionFailurePolicy) == failPhrase {
+		return failPhrase
+	}
+	return silentPhrase
+}
+
 func (dynaKube *DynaKube) FeatureSyntheticReplicas() int32 {
 	replicas := DefaultSyntheticReplicas
 	value := dynaKube.getFeatureFlagRaw(AnnotationFeatureSyntheticReplicas)
@@ -362,11 +363,4 @@
 	}
 
 	return replicas
-=======
-func (dk *DynaKube) FeatureInjectionFailurePolicy() string {
-	if dk.getFeatureFlagRaw(AnnotationInjectionFailurePolicy) == failPhrase {
-		return failPhrase
-	}
-	return silentPhrase
->>>>>>> 8fe78c29
 }