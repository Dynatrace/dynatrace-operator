--- conflicted
+++ resolved
@@ -75,26 +75,17 @@
 // Used by the dynakube controller during reconcile.
 func (g *EndpointSecretGenerator) GenerateForDynakube(ctx context.Context, dk *dynatracev1beta1.DynaKube) error {
 	log.Info("reconciling data-ingest endpoint secret for", "dynakube", dk.Name)
-	anyUpdated := false
 
 	data, err := g.prepare(ctx, dk)
 	if err != nil {
-<<<<<<< HEAD
-		return errors.WithStack(err)
-=======
-		return anyUpdated, err
->>>>>>> 1a1c32aa
+		return errors.WithStack(err)
 	}
 
 	coreLabels := kubeobjects.NewCoreLabels(dk.Name, kubeobjects.ActiveGateComponentLabel)
 	nsList, err := mapper.GetNamespacesForDynakube(ctx, g.apiReader, dk.Name)
 
 	if err != nil {
-<<<<<<< HEAD
-		return errors.WithStack(err)
-=======
-		return anyUpdated, err
->>>>>>> 1a1c32aa
+		return errors.WithStack(err)
 	}
 
 	secretQuery := kubeobjects.NewSecretQuery(ctx, g.client, g.apiReader, log)
@@ -110,26 +101,15 @@
 			Data: data,
 			Type: corev1.SecretTypeOpaque,
 		}
-<<<<<<< HEAD
 
 		err = secretQuery.CreateOrUpdate(*secret)
 		if err != nil {
 			return errors.WithStack(err)
-=======
-		if upd, err := kubeobjects.CreateOrUpdateSecretIfNotExists(g.client, g.apiReader, secret, log); err != nil {
-			return upd, err
-		} else if upd {
-			anyUpdated = true
->>>>>>> 1a1c32aa
 		}
 	}
 
 	log.Info("done updating data-ingest endpoint secrets")
-<<<<<<< HEAD
 	return nil
-=======
-	return anyUpdated, nil
->>>>>>> 1a1c32aa
 }
 
 func (g *EndpointSecretGenerator) RemoveEndpointSecrets(ctx context.Context, dk *dynatracev1beta1.DynaKube) error {
