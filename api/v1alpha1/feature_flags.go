/*
Copyright 2021 Dynatrace LLC.

Licensed under the Apache License, Version 2.0 (the "License");
you may not use this file except in compliance with the License.
You may obtain a copy of the License at

    http://www.apache.org/licenses/LICENSE-2.0

Unless required by applicable law or agreed to in writing, software
distributed under the License is distributed on an "AS IS" BASIS,
WITHOUT WARRANTIES OR CONDITIONS OF ANY KIND, either express or implied.
See the License for the specific language governing permissions and
limitations under the License.
*/

package v1alpha1

import (
	"strconv"
)

const (
<<<<<<< HEAD
	annotationFeaturePrefix                          = "alpha.operator.dynatrace.com/feature-"
	annotationFeatureDisableActiveGateUpdates        = annotationFeaturePrefix + "disable-activegate-updates"
	annotationFeatureDisableHostsRequests            = annotationFeaturePrefix + "disable-hosts-requests"
	annotationFeatureOneAgentMaxUnavailable          = annotationFeaturePrefix + "oneagent-max-unavailable"
	annotationFeatureEnableMetricsIngest             = annotationFeaturePrefix + "enable-metrics-ingest"
	annotationFeatureEnableWebhookReinvocationPolicy = annotationFeaturePrefix + "enable-webhook-reinvocation-policy"
=======
	annotationFeaturePrefix                   = "alpha.operator.dynatrace.com/feature-"
	annotationFeatureDisableActiveGateUpdates = annotationFeaturePrefix + "disable-activegate-updates"
	annotationFeatureDisableHostsRequests     = annotationFeaturePrefix + "disable-hosts-requests"
	annotationFeatureOneAgentMaxUnavailable   = annotationFeaturePrefix + "oneagent-max-unavailable"
>>>>>>> 1e2cd98e
)

// FeatureDisableActiveGateUpdates is a feature flag to disable ActiveGate updates.
func (dk *DynaKube) FeatureDisableActiveGateUpdates() bool {
	return dk.Annotations[annotationFeatureDisableActiveGateUpdates] == "true"
}

// FeatureDisableHostsRequests is a feature flag to disable queries to the Hosts API.
func (dk *DynaKube) FeatureDisableHostsRequests() bool {
	return dk.Annotations[annotationFeatureDisableHostsRequests] == "true"
}

// FeatureOneAgentMaxUnavailable is a feature flag to configure maxUnavailable on the OneAgent DaemonSets rolling upgrades.
func (dk *DynaKube) FeatureOneAgentMaxUnavailable() int {
	raw := dk.Annotations[annotationFeatureOneAgentMaxUnavailable]
	if raw == "" {
		return 1
	}

	val, err := strconv.Atoi(raw)
	if err != nil {
		return 1
	}

	return val
<<<<<<< HEAD
}

// FeatureEnableMetricsIngest is a feature flag to enable metrics ingest API
func (dk *DynaKube) FeatureEnableMetricsIngest() bool {
	return dk.Annotations[annotationFeatureEnableMetricsIngest] == "true"
}

// FeatureEnableWebhookReinvocationPolicy is a feature flag to enable instrumenting missing containers
// by enabling reinvocation for webhook.
func (dk *DynaKube) FeatureEnableWebhookReinvocationPolicy() bool {
	return dk.Annotations[annotationFeatureEnableWebhookReinvocationPolicy] == "true"
}

// GetFeatureEnableWebhookReinvocationPolicy returns the annotation for FeatureEnableWebhookReinvocationPolicy
func (dk *DynaKube) GetFeatureEnableWebhookReinvocationPolicy() string {
	return annotationFeatureEnableWebhookReinvocationPolicy
=======
>>>>>>> 1e2cd98e
}<|MERGE_RESOLUTION|>--- conflicted
+++ resolved
@@ -21,19 +21,11 @@
 )
 
 const (
-<<<<<<< HEAD
 	annotationFeaturePrefix                          = "alpha.operator.dynatrace.com/feature-"
 	annotationFeatureDisableActiveGateUpdates        = annotationFeaturePrefix + "disable-activegate-updates"
 	annotationFeatureDisableHostsRequests            = annotationFeaturePrefix + "disable-hosts-requests"
 	annotationFeatureOneAgentMaxUnavailable          = annotationFeaturePrefix + "oneagent-max-unavailable"
-	annotationFeatureEnableMetricsIngest             = annotationFeaturePrefix + "enable-metrics-ingest"
 	annotationFeatureEnableWebhookReinvocationPolicy = annotationFeaturePrefix + "enable-webhook-reinvocation-policy"
-=======
-	annotationFeaturePrefix                   = "alpha.operator.dynatrace.com/feature-"
-	annotationFeatureDisableActiveGateUpdates = annotationFeaturePrefix + "disable-activegate-updates"
-	annotationFeatureDisableHostsRequests     = annotationFeaturePrefix + "disable-hosts-requests"
-	annotationFeatureOneAgentMaxUnavailable   = annotationFeaturePrefix + "oneagent-max-unavailable"
->>>>>>> 1e2cd98e
 )
 
 // FeatureDisableActiveGateUpdates is a feature flag to disable ActiveGate updates.
@@ -59,12 +51,6 @@
 	}
 
 	return val
-<<<<<<< HEAD
-}
-
-// FeatureEnableMetricsIngest is a feature flag to enable metrics ingest API
-func (dk *DynaKube) FeatureEnableMetricsIngest() bool {
-	return dk.Annotations[annotationFeatureEnableMetricsIngest] == "true"
 }
 
 // FeatureEnableWebhookReinvocationPolicy is a feature flag to enable instrumenting missing containers
@@ -76,6 +62,4 @@
 // GetFeatureEnableWebhookReinvocationPolicy returns the annotation for FeatureEnableWebhookReinvocationPolicy
 func (dk *DynaKube) GetFeatureEnableWebhookReinvocationPolicy() string {
 	return annotationFeatureEnableWebhookReinvocationPolicy
-=======
->>>>>>> 1e2cd98e
 }