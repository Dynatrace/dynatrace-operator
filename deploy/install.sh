#!/bin/sh

set -e

CLI="kubectl"
SKIP_CERT_CHECK="false"
ENABLE_VOLUME_STORAGE="false"
CLUSTER_NAME_REGEX="^[-_a-zA-Z0-9][-_\.a-zA-Z0-9]*$"
CLUSTER_NAME_LENGTH=256

for arg in "$@"; do
  case $arg in
  --api-url)
    API_URL="$2"
    shift 2
    ;;
  --api-token)
    API_TOKEN="$2"
    shift 2
    ;;
  --paas-token)
    PAAS_TOKEN="$2"
    shift 2
    ;;
  --skip-cert-check)
    SKIP_CERT_CHECK="true"
    shift
    ;;
  --enable-volume-storage)
    ENABLE_VOLUME_STORAGE="true"
    shift
    ;;
  --cluster-name)
    CLUSTER_NAME="$2"
    shift 2
    ;;
  --openshift)
    CLI="oc"
    shift
    ;;
  esac
done

if [ -z "$API_URL" ]; then
  echo "Error: api-url not set!"
  exit 1
fi

if [ -z "$API_TOKEN" ]; then
  echo "Error: api-token not set!"
  exit 1
fi

if [ -z "$PAAS_TOKEN" ]; then
  echo "Error: paas-token not set!"
  exit 1
fi

if [ -z "$CLUSTER_NAME" ]; then
  echo "Error: cluster name not set!"
  exit 1
fi

if ! echo "$CLUSTER_NAME" | grep -q "$CLUSTER_NAME_REGEX"; then
  echo "Error: cluster name does not match regex!"
  exit 1
fi

if [ "${#CLUSTER_NAME}" -ge $CLUSTER_NAME_LENGTH ]; then
  echo "Error: cluster name too long!"
  exit 1
fi

set -u

checkIfNSExists() {
  if ! "${CLI}" get ns dynatrace >/dev/null 2>&1; then
    if [ "${CLI}" = "kubectl" ]; then
      "${CLI}" create namespace dynatrace
    else
      "${CLI}" adm new-project --node-selector="" dynatrace
    fi
  else
    echo "Namespace already exists"
  fi
}

applyDynatraceOperator() {
  if [ "${CLI}" = "kubectl" ]; then
    "${CLI}" apply -k github.com/Dynatrace/dynatrace-operator/config/kubernetes
  else
    "${CLI}" apply -f https://github.com/Dynatrace/dynatrace-operator/releases/latest/download/openshift.yaml
  fi

  "${CLI}" -n dynatrace create secret generic dynakube --from-literal="apiToken=${API_TOKEN}" --from-literal="paasToken=${PAAS_TOKEN}" --dry-run -o yaml | "${CLI}" apply -f -
}

applyDynaKubeCR() {
  cat <<EOF | "${CLI}" apply -f -
apiVersion: dynatrace.com/v1alpha1
kind: DynaKube
metadata:
  name: dynakube
  namespace: dynatrace
spec:
  apiUrl: ${API_URL}
  skipCertCheck: ${SKIP_CERT_CHECK}
  networkZone: ${CLUSTER_NAME}
  kubernetesMonitoring:
    enabled: true
<<<<<<< HEAD
    group: ${CLUSTER_NAME}
  routing:
    enabled: true
=======
>>>>>>> c524a434
  classicFullStack:
    enabled: true
    tolerations:
    - effect: NoSchedule
      key: node-role.kubernetes.io/master
      operator: Exists
    env:
    - name: ONEAGENT_ENABLE_VOLUME_STORAGE
      value: "${ENABLE_VOLUME_STORAGE}"
    args:
    - --set-host-group="${CLUSTER_NAME}"
EOF
}

addK8sConfiguration() {
  K8S_ENDPOINT="$("${CLI}" config view --minify -o jsonpath='{.clusters[0].cluster.server}')"
  if [ -z "$K8S_ENDPOINT" ]; then
    echo "Error: failed to get kubernetes endpoint!"
    exit 1
  fi

  K8S_SECRET_NAME="$(for token in $("${CLI}" get sa dynatrace-kubernetes-monitoring -o jsonpath='{.secrets[*].name}' -n dynatrace); do echo "$token"; done | grep token)"
  if [ -z "$K8S_SECRET_NAME" ]; then
    echo "Error: failed to get kubernetes-monitoring secret!"
    exit 1
  fi

  K8S_BEARER="$("${CLI}" get secret "${K8S_SECRET_NAME}" -o jsonpath='{.data.token}' -n dynatrace | base64 --decode)"
  if [ -z "$K8S_BEARER" ]; then
    echo "Error: failed to get bearer token!"
    exit 1
  fi

  json="$(
    cat <<EOF
{
  "label": "${CLUSTER_NAME}",
  "endpointUrl": "${K8S_ENDPOINT}",
  "eventsFieldSelectors": [
    {
      "label": "Node events",
      "fieldSelector": "involvedObject.kind=Node",
      "active": true
    }
  ],
  "workloadIntegrationEnabled": true,
  "eventsIntegrationEnabled": false,
  "authToken": "${K8S_BEARER}",
  "active": true,
  "certificateCheckEnabled": "${SKIP_CERT_CHECK}"
}
EOF
  )"

  response="$(curl -sS -X POST "${API_URL}/config/v1/kubernetes/credentials" \
    -H "accept: application/json; charset=utf-8" \
    -H "Authorization: Api-Token ${API_TOKEN}" \
    -H "Content-Type: application/json; charset=utf-8" \
    -d "${json}")"

  if echo "$response" | grep "${CLUSTER_NAME}" >/dev/null 2>&1; then
    echo "Kubernetes monitoring successfully setup."
  else
    echo "Error adding Kubernetes cluster to Dynatrace: $response"
  fi
}
<<<<<<< HEAD
#
######## MAIN #######
#printf "\nCreating Dynatrace namespace...\n"
#checkIfNSExists
#printf "\nApplying Dynatrace Operator...\n"
#applyDynatraceOperator
#printf "\nApplying DynaKube CustomResource...\n"
#applyDynaKubeCR
#printf "\nAdding cluster to Dynatrace...\n"
#addK8sConfiguration
=======

####### MAIN #######
printf "\nCreating Dynatrace namespace...\n"
checkIfNSExists
printf "\nApplying Dynatrace Operator...\n"
applyDynatraceOperator
printf "\nApplying DynaKube CustomResource...\n"
applyDynaKubeCR
printf "\nAdding cluster to Dynatrace...\n"
addK8sConfiguration
>>>>>>> c524a434
<|MERGE_RESOLUTION|>--- conflicted
+++ resolved
@@ -87,7 +87,7 @@
 
 applyDynatraceOperator() {
   if [ "${CLI}" = "kubectl" ]; then
-    "${CLI}" apply -k github.com/Dynatrace/dynatrace-operator/config/kubernetes
+    "${CLI}" apply -f https://github.com/Dynatrace/dynatrace-operator/releases/latest/download/kubernetes.yaml
   else
     "${CLI}" apply -f https://github.com/Dynatrace/dynatrace-operator/releases/latest/download/openshift.yaml
   fi
@@ -108,12 +108,9 @@
   networkZone: ${CLUSTER_NAME}
   kubernetesMonitoring:
     enabled: true
-<<<<<<< HEAD
     group: ${CLUSTER_NAME}
   routing:
     enabled: true
-=======
->>>>>>> c524a434
   classicFullStack:
     enabled: true
     tolerations:
@@ -180,18 +177,6 @@
     echo "Error adding Kubernetes cluster to Dynatrace: $response"
   fi
 }
-<<<<<<< HEAD
-#
-######## MAIN #######
-#printf "\nCreating Dynatrace namespace...\n"
-#checkIfNSExists
-#printf "\nApplying Dynatrace Operator...\n"
-#applyDynatraceOperator
-#printf "\nApplying DynaKube CustomResource...\n"
-#applyDynaKubeCR
-#printf "\nAdding cluster to Dynatrace...\n"
-#addK8sConfiguration
-=======
 
 ####### MAIN #######
 printf "\nCreating Dynatrace namespace...\n"
@@ -201,5 +186,4 @@
 printf "\nApplying DynaKube CustomResource...\n"
 applyDynaKubeCR
 printf "\nAdding cluster to Dynatrace...\n"
-addK8sConfiguration
->>>>>>> c524a434
+addK8sConfiguration