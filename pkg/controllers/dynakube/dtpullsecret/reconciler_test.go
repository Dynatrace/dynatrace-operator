package dtpullsecret

import (
	"context"
	"errors"
	"testing"

	"github.com/Dynatrace/dynatrace-operator/pkg/api/scheme/fake"
	dynatracev1beta1 "github.com/Dynatrace/dynatrace-operator/pkg/api/v1beta1/dynakube"
	dtclient "github.com/Dynatrace/dynatrace-operator/pkg/clients/dynatrace"
	"github.com/Dynatrace/dynatrace-operator/pkg/controllers/dynakube/token"
	"github.com/stretchr/testify/assert"
	"github.com/stretchr/testify/require"
	corev1 "k8s.io/api/core/v1"
	metav1 "k8s.io/apimachinery/pkg/apis/meta/v1"
	"sigs.k8s.io/controller-runtime/pkg/client"
)

const (
	testPaasToken = "test-paas-token"
)

type errorClient struct {
	client.Client
}

func (clt errorClient) Get(_ context.Context, _ client.ObjectKey, _ client.Object, _ ...client.GetOption) error {
	return errors.New("fake error")
}

func (clt errorClient) Create(_ context.Context, _ client.Object, _ ...client.CreateOption) error {
	return errors.New("fake error")
}

func TestReconciler_Reconcile(t *testing.T) {
	t.Run(`Create works with minimal setup`, func(t *testing.T) {
		dynakube := &dynatracev1beta1.DynaKube{
			ObjectMeta: metav1.ObjectMeta{
				Namespace: testNamespace,
				Name:      testName,
			},
			Spec: dynatracev1beta1.DynaKubeSpec{
				APIURL:   testApiUrl,
				OneAgent: dynatracev1beta1.OneAgentSpec{CloudNativeFullStack: &dynatracev1beta1.CloudNativeFullStackSpec{}},
			},
		}
		fakeClient := fake.NewClient()
<<<<<<< HEAD
		r := NewReconciler(fakeClient, fakeClient, dynakube, token.Tokens{
			dtclient.ApiToken: token.Token{Value: testValue},
=======
		r := NewReconciler(fakeClient, fakeClient, scheme.Scheme, dynakube, token.Tokens{
			dtclient.ApiToken: &token.Token{Value: testValue},
>>>>>>> 376ab5d4
		})

		err := r.Reconcile(context.Background())

		require.NoError(t, err)

		var pullSecret corev1.Secret
		err = fakeClient.Get(context.Background(),
			client.ObjectKey{Name: testName + "-pull-secret", Namespace: testNamespace},
			&pullSecret)

		require.NoError(t, err)
		assert.NotNil(t, pullSecret)
		assert.NotEmpty(t, pullSecret.Data)
		assert.Contains(t, pullSecret.Data, ".dockerconfigjson")
		assert.NotEmpty(t, pullSecret.Data[".dockerconfigjson"])
	})
	t.Run(`Error when accessing K8s API`, func(t *testing.T) {
		dynakube := &dynatracev1beta1.DynaKube{
			ObjectMeta: metav1.ObjectMeta{
				Namespace: testNamespace,
				Name:      testName,
			},
			Spec: dynatracev1beta1.DynaKubeSpec{
				APIURL:   testApiUrl,
				OneAgent: dynatracev1beta1.OneAgentSpec{CloudNativeFullStack: &dynatracev1beta1.CloudNativeFullStackSpec{}},
			},
		}
		fakeClient := errorClient{}
<<<<<<< HEAD
		r := NewReconciler(fakeClient, fakeClient, dynakube, token.Tokens{
			dtclient.ApiToken: token.Token{Value: testValue},
=======
		r := NewReconciler(fakeClient, fakeClient, scheme.Scheme, dynakube, token.Tokens{
			dtclient.ApiToken: &token.Token{Value: testValue},
>>>>>>> 376ab5d4
		})

		err := r.Reconcile(context.Background())
		require.Error(t, err)
	})
	t.Run(`Error when creating tenant UUID`, func(t *testing.T) {
		dynakube := &dynatracev1beta1.DynaKube{
			ObjectMeta: metav1.ObjectMeta{
				Namespace: testNamespace,
				Name:      testName,
			},
		}
		fakeClient := errorClient{}
<<<<<<< HEAD
		r := NewReconciler(fakeClient, fakeClient, dynakube, token.Tokens{
			dtclient.ApiToken: token.Token{Value: testValue},
=======
		r := NewReconciler(fakeClient, fakeClient, scheme.Scheme, dynakube, token.Tokens{
			dtclient.ApiToken: &token.Token{Value: testValue},
>>>>>>> 376ab5d4
		})

		err := r.Reconcile(context.Background())
		require.Error(t, err)
	})
	t.Run(`Error when creating secret`, func(t *testing.T) {
		dynakube := &dynatracev1beta1.DynaKube{
			ObjectMeta: metav1.ObjectMeta{
				Namespace: testNamespace,
				Name:      testName,
			},
			Spec: dynatracev1beta1.DynaKubeSpec{
				APIURL:   testApiUrl,
				OneAgent: dynatracev1beta1.OneAgentSpec{CloudNativeFullStack: &dynatracev1beta1.CloudNativeFullStackSpec{}},
			},
		}
		fakeErrorClient := errorClient{}
		fakeClient := fake.NewClient()
<<<<<<< HEAD
		r := NewReconciler(fakeErrorClient, fakeClient, dynakube, token.Tokens{
			dtclient.ApiToken: token.Token{Value: testValue},
=======
		r := NewReconciler(fakeErrorClient, fakeClient, scheme.Scheme, dynakube, token.Tokens{
			dtclient.ApiToken: &token.Token{Value: testValue},
>>>>>>> 376ab5d4
		})

		err := r.Reconcile(context.Background())
		require.Error(t, err)
		assert.Equal(t, "failed to create or update secret: failed to create secret test-name-pull-secret: fake error", err.Error())
	})
	t.Run(`Create does not reconcile with custom pull secret`, func(t *testing.T) {
		dynakube := &dynatracev1beta1.DynaKube{
			ObjectMeta: metav1.ObjectMeta{
				Namespace: testNamespace,
				Name:      testName,
			},
			Spec: dynatracev1beta1.DynaKubeSpec{
				CustomPullSecret: testValue,
			}}
		r := NewReconciler(nil, nil, dynakube, nil)
		err := r.Reconcile(context.Background())

		require.NoError(t, err)
	})
	t.Run(`Create creates correct docker config`, func(t *testing.T) {
		expectedJSON := `{"auths":{"test-api-url":{"username":"test-tenant","password":"test-value","auth":"dGVzdC10ZW5hbnQ6dGVzdC12YWx1ZQ=="}}}`
		dynakube := &dynatracev1beta1.DynaKube{
			ObjectMeta: metav1.ObjectMeta{
				Namespace: testNamespace,
				Name:      testName,
			},
			Spec: dynatracev1beta1.DynaKubeSpec{
				APIURL:   testApiUrl,
				OneAgent: dynatracev1beta1.OneAgentSpec{CloudNativeFullStack: &dynatracev1beta1.CloudNativeFullStackSpec{}},
			},
		}
		fakeClient := fake.NewClient()
<<<<<<< HEAD
		r := NewReconciler(fakeClient, fakeClient, dynakube, token.Tokens{
			dtclient.ApiToken: token.Token{Value: testValue},
=======
		r := NewReconciler(fakeClient, fakeClient, scheme.Scheme, dynakube, token.Tokens{
			dtclient.ApiToken: &token.Token{Value: testValue},
>>>>>>> 376ab5d4
		})

		err := r.Reconcile(context.Background())

		require.NoError(t, err)

		var pullSecret corev1.Secret
		err = fakeClient.Get(context.Background(),
			client.ObjectKey{Name: testName + "-pull-secret", Namespace: testNamespace},
			&pullSecret)

		require.NoError(t, err)
		assert.NotNil(t, pullSecret)
		assert.NotEmpty(t, pullSecret.Data)
		assert.Contains(t, pullSecret.Data, ".dockerconfigjson")
		assert.NotEmpty(t, pullSecret.Data[".dockerconfigjson"])
		assert.Equal(t, expectedJSON, string(pullSecret.Data[".dockerconfigjson"]))
	})
	t.Run(`Create update secret if data changed`, func(t *testing.T) {
		expectedJSON := `{"auths":{"test-api-url":{"username":"test-tenant","password":"test-value","auth":"dGVzdC10ZW5hbnQ6dGVzdC12YWx1ZQ=="}}}`
		dynakube := &dynatracev1beta1.DynaKube{
			ObjectMeta: metav1.ObjectMeta{
				Namespace: testNamespace,
				Name:      testName,
			},
			Spec: dynatracev1beta1.DynaKubeSpec{
				APIURL:   testApiUrl,
				OneAgent: dynatracev1beta1.OneAgentSpec{CloudNativeFullStack: &dynatracev1beta1.CloudNativeFullStackSpec{}},
			},
		}
		fakeClient := fake.NewClient()
<<<<<<< HEAD
		r := NewReconciler(fakeClient, fakeClient, dynakube, token.Tokens{
			dtclient.ApiToken: token.Token{Value: testValue},
=======
		r := NewReconciler(fakeClient, fakeClient, scheme.Scheme, dynakube, token.Tokens{
			dtclient.ApiToken: &token.Token{Value: testValue},
>>>>>>> 376ab5d4
		})

		err := r.Reconcile(context.Background())

		require.NoError(t, err)

		var pullSecret corev1.Secret
		err = fakeClient.Get(context.Background(),
			client.ObjectKey{Name: testName + "-pull-secret", Namespace: testNamespace},
			&pullSecret)

		require.NoError(t, err)

		pullSecret.Data = nil
		err = fakeClient.Update(context.Background(), &pullSecret)

		require.NoError(t, err)

		err = r.Reconcile(context.Background())

		require.NoError(t, err)

		err = fakeClient.Get(context.Background(),
			client.ObjectKey{Name: testName + "-pull-secret", Namespace: testNamespace},
			&pullSecret)

		require.NoError(t, err)
		assert.NotNil(t, pullSecret)
		assert.NotEmpty(t, pullSecret.Data)
		assert.Contains(t, pullSecret.Data, ".dockerconfigjson")
		assert.NotEmpty(t, pullSecret.Data[".dockerconfigjson"])
		assert.Equal(t, expectedJSON, string(pullSecret.Data[".dockerconfigjson"]))
	})
}<|MERGE_RESOLUTION|>--- conflicted
+++ resolved
@@ -45,13 +45,8 @@
 			},
 		}
 		fakeClient := fake.NewClient()
-<<<<<<< HEAD
-		r := NewReconciler(fakeClient, fakeClient, dynakube, token.Tokens{
-			dtclient.ApiToken: token.Token{Value: testValue},
-=======
-		r := NewReconciler(fakeClient, fakeClient, scheme.Scheme, dynakube, token.Tokens{
-			dtclient.ApiToken: &token.Token{Value: testValue},
->>>>>>> 376ab5d4
+		r := NewReconciler(fakeClient, fakeClient, dynakube, token.Tokens{
+			dtclient.ApiToken: &token.Token{Value: testValue},
 		})
 
 		err := r.Reconcile(context.Background())
@@ -81,13 +76,8 @@
 			},
 		}
 		fakeClient := errorClient{}
-<<<<<<< HEAD
-		r := NewReconciler(fakeClient, fakeClient, dynakube, token.Tokens{
-			dtclient.ApiToken: token.Token{Value: testValue},
-=======
-		r := NewReconciler(fakeClient, fakeClient, scheme.Scheme, dynakube, token.Tokens{
-			dtclient.ApiToken: &token.Token{Value: testValue},
->>>>>>> 376ab5d4
+		r := NewReconciler(fakeClient, fakeClient, dynakube, token.Tokens{
+			dtclient.ApiToken: &token.Token{Value: testValue},
 		})
 
 		err := r.Reconcile(context.Background())
@@ -101,13 +91,8 @@
 			},
 		}
 		fakeClient := errorClient{}
-<<<<<<< HEAD
-		r := NewReconciler(fakeClient, fakeClient, dynakube, token.Tokens{
-			dtclient.ApiToken: token.Token{Value: testValue},
-=======
-		r := NewReconciler(fakeClient, fakeClient, scheme.Scheme, dynakube, token.Tokens{
-			dtclient.ApiToken: &token.Token{Value: testValue},
->>>>>>> 376ab5d4
+		r := NewReconciler(fakeClient, fakeClient, dynakube, token.Tokens{
+			dtclient.ApiToken: &token.Token{Value: testValue},
 		})
 
 		err := r.Reconcile(context.Background())
@@ -126,13 +111,8 @@
 		}
 		fakeErrorClient := errorClient{}
 		fakeClient := fake.NewClient()
-<<<<<<< HEAD
 		r := NewReconciler(fakeErrorClient, fakeClient, dynakube, token.Tokens{
-			dtclient.ApiToken: token.Token{Value: testValue},
-=======
-		r := NewReconciler(fakeErrorClient, fakeClient, scheme.Scheme, dynakube, token.Tokens{
-			dtclient.ApiToken: &token.Token{Value: testValue},
->>>>>>> 376ab5d4
+			dtclient.ApiToken: &token.Token{Value: testValue},
 		})
 
 		err := r.Reconcile(context.Background())
@@ -166,13 +146,8 @@
 			},
 		}
 		fakeClient := fake.NewClient()
-<<<<<<< HEAD
-		r := NewReconciler(fakeClient, fakeClient, dynakube, token.Tokens{
-			dtclient.ApiToken: token.Token{Value: testValue},
-=======
-		r := NewReconciler(fakeClient, fakeClient, scheme.Scheme, dynakube, token.Tokens{
-			dtclient.ApiToken: &token.Token{Value: testValue},
->>>>>>> 376ab5d4
+		r := NewReconciler(fakeClient, fakeClient, dynakube, token.Tokens{
+			dtclient.ApiToken: &token.Token{Value: testValue},
 		})
 
 		err := r.Reconcile(context.Background())
@@ -204,13 +179,8 @@
 			},
 		}
 		fakeClient := fake.NewClient()
-<<<<<<< HEAD
-		r := NewReconciler(fakeClient, fakeClient, dynakube, token.Tokens{
-			dtclient.ApiToken: token.Token{Value: testValue},
-=======
-		r := NewReconciler(fakeClient, fakeClient, scheme.Scheme, dynakube, token.Tokens{
-			dtclient.ApiToken: &token.Token{Value: testValue},
->>>>>>> 376ab5d4
+		r := NewReconciler(fakeClient, fakeClient, dynakube, token.Tokens{
+			dtclient.ApiToken: &token.Token{Value: testValue},
 		})
 
 		err := r.Reconcile(context.Background())
