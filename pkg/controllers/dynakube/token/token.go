package token

import (
<<<<<<< HEAD
	dynatracev1beta2 "github.com/Dynatrace/dynatrace-operator/pkg/api/v1beta2/dynakube"
=======
	"context"
	"strings"

	dynatracev1beta1 "github.com/Dynatrace/dynatrace-operator/pkg/api/v1beta1/dynakube"
>>>>>>> c89351fc
	dtclient "github.com/Dynatrace/dynatrace-operator/pkg/clients/dynatrace"
	"github.com/pkg/errors"
)

type Token struct {
	Type     string
	Value    string
	Features []Feature
}

<<<<<<< HEAD
func (token Token) setApiTokenScopes(dynakube dynatracev1beta2.DynaKube, hasPaasToken bool) Token {
	token.RequiredScopes = make([]string, 0)

	if !hasPaasToken {
		token.RequiredScopes = append(token.RequiredScopes, dtclient.TokenScopeInstallerDownload)
=======
func newToken(tokenType string, value string) Token {
	return Token{
		Type:     tokenType,
		Value:    value,
		Features: make([]Feature, 0),
>>>>>>> c89351fc
	}
}

func (token *Token) addFeatures(features []Feature) {
	token.Features = append(token.Features, features...)
}

func (token *Token) verifyScopes(ctx context.Context, dtClient dtclient.Client, dynakube dynatracev1beta1.DynaKube) error {
	if len(token.Features) == 0 {
		return nil
	}

	scopes, err := dtClient.GetTokenScopes(ctx, token.Value)
	if err != nil {
		return err
	}

	collectedErrors := make([]error, 0)

	for _, feature := range token.Features {
		if feature.IsEnabled(dynakube) {
			isMissing, missingScopes := feature.IsScopeMissing(scopes)
			if isMissing {
				collectedErrors = append(collectedErrors,
					errors.Errorf("feature '%s' is missing scope '%s'",
						feature.Name,
						strings.Join(missingScopes, ", ")))
			}
		}
	}

	if len(collectedErrors) > 0 {
		return errors.Errorf("token '%s' has scope errors: %s", token.Type, collectedErrors)
	}

	return nil
}

func (token *Token) verifyValue() error {
	if strings.TrimSpace(token.Value) != token.Value {
		return errors.Errorf("token '%s' contains leading or trailing whitespaces", token.Type)
	}

	return nil
}<|MERGE_RESOLUTION|>--- conflicted
+++ resolved
@@ -1,14 +1,10 @@
 package token
 
 import (
-<<<<<<< HEAD
-	dynatracev1beta2 "github.com/Dynatrace/dynatrace-operator/pkg/api/v1beta2/dynakube"
-=======
 	"context"
 	"strings"
 
-	dynatracev1beta1 "github.com/Dynatrace/dynatrace-operator/pkg/api/v1beta1/dynakube"
->>>>>>> c89351fc
+	dynatracev1beta2 "github.com/Dynatrace/dynatrace-operator/pkg/api/v1beta2/dynakube"
 	dtclient "github.com/Dynatrace/dynatrace-operator/pkg/clients/dynatrace"
 	"github.com/pkg/errors"
 )
@@ -19,19 +15,11 @@
 	Features []Feature
 }
 
-<<<<<<< HEAD
-func (token Token) setApiTokenScopes(dynakube dynatracev1beta2.DynaKube, hasPaasToken bool) Token {
-	token.RequiredScopes = make([]string, 0)
-
-	if !hasPaasToken {
-		token.RequiredScopes = append(token.RequiredScopes, dtclient.TokenScopeInstallerDownload)
-=======
 func newToken(tokenType string, value string) Token {
 	return Token{
 		Type:     tokenType,
 		Value:    value,
 		Features: make([]Feature, 0),
->>>>>>> c89351fc
 	}
 }
 
@@ -39,7 +27,7 @@
 	token.Features = append(token.Features, features...)
 }
 
-func (token *Token) verifyScopes(ctx context.Context, dtClient dtclient.Client, dynakube dynatracev1beta1.DynaKube) error {
+func (token *Token) verifyScopes(ctx context.Context, dtClient dtclient.Client, dynakube dynatracev1beta2.DynaKube) error {
 	if len(token.Features) == 0 {
 		return nil
 	}
