package activegate

import (
	"context"
	"fmt"
	"testing"

	"github.com/Dynatrace/dynatrace-operator/pkg/api/scheme/fake"
	dynatracev1beta2 "github.com/Dynatrace/dynatrace-operator/pkg/api/v1beta2/dynakube"
	dtclient "github.com/Dynatrace/dynatrace-operator/pkg/clients/dynatrace"
	"github.com/Dynatrace/dynatrace-operator/pkg/controllers"
	"github.com/Dynatrace/dynatrace-operator/pkg/controllers/dynakube/activegate/capability"
	"github.com/Dynatrace/dynatrace-operator/pkg/controllers/dynakube/activegate/consts"
	"github.com/Dynatrace/dynatrace-operator/pkg/controllers/dynakube/connectioninfo"
	"github.com/Dynatrace/dynatrace-operator/pkg/controllers/dynakube/istio"
	"github.com/Dynatrace/dynatrace-operator/pkg/controllers/dynakube/version"
	dtclientmock "github.com/Dynatrace/dynatrace-operator/test/mocks/pkg/clients/dynatrace"
	controllermock "github.com/Dynatrace/dynatrace-operator/test/mocks/pkg/controllers"
	istiomock "github.com/Dynatrace/dynatrace-operator/test/mocks/pkg/controllers/dynakube/istio"
	versionmock "github.com/Dynatrace/dynatrace-operator/test/mocks/pkg/controllers/dynakube/version"
	"github.com/stretchr/testify/assert"
	"github.com/stretchr/testify/mock"
	"github.com/stretchr/testify/require"
	appsv1 "k8s.io/api/apps/v1"
	corev1 "k8s.io/api/core/v1"
	k8serrors "k8s.io/apimachinery/pkg/api/errors"
	metav1 "k8s.io/apimachinery/pkg/apis/meta/v1"
	"k8s.io/apimachinery/pkg/types"
	"sigs.k8s.io/controller-runtime/pkg/client"
)

const (
	testName        = "test-name"
	testNamespace   = "test-namespace"
	testProxyName   = "test-proxy"
	testServiceName = testName + "-activegate"
)

var (
	testKubeSystemNamespace = &corev1.Namespace{
		ObjectMeta: metav1.ObjectMeta{
			Name: "kube-system",
			UID:  "01234-5678-9012-3456",
		},
	}
)

func TestReconciler_Reconcile(t *testing.T) {
	dtc := dtclientmock.NewClient(t)
	dtc.On("GetActiveGateAuthToken", mock.AnythingOfType("context.backgroundCtx"), testName).Return(&dtclient.ActiveGateAuthTokenInfo{}, nil)

	t.Run(`Create works with minimal setup`, func(t *testing.T) {
		instance := &dynatracev1beta2.DynaKube{
			ObjectMeta: metav1.ObjectMeta{
				Namespace: testNamespace,
				Name:      testName,
			}}
		fakeClient := fake.NewClient()
		r := NewReconciler(fakeClient, fakeClient, instance, dtc, nil)
		err := r.Reconcile(context.Background())
		require.NoError(t, err)
	})
	t.Run(`Create AG capability (creation and deletion)`, func(t *testing.T) {
		instance := &dynatracev1beta2.DynaKube{
			ObjectMeta: metav1.ObjectMeta{
				Namespace: testNamespace,
				Name:      testName,
			},
			Spec: dynatracev1beta2.DynaKubeSpec{
				EnableIstio: true,
				ActiveGate: dynatracev1beta2.ActiveGateSpec{
					Capabilities: []dynatracev1beta2.CapabilityDisplayName{dynatracev1beta2.RoutingCapability.DisplayName},
				},
			},
		}
		fakeClient := fake.NewClient(testKubeSystemNamespace)

		r := NewReconciler(fakeClient, fakeClient, instance, dtc, nil).(*Reconciler)
		r.connectionReconciler = createConnectionInfoReconcilerMock(t)
		r.versionReconciler = createVersionReconcilerMock(t)
		r.istioReconciler = createIstioReconcilerMock(t)

		err := r.Reconcile(context.Background())
		require.NoError(t, err)

		var service corev1.Service
		err = fakeClient.Get(context.Background(), types.NamespacedName{Name: testServiceName, Namespace: testNamespace}, &service)
		require.NoError(t, err)

		// remove AG from spec
		instance.Spec.ActiveGate = dynatracev1beta2.ActiveGateSpec{}
		r.connectionReconciler = createConnectionInfoReconcilerMock(t)
		r.versionReconciler = createVersionReconcilerMock(t)
		err = r.Reconcile(context.Background())
		require.NoError(t, err)

		err = fakeClient.Get(context.Background(), types.NamespacedName{Name: testServiceName, Namespace: testNamespace}, &service)
		assert.True(t, k8serrors.IsNotFound(err))
	})
	t.Run("Reconcile DynaKube without Proxy after a DynaKube with proxy must not interfere with the second DKs Proxy Secret", func(t *testing.T) { // TODO: This is not a unit test, it tests the functionality of another package, it should use a mock for that
		dynaKubeWithProxy := &dynatracev1beta2.DynaKube{
			ObjectMeta: metav1.ObjectMeta{
				Namespace: testNamespace,
				Name:      "proxyDk",
			},
			Spec: dynatracev1beta2.DynaKubeSpec{
				Proxy:      &dynatracev1beta2.DynaKubeProxy{Value: testProxyName},
				ActiveGate: dynatracev1beta2.ActiveGateSpec{Capabilities: []dynatracev1beta2.CapabilityDisplayName{dynatracev1beta2.KubeMonCapability.DisplayName}},
			},
		}
		dynaKubeNoProxy := &dynatracev1beta2.DynaKube{
			ObjectMeta: metav1.ObjectMeta{
				Namespace: testNamespace,
				Name:      "noProxyDk",
			},
			Spec: dynatracev1beta2.DynaKubeSpec{
				ActiveGate: dynatracev1beta2.ActiveGateSpec{Capabilities: []dynatracev1beta2.CapabilityDisplayName{dynatracev1beta2.KubeMonCapability.DisplayName}},
			},
		}
		fakeClient := fake.NewClient()
		fakeReconciler := controllermock.NewReconciler(t)
		fakeReconciler.On("Reconcile", mock.Anything).Return(nil)
		proxyReconciler := Reconciler{
			client:              fakeClient,
			apiReader:           fakeClient,
			dynakube:            dynaKubeWithProxy,
			authTokenReconciler: fakeReconciler,
<<<<<<< HEAD
			newStatefulsetReconcilerFunc: func(_ client.Client, _ client.Reader, _ *runtime.Scheme, _ *dynatracev1beta2.DynaKube, _ capability.Capability) controllers.Reconciler {
=======
			newStatefulsetReconcilerFunc: func(_ client.Client, _ client.Reader, _ *dynatracev1beta1.DynaKube, _ capability.Capability) controllers.Reconciler {
>>>>>>> c89351fc
				return fakeReconciler
			},
			newCapabilityReconcilerFunc: func(_ client.Client, _ capability.Capability, _ *dynatracev1beta2.DynaKube, _ controllers.Reconciler, _ controllers.Reconciler) controllers.Reconciler {
				return fakeReconciler
			},
			newCustomPropertiesReconcilerFunc: func(_ string, customPropertiesSource *dynatracev1beta2.DynaKubeValueSource) controllers.Reconciler {
				return fakeReconciler
			},
			connectionReconciler: createConnectionInfoReconcilerMock(t),
			versionReconciler:    createVersionReconcilerMock(t),
		}
		err := proxyReconciler.Reconcile(context.Background())
		require.NoError(t, err)

		noProxyReconciler := Reconciler{
			client:              fakeClient,
			apiReader:           fakeClient,
			dynakube:            dynaKubeNoProxy,
			authTokenReconciler: fakeReconciler,
<<<<<<< HEAD
			newStatefulsetReconcilerFunc: func(_ client.Client, _ client.Reader, _ *runtime.Scheme, _ *dynatracev1beta2.DynaKube, _ capability.Capability) controllers.Reconciler {
=======
			newStatefulsetReconcilerFunc: func(_ client.Client, _ client.Reader, _ *dynatracev1beta1.DynaKube, _ capability.Capability) controllers.Reconciler {
>>>>>>> c89351fc
				return fakeReconciler
			},
			newCapabilityReconcilerFunc: func(_ client.Client, _ capability.Capability, _ *dynatracev1beta2.DynaKube, _ controllers.Reconciler, _ controllers.Reconciler) controllers.Reconciler {
				return fakeReconciler
			},
			newCustomPropertiesReconcilerFunc: func(_ string, customPropertiesSource *dynatracev1beta2.DynaKubeValueSource) controllers.Reconciler {
				return fakeReconciler
			},
			connectionReconciler: createConnectionInfoReconcilerMock(t),
			versionReconciler:    createVersionReconcilerMock(t),
		}
		err = noProxyReconciler.Reconcile(context.Background())
		require.NoError(t, err)
	})
	t.Run(`Reconciles Kubernetes Monitoring`, func(t *testing.T) {
		instance := &dynatracev1beta2.DynaKube{
			ObjectMeta: metav1.ObjectMeta{
				Name:      testName,
				Namespace: testNamespace,
			},
			Spec: dynatracev1beta2.DynaKubeSpec{
				APIURL: "test-api-url",
				ActiveGate: dynatracev1beta2.ActiveGateSpec{
					Capabilities: []dynatracev1beta2.CapabilityDisplayName{
						dynatracev1beta2.KubeMonCapability.DisplayName,
					},
				},
			},
		}
		fakeClient := fake.NewClient(testKubeSystemNamespace)

		r := NewReconciler(fakeClient, fakeClient, instance, dtc, nil).(*Reconciler)
		r.connectionReconciler = createConnectionInfoReconcilerMock(t)
		r.versionReconciler = createVersionReconcilerMock(t)

		err := r.Reconcile(context.Background())
		require.NoError(t, err)

		require.NoError(t, err)

		var statefulSet appsv1.StatefulSet

		kubeMonCapability := capability.NewMultiCapability(instance)
		name := capability.CalculateStatefulSetName(kubeMonCapability, instance.Name)
		fmt.Println(name)
		err = fakeClient.Get(context.Background(), client.ObjectKey{Name: name, Namespace: testNamespace}, &statefulSet)

		require.NoError(t, err)
		assert.NotNil(t, statefulSet)
		assert.Equal(t, "test-name-activegate", statefulSet.GetName())
	})
}

func TestServiceCreation(t *testing.T) {
	dynatraceClient := dtclientmock.NewClient(t)
	dynatraceClient.On("GetActiveGateAuthToken", mock.AnythingOfType("context.backgroundCtx"), testName).Return(&dtclient.ActiveGateAuthTokenInfo{}, nil)

	dynakube := &dynatracev1beta2.DynaKube{
		ObjectMeta: metav1.ObjectMeta{
			Namespace: testNamespace,
			Name:      testName,
		},
		Spec: dynatracev1beta2.DynaKubeSpec{
			ActiveGate: dynatracev1beta2.ActiveGateSpec{},
		},
	}

	t.Run("service exposes correct ports for single capabilities", func(t *testing.T) {
		expectedCapabilityPorts := map[dynatracev1beta2.CapabilityDisplayName][]string{
			dynatracev1beta2.RoutingCapability.DisplayName: {
				consts.HttpsServicePortName,
			},
			dynatracev1beta2.MetricsIngestCapability.DisplayName: {
				consts.HttpsServicePortName,
				consts.HttpServicePortName,
			},
			dynatracev1beta2.DynatraceApiCapability.DisplayName: {
				consts.HttpsServicePortName,
			},
			dynatracev1beta2.KubeMonCapability.DisplayName: {},
		}

		for capName, expectedPorts := range expectedCapabilityPorts {
			fakeClient := fake.NewClient(testKubeSystemNamespace)

			reconciler := NewReconciler(fakeClient, fakeClient, dynakube, dynatraceClient, nil).(*Reconciler)
			reconciler.connectionReconciler = createConnectionInfoReconcilerMock(t)
			reconciler.versionReconciler = createVersionReconcilerMock(t)

			dynakube.Spec.ActiveGate.Capabilities = []dynatracev1beta2.CapabilityDisplayName{
				capName,
			}

			err := reconciler.Reconcile(context.Background())
			require.NoError(t, err)

			if len(expectedPorts) == 0 {
				err = fakeClient.Get(context.Background(), client.ObjectKey{Name: testServiceName, Namespace: testNamespace}, &corev1.Service{})

				assert.True(t, k8serrors.IsNotFound(err))

				continue
			}

			activegateService := getTestActiveGateService(t, fakeClient)
			assertContainsAllPorts(t, expectedPorts, activegateService.Spec.Ports)
		}
	})

	t.Run("service exposes correct ports for multiple capabilities", func(t *testing.T) {
		fakeClient := fake.NewClient(testKubeSystemNamespace)

		reconciler := NewReconciler(fakeClient, fakeClient, dynakube, dynatraceClient, nil).(*Reconciler)
		reconciler.connectionReconciler = createConnectionInfoReconcilerMock(t)
		reconciler.versionReconciler = createVersionReconcilerMock(t)

		dynakube.Spec.ActiveGate.Capabilities = []dynatracev1beta2.CapabilityDisplayName{
			dynatracev1beta2.RoutingCapability.DisplayName,
		}
		expectedPorts := []string{
			consts.HttpsServicePortName,
		}

		err := reconciler.Reconcile(context.Background())
		require.NoError(t, err)

		activegateService := getTestActiveGateService(t, fakeClient)
		assertContainsAllPorts(t, expectedPorts, activegateService.Spec.Ports)
	})
}

func assertContainsAllPorts(t *testing.T, expectedPorts []string, servicePorts []corev1.ServicePort) {
	actualPorts := make([]string, 0, len(servicePorts))

	for _, servicePort := range servicePorts {
		actualPorts = append(actualPorts, servicePort.Name)
	}

	for _, expectedPort := range expectedPorts {
		assert.Contains(t, actualPorts, expectedPort)
	}
}

func getTestActiveGateService(t *testing.T, fakeClient client.Client) corev1.Service {
	var activegateService corev1.Service
	err := fakeClient.Get(context.Background(), client.ObjectKey{Name: testServiceName, Namespace: testNamespace}, &activegateService)

	require.NoError(t, err)

	return activegateService
}

func TestReconcile_ActivegateConfigMap(t *testing.T) {
	const (
		testName            = "test-name"
		testNamespace       = "test-namespace"
		testTenantUUID      = "test-uuid"
		testTenantEndpoints = "test-endpoints"
	)

	dynakube := &dynatracev1beta2.DynaKube{
		ObjectMeta: metav1.ObjectMeta{
			Namespace: testNamespace,
			Name:      testName,
		},
		Spec: dynatracev1beta2.DynaKubeSpec{
			ActiveGate: dynatracev1beta2.ActiveGateSpec{Capabilities: []dynatracev1beta2.CapabilityDisplayName{dynatracev1beta2.KubeMonCapability.DisplayName}},
		},
		Status: dynatracev1beta2.DynaKubeStatus{
			ActiveGate: dynatracev1beta2.ActiveGateStatus{
				ConnectionInfoStatus: dynatracev1beta2.ActiveGateConnectionInfoStatus{
					ConnectionInfoStatus: dynatracev1beta2.ConnectionInfoStatus{
						TenantUUID: testTenantUUID,
						Endpoints:  testTenantEndpoints,
					},
				},
			},
		},
	}

	t.Run(`create activegate ConfigMap`, func(t *testing.T) {
		fakeReconciler := controllermock.NewReconciler(t)
		fakeReconciler.On("Reconcile", mock.Anything).Return(nil)

		fakeClient := fake.NewClient(testKubeSystemNamespace)
		r := Reconciler{
			client:              fakeClient,
			apiReader:           fakeClient,
			dynakube:            dynakube,
			authTokenReconciler: fakeReconciler,
<<<<<<< HEAD
			newStatefulsetReconcilerFunc: func(_ client.Client, _ client.Reader, _ *runtime.Scheme, _ *dynatracev1beta2.DynaKube, _ capability.Capability) controllers.Reconciler {
=======
			newStatefulsetReconcilerFunc: func(_ client.Client, _ client.Reader, _ *dynatracev1beta1.DynaKube, _ capability.Capability) controllers.Reconciler {
>>>>>>> c89351fc
				return fakeReconciler
			},
			newCapabilityReconcilerFunc: func(_ client.Client, _ capability.Capability, _ *dynatracev1beta2.DynaKube, _ controllers.Reconciler, _ controllers.Reconciler) controllers.Reconciler {
				return fakeReconciler
			},
			newCustomPropertiesReconcilerFunc: func(_ string, _ *dynatracev1beta2.DynaKubeValueSource) controllers.Reconciler {
				return fakeReconciler
			},
			connectionReconciler: createConnectionInfoReconcilerMock(t),
			versionReconciler:    createVersionReconcilerMock(t),
		}
		err := r.Reconcile(context.Background())
		require.NoError(t, err)

		var actual corev1.ConfigMap
		err = fakeClient.Get(context.TODO(), client.ObjectKey{Name: dynakube.ActiveGateConnectionInfoConfigMapName(), Namespace: testNamespace}, &actual)
		require.NoError(t, err)
		assert.Equal(t, testTenantUUID, actual.Data[connectioninfo.TenantUUIDKey])
		assert.Equal(t, testTenantEndpoints, actual.Data[connectioninfo.CommunicationEndpointsKey])
	})
}

func createConnectionInfoReconcilerMock(t *testing.T) controllers.Reconciler {
	connectionInfoReconciler := controllermock.NewReconciler(t)
	connectionInfoReconciler.On("Reconcile",
		mock.AnythingOfType("context.backgroundCtx")).Return(nil).Once()

	return connectionInfoReconciler
}

func createVersionReconcilerMock(t *testing.T) version.Reconciler {
	versionReconciler := versionmock.NewReconciler(t)
	versionReconciler.On("ReconcileActiveGate",
		mock.AnythingOfType("context.backgroundCtx"),
		mock.AnythingOfType("*dynakube.DynaKube")).Return(nil).Once()

	return versionReconciler
}

func createIstioReconcilerMock(t *testing.T) istio.Reconciler {
	reconciler := istiomock.NewReconciler(t)
	reconciler.On("ReconcileActiveGateCommunicationHosts",
		mock.AnythingOfType("context.backgroundCtx"),
		mock.AnythingOfType("*dynakube.DynaKube")).Return(nil).Once()

	return reconciler
}<|MERGE_RESOLUTION|>--- conflicted
+++ resolved
@@ -2,7 +2,6 @@
 
 import (
 	"context"
-	"fmt"
 	"testing"
 
 	"github.com/Dynatrace/dynatrace-operator/pkg/api/scheme/fake"
@@ -125,11 +124,7 @@
 			apiReader:           fakeClient,
 			dynakube:            dynaKubeWithProxy,
 			authTokenReconciler: fakeReconciler,
-<<<<<<< HEAD
-			newStatefulsetReconcilerFunc: func(_ client.Client, _ client.Reader, _ *runtime.Scheme, _ *dynatracev1beta2.DynaKube, _ capability.Capability) controllers.Reconciler {
-=======
-			newStatefulsetReconcilerFunc: func(_ client.Client, _ client.Reader, _ *dynatracev1beta1.DynaKube, _ capability.Capability) controllers.Reconciler {
->>>>>>> c89351fc
+			newStatefulsetReconcilerFunc: func(_ client.Client, _ client.Reader, _ *dynatracev1beta2.DynaKube, _ capability.Capability) controllers.Reconciler {
 				return fakeReconciler
 			},
 			newCapabilityReconcilerFunc: func(_ client.Client, _ capability.Capability, _ *dynatracev1beta2.DynaKube, _ controllers.Reconciler, _ controllers.Reconciler) controllers.Reconciler {
@@ -149,11 +144,7 @@
 			apiReader:           fakeClient,
 			dynakube:            dynaKubeNoProxy,
 			authTokenReconciler: fakeReconciler,
-<<<<<<< HEAD
-			newStatefulsetReconcilerFunc: func(_ client.Client, _ client.Reader, _ *runtime.Scheme, _ *dynatracev1beta2.DynaKube, _ capability.Capability) controllers.Reconciler {
-=======
-			newStatefulsetReconcilerFunc: func(_ client.Client, _ client.Reader, _ *dynatracev1beta1.DynaKube, _ capability.Capability) controllers.Reconciler {
->>>>>>> c89351fc
+			newStatefulsetReconcilerFunc: func(_ client.Client, _ client.Reader, _ *dynatracev1beta2.DynaKube, _ capability.Capability) controllers.Reconciler {
 				return fakeReconciler
 			},
 			newCapabilityReconcilerFunc: func(_ client.Client, _ capability.Capability, _ *dynatracev1beta2.DynaKube, _ controllers.Reconciler, _ controllers.Reconciler) controllers.Reconciler {
@@ -198,7 +189,6 @@
 
 		kubeMonCapability := capability.NewMultiCapability(instance)
 		name := capability.CalculateStatefulSetName(kubeMonCapability, instance.Name)
-		fmt.Println(name)
 		err = fakeClient.Get(context.Background(), client.ObjectKey{Name: name, Namespace: testNamespace}, &statefulSet)
 
 		require.NoError(t, err)
@@ -344,11 +334,7 @@
 			apiReader:           fakeClient,
 			dynakube:            dynakube,
 			authTokenReconciler: fakeReconciler,
-<<<<<<< HEAD
-			newStatefulsetReconcilerFunc: func(_ client.Client, _ client.Reader, _ *runtime.Scheme, _ *dynatracev1beta2.DynaKube, _ capability.Capability) controllers.Reconciler {
-=======
-			newStatefulsetReconcilerFunc: func(_ client.Client, _ client.Reader, _ *dynatracev1beta1.DynaKube, _ capability.Capability) controllers.Reconciler {
->>>>>>> c89351fc
+			newStatefulsetReconcilerFunc: func(_ client.Client, _ client.Reader, _ *dynatracev1beta2.DynaKube, _ capability.Capability) controllers.Reconciler {
 				return fakeReconciler
 			},
 			newCapabilityReconcilerFunc: func(_ client.Client, _ capability.Capability, _ *dynatracev1beta2.DynaKube, _ controllers.Reconciler, _ controllers.Reconciler) controllers.Reconciler {
