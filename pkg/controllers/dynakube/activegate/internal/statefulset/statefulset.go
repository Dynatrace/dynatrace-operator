--- conflicted
+++ resolved
@@ -271,7 +271,8 @@
 	} else {
 		affinity = node.Affinity()
 	}
-<<<<<<< HEAD
+
+	return &affinity
 }
 
 func (statefulSetBuilder Builder) addPersistentVolumeClaim(sts *appsv1.StatefulSet) {
@@ -318,8 +319,4 @@
 		WhenDeleted: appsv1.DeletePersistentVolumeClaimRetentionPolicyType,
 		WhenScaled:  appsv1.DeletePersistentVolumeClaimRetentionPolicyType,
 	}
-=======
-
-	return &affinity
->>>>>>> c827bd28
 }