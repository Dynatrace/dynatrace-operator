--- conflicted
+++ resolved
@@ -22,12 +22,7 @@
 type Reconciler struct {
 	client    client.Client
 	apiReader client.Reader
-<<<<<<< HEAD
-	scheme    *runtime.Scheme
 	dynakube  *dynatracev1beta2.DynaKube
-=======
-	dynakube  *dynatracev1beta1.DynaKube
->>>>>>> c89351fc
 }
 
 func (r *Reconciler) Reconcile(ctx context.Context) error {
@@ -38,11 +33,7 @@
 	return r.ensureDeleted(ctx, r.dynakube)
 }
 
-<<<<<<< HEAD
-func NewReconciler(client client.Client, apiReader client.Reader, scheme *runtime.Scheme, dynakube *dynatracev1beta2.DynaKube) *Reconciler {
-=======
-func NewReconciler(client client.Client, apiReader client.Reader, dynakube *dynatracev1beta1.DynaKube) *Reconciler {
->>>>>>> c89351fc
+func NewReconciler(client client.Client, apiReader client.Reader, dynakube *dynatracev1beta2.DynaKube) *Reconciler {
 	return &Reconciler{
 		client:    client,
 		apiReader: apiReader,
