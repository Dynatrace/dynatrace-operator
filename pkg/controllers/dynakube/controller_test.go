package dynakube

import (
	"context"
	"net/http"
	"strings"
	"testing"
	"time"

	"github.com/Dynatrace/dynatrace-operator/pkg/api/scheme/fake"
	"github.com/Dynatrace/dynatrace-operator/pkg/api/status"
	"github.com/Dynatrace/dynatrace-operator/pkg/api/v1beta2/dynakube"
	dtclient "github.com/Dynatrace/dynatrace-operator/pkg/clients/dynatrace"
	"github.com/Dynatrace/dynatrace-operator/pkg/controllers"
	"github.com/Dynatrace/dynatrace-operator/pkg/controllers/dynakube/activegate"
	"github.com/Dynatrace/dynatrace-operator/pkg/controllers/dynakube/connectioninfo"
	oaconnectioninfo "github.com/Dynatrace/dynatrace-operator/pkg/controllers/dynakube/connectioninfo/oneagent"
	"github.com/Dynatrace/dynatrace-operator/pkg/controllers/dynakube/injection"
	"github.com/Dynatrace/dynatrace-operator/pkg/controllers/dynakube/istio"
	"github.com/Dynatrace/dynatrace-operator/pkg/controllers/dynakube/oneagent"
	"github.com/Dynatrace/dynatrace-operator/pkg/controllers/dynakube/token"
	dtwebhook "github.com/Dynatrace/dynatrace-operator/pkg/webhook"
	dtclientmock "github.com/Dynatrace/dynatrace-operator/test/mocks/pkg/clients/dynatrace"
	controllermock "github.com/Dynatrace/dynatrace-operator/test/mocks/pkg/controllers"
	dtbuildermock "github.com/Dynatrace/dynatrace-operator/test/mocks/pkg/controllers/dynakube/dynatraceclient"
	injectionmock "github.com/Dynatrace/dynatrace-operator/test/mocks/pkg/controllers/dynakube/injection"
	"github.com/pkg/errors"
	"github.com/spf13/afero"
	"github.com/stretchr/testify/assert"
	"github.com/stretchr/testify/mock"
	"github.com/stretchr/testify/require"
	fakeistio "istio.io/client-go/pkg/clientset/versioned/fake"
	corev1 "k8s.io/api/core/v1"
	"k8s.io/apimachinery/pkg/api/meta"
	metav1 "k8s.io/apimachinery/pkg/apis/meta/v1"
	"k8s.io/apimachinery/pkg/types"
	fakediscovery "k8s.io/client-go/discovery/fake"
	"k8s.io/client-go/rest"
	"sigs.k8s.io/controller-runtime/pkg/client"
	"sigs.k8s.io/controller-runtime/pkg/reconcile"
)

const (
	testUID              = "test-uid"
	testPaasToken        = "test-paas-token"
	testAPIToken         = "test-api-token"
	testVersion          = "1.217.1.12345-678910"
	testComponentVersion = "test-component-version"

	testUUID     = "test-uuid"
	testObjectID = "test-object-id"

	testHost     = "test-host"
	testPort     = uint32(1234)
	testProtocol = "test-protocol"

	testAnotherHost     = "test-another-host"
	testAnotherPort     = uint32(5678)
	testAnotherProtocol = "test-another-protocol"

	testName      = "test-name"
	testNamespace = "test-namespace"

	testApiUrl = "https://" + testHost + "/e/" + testUUID + "/api"
)

func TestGetDynakubeOrCleanup(t *testing.T) {
	ctx := context.Background()
	request := reconcile.Request{
		NamespacedName: types.NamespacedName{Name: "dynakube-test", Namespace: "dynatrace"},
	}

	t.Run("dynakube doesn't exist => unmap namespace", func(t *testing.T) {
		markedNamespace := &corev1.Namespace{
			ObjectMeta: metav1.ObjectMeta{
				Name: "app-namespace",
				Labels: map[string]string{
					dtwebhook.InjectionInstanceLabel: request.Name,
				},
			},
		}
		fakeClient := fake.NewClientWithIndex(markedNamespace)
		controller := &Controller{
			client:    fakeClient,
			apiReader: fakeClient,
		}

		dk, err := controller.getDynakubeOrCleanup(ctx, request.Name, request.Namespace)
		require.NoError(t, err)
		assert.Nil(t, dk)

		unmarkedNamespace := &corev1.Namespace{}
		err = fakeClient.Get(context.Background(), types.NamespacedName{Name: markedNamespace.Name}, unmarkedNamespace)
		require.NoError(t, err)
		assert.Empty(t, unmarkedNamespace.Labels)
	})

	t.Run("dynakube exists => return dynakube", func(t *testing.T) {
		expectedDynakube := &dynakube.DynaKube{
			ObjectMeta: metav1.ObjectMeta{
				Name:      request.Name,
				Namespace: request.Namespace,
			},
			Spec: dynakube.DynaKubeSpec{APIURL: "this-is-an-api-url"},
		}
		fakeClient := fake.NewClientWithIndex(expectedDynakube)
		controller := &Controller{
			client:    fakeClient,
			apiReader: fakeClient,
		}

		dk, err := controller.getDynakubeOrCleanup(ctx, request.Name, request.Namespace)
		require.NoError(t, err)
		assert.Equal(t, expectedDynakube.Name, dk.Name)
		assert.Equal(t, expectedDynakube.Namespace, dk.Namespace)
		assert.Equal(t, expectedDynakube.ApiUrl(), dk.ApiUrl())
	})
}
func TestMinimalRequest(t *testing.T) {
	t.Run(`Create works with minimal setup`, func(t *testing.T) {
		controller := &Controller{
			client:    fake.NewClient(),
			apiReader: fake.NewClient(),
		}
		result, err := controller.Reconcile(context.Background(), reconcile.Request{})

		require.NoError(t, err)
		assert.NotNil(t, result)
	})
}

func TestHandleError(t *testing.T) {
	ctx := context.Background()
	dynakubeBase := &dynakube.DynaKube{
		ObjectMeta: metav1.ObjectMeta{
			Name:      "this-is-a-name",
			Namespace: "dynatrace",
		},
		Spec: dynakube.DynaKubeSpec{APIURL: "this-is-an-api-url"},
	}

	t.Run("no error => update status", func(t *testing.T) {
		oldDynakube := dynakubeBase.DeepCopy()
		fakeClient := fake.NewClientWithIndex(oldDynakube)
		controller := &Controller{
			client:       fakeClient,
			apiReader:    fakeClient,
			requeueAfter: 12345 * time.Second,
		}
		expectedDynakube := dynakubeBase.DeepCopy()
		expectedDynakube.Status = dynakube.DynaKubeStatus{
			Phase: status.Running,
		}

		result, err := controller.handleError(ctx, oldDynakube, nil, oldDynakube.Status)

		require.NoError(t, err)
		assert.Equal(t, controller.requeueAfter, result.RequeueAfter)

		dk := &dynakube.DynaKube{}
		err = fakeClient.Get(ctx, types.NamespacedName{Name: expectedDynakube.Name, Namespace: expectedDynakube.Namespace}, dk)
		require.NoError(t, err)
		assert.Equal(t, expectedDynakube.Status.Phase, dk.Status.Phase)
	})
	t.Run("no error => fail update status => error", func(t *testing.T) {
		oldDynakube := dynakubeBase.DeepCopy()
		fakeClient := fake.NewClientWithIndex()
		controller := &Controller{
			client:    fakeClient,
			apiReader: fakeClient,
		}

		result, err := controller.handleError(ctx, oldDynakube, nil, oldDynakube.Status)
		require.Error(t, err)
		assert.Empty(t, result)
	})
	t.Run("dynatrace server error => no error and fast update interval", func(t *testing.T) {
		oldDynakube := dynakubeBase.DeepCopy()
		fakeClient := fake.NewClientWithIndex()
		controller := &Controller{
			client:    fakeClient,
			apiReader: fakeClient,
		}
		serverError := dtclient.ServerError{Code: http.StatusTooManyRequests}

		result, err := controller.handleError(ctx, oldDynakube, serverError, oldDynakube.Status)
		require.NoError(t, err)
		assert.Equal(t, fastUpdateInterval, result.RequeueAfter)
	})
	t.Run("random error => error, set error-phase", func(t *testing.T) {
		oldDynakube := dynakubeBase.DeepCopy()
		fakeClient := fake.NewClientWithIndex(oldDynakube)
		controller := &Controller{
			client:    fakeClient,
			apiReader: fakeClient,
		}
		randomError := errors.New("BOOM")

		result, err := controller.handleError(ctx, oldDynakube, randomError, oldDynakube.Status)
		assert.Empty(t, result)
		require.Error(t, err)

		dk := &dynakube.DynaKube{}
		err = fakeClient.Get(ctx, types.NamespacedName{Name: oldDynakube.Name, Namespace: oldDynakube.Namespace}, dk)
		require.NoError(t, err)
		assert.Equal(t, status.Error, dk.Status.Phase)
	})
}

func TestSetupTokensAndClient(t *testing.T) {
	ctx := context.Background()
	dkBase := &dynakube.DynaKube{
		ObjectMeta: metav1.ObjectMeta{
			Name:      "this-is-a-name",
			Namespace: "dynatrace",
		},
		Spec: dynakube.DynaKubeSpec{APIURL: "https://test123.dev.dynatracelabs.com/api"},
	}

	t.Run("no tokens => error + condition", func(t *testing.T) {
		dk := dkBase.DeepCopy()
		fakeClient := fake.NewClientWithIndex(dk)
		controller := &Controller{
			client:    fakeClient,
			apiReader: fakeClient,
		}

		dtc, err := controller.setupTokensAndClient(ctx, dk)
		require.Error(t, err)
		assert.Nil(t, dtc)
		assertTokenCondition(t, dk, true)
	})

	t.Run("client builder error => error + condition", func(t *testing.T) {
		dk := dkBase.DeepCopy()
		tokens := &corev1.Secret{
			ObjectMeta: metav1.ObjectMeta{
				Name:      dk.Tokens(),
				Namespace: dk.Namespace,
			},
			Data: map[string][]byte{
				dtclient.ApiToken: []byte("this is a token"),
			},
		}
		fakeClient := fake.NewClientWithIndex(dk, tokens)

		mockDtcBuilder := dtbuildermock.NewBuilder(t)
		mockDtcBuilder.On("SetContext", mock.Anything).Return(mockDtcBuilder)
		mockDtcBuilder.On("SetDynakube", mock.Anything).Return(mockDtcBuilder)
		mockDtcBuilder.On("SetTokens", mock.Anything).Return(mockDtcBuilder)
		mockDtcBuilder.On("BuildWithTokenVerification", mock.Anything).Return(nil, errors.New("BOOM"))

		controller := &Controller{
			client:                 fakeClient,
			apiReader:              fakeClient,
			dynatraceClientBuilder: mockDtcBuilder,
		}

		dtc, err := controller.setupTokensAndClient(ctx, dk)
		require.Error(t, err)
		assert.Nil(t, dtc)
		assertTokenCondition(t, dk, true)
	})
	t.Run("tokens + dtclient ok => no error", func(t *testing.T) {
		// There is also a pull-secret created here, however testing it here is a bit counterintuitive.
		// TODO: Make the pull-secret reconciler mockable, so we can improve this test.
		dk := dkBase.DeepCopy()
		dk.Spec.CustomPullSecret = "custom"
		tokens := &corev1.Secret{
			ObjectMeta: metav1.ObjectMeta{
				Name:      dk.Tokens(),
				Namespace: dk.Namespace,
			},
			Data: map[string][]byte{
				dtclient.ApiToken: []byte("this is a token"),
			},
		}
		fakeClient := fake.NewClientWithIndex(dk, tokens)

		mockedDtc := dtclientmock.NewClient(t)

		mockDtcBuilder := dtbuildermock.NewBuilder(t)
		mockDtcBuilder.On("SetContext", mock.Anything).Return(mockDtcBuilder)
		mockDtcBuilder.On("SetDynakube", mock.Anything).Return(mockDtcBuilder)
		mockDtcBuilder.On("SetTokens", mock.Anything).Return(mockDtcBuilder)
		mockDtcBuilder.On("BuildWithTokenVerification", mock.Anything).Return(mockedDtc, nil)

		controller := &Controller{
			client:                 fakeClient,
			apiReader:              fakeClient,
			dynatraceClientBuilder: mockDtcBuilder,
		}

		dtc, err := controller.setupTokensAndClient(ctx, dk)
		require.NoError(t, err)
		assert.NotNil(t, dtc)
		assertTokenCondition(t, dk, false)
	})
}

func assertTokenCondition(t *testing.T, dk *dynakube.DynaKube, hasError bool) {
	condition := dk.Status.Conditions[0]
	assert.Equal(t, dynakube.TokenConditionType, condition.Type)

	if hasError {
		assert.Equal(t, dynakube.ReasonTokenError, condition.Reason)
		assert.Equal(t, metav1.ConditionFalse, condition.Status)
	} else {
		assert.Equal(t, dynakube.ReasonTokenReady, condition.Reason)
		assert.Equal(t, metav1.ConditionTrue, condition.Status)
	}
}

func TestReconcileComponents(t *testing.T) {
	ctx := context.Background()
	dkBaser := &dynakube.DynaKube{
		ObjectMeta: metav1.ObjectMeta{
			Name:      "this-is-a-name",
			Namespace: "dynatrace",
		},
		Spec: dynakube.DynaKubeSpec{
			APIURL:     "this-is-an-api-url",
			OneAgent:   dynakube.OneAgentSpec{CloudNativeFullStack: &dynakube.CloudNativeFullStackSpec{}},
			ActiveGate: dynakube.ActiveGateSpec{Capabilities: []dynakube.CapabilityDisplayName{dynakube.KubeMonCapability.DisplayName}},
		},
	}

	t.Run("all components reconciled, even in case of errors", func(t *testing.T) {
		dk := dkBaser.DeepCopy()
		fakeClient := fake.NewClientWithIndex(dk)
		// ReconcileCodeModuleCommunicationHosts
		mockOneAgentReconciler := controllermock.NewReconciler(t)
		mockOneAgentReconciler.On("Reconcile", mock.Anything).Return(errors.New("BOOM"))

		mockActiveGateReconciler := controllermock.NewReconciler(t)
		mockActiveGateReconciler.On("Reconcile", mock.Anything).Return(errors.New("BOOM"))

		mockInjectionReconciler := injectionmock.NewReconciler(t)
		mockInjectionReconciler.On("Reconcile", mock.Anything).Return(errors.New("BOOM"))

		controller := &Controller{
			client:    fakeClient,
			apiReader: fakeClient,
			fs:        afero.Afero{Fs: afero.NewMemMapFs()},

			activeGateReconcilerBuilder: createActivegateReconcilerBuilder(mockActiveGateReconciler),
			injectionReconcilerBuilder:  createInjectionReconcilerBuilder(mockInjectionReconciler),
			oneAgentReconcilerBuilder:   createOneAgentReconcilerBuilder(mockOneAgentReconciler),
		}
		mockedDtc := dtclientmock.NewClient(t)
<<<<<<< HEAD
		mockedDtc.On("GetMonitoredEntitiesForKubeSystemUUID",
			mock.AnythingOfType("context.backgroundCtx"), "").Return([]dtclient.MonitoredEntity{{EntityId: "KUBERNETES_CLUSTER-0E30FE4BF2007587", DisplayName: "operator test entity 1", LastSeenTms: 1639483869085}}, nil)

		err := controller.reconcileComponents(ctx, mockedDtc, nil, dynakube)
=======
		err := controller.reconcileComponents(ctx, mockedDtc, nil, dk)
>>>>>>> 7677e1ff

		require.Error(t, err)
		// goerrors.Join concats errors with \n
		assert.Len(t, strings.Split(err.Error(), "\n"), 3) // ActiveGate, OneAgent and Injection reconcilers
	})

	t.Run("exit early in case of no oneagent conncection info", func(t *testing.T) {
		dk := dkBaser.DeepCopy()
		fakeClient := fake.NewClientWithIndex(dk)

		mockActiveGateReconciler := controllermock.NewReconciler(t)
		mockActiveGateReconciler.On("Reconcile", mock.Anything).Return(errors.New("BOOM"))

		mockInjectionReconciler := injectionmock.NewReconciler(t)
		mockInjectionReconciler.On("Reconcile", mock.Anything).Return(oaconnectioninfo.NoOneAgentCommunicationHostsError)

		controller := &Controller{
			client:                      fakeClient,
			apiReader:                   fakeClient,
			fs:                          afero.Afero{Fs: afero.NewMemMapFs()},
			activeGateReconcilerBuilder: createActivegateReconcilerBuilder(mockActiveGateReconciler),
			injectionReconcilerBuilder:  createInjectionReconcilerBuilder(mockInjectionReconciler),
		}
		mockedDtc := dtclientmock.NewClient(t)
<<<<<<< HEAD
		mockedDtc.On("GetMonitoredEntitiesForKubeSystemUUID",
			mock.AnythingOfType("context.backgroundCtx"), "").Return([]dtclient.MonitoredEntity{{EntityId: "KUBERNETES_CLUSTER-0E30FE4BF2007587", DisplayName: "operator test entity 1", LastSeenTms: 1639483869085}}, nil)

		err := controller.reconcileComponents(ctx, mockedDtc, nil, dynakube)
=======
		err := controller.reconcileComponents(ctx, mockedDtc, nil, dk)
>>>>>>> 7677e1ff

		require.Error(t, err)
		// goerrors.Join concats errors with \n
		assert.Len(t, strings.Split(err.Error(), "\n"), 1) // ActiveGate, no OneAgent connection info is not an error
	})
}

func createActivegateReconcilerBuilder(reconciler controllers.Reconciler) activegate.ReconcilerBuilder {
	return func(_ client.Client, _ client.Reader, _ *dynakube.DynaKube, _ dtclient.Client, _ *istio.Client, _ token.Tokens) controllers.Reconciler {
		return reconciler
	}
}

func createOneAgentReconcilerBuilder(reconciler controllers.Reconciler) oneagent.ReconcilerBuilder {
	return func(_ client.Client, _ client.Reader, _ dtclient.Client, _ *dynakube.DynaKube, _ token.Tokens, _ string) controllers.Reconciler {
		return reconciler
	}
}

func createInjectionReconcilerBuilder(reconciler *injectionmock.Reconciler) injection.ReconcilerBuilder {
	return func(_ client.Client, _ client.Reader, _ dtclient.Client, _ *istio.Client, _ *dynakube.DynaKube) controllers.Reconciler {
		return reconciler
	}
}

type errorClient struct {
	client.Client
}

func (clt errorClient) Get(_ context.Context, _ client.ObjectKey, _ client.Object, _ ...client.GetOption) error {
	return errors.New("fake error")
}

func TestGetDynakube(t *testing.T) {
	t.Run("get dynakube", func(t *testing.T) {
		fakeClient := fake.NewClient(&dynakube.DynaKube{
			ObjectMeta: metav1.ObjectMeta{
				Name:      testName,
				Namespace: testNamespace,
			},
			Spec: dynakube.DynaKubeSpec{
				OneAgent: dynakube.OneAgentSpec{
					CloudNativeFullStack: &dynakube.CloudNativeFullStackSpec{},
				},
			},
		})
		controller := &Controller{
			client:    fakeClient,
			apiReader: fakeClient,
		}
		ctx := context.Background()
		dynakube, err := controller.getDynakubeOrCleanup(ctx, testName, testNamespace)

		assert.NotNil(t, dynakube)
		require.NoError(t, err)

		assert.Equal(t, testName, dynakube.Name)
		assert.Equal(t, testNamespace, dynakube.Namespace)
		assert.NotNil(t, dynakube.Spec.OneAgent.CloudNativeFullStack)
	})
	t.Run("unmap if not not found", func(t *testing.T) {
		namespace := &corev1.Namespace{
			ObjectMeta: metav1.ObjectMeta{
				Name:   testNamespace,
				Labels: map[string]string{dtwebhook.InjectionInstanceLabel: testName},
			},
		}
		fakeClient := fake.NewClient(namespace)
		controller := &Controller{
			client:    fakeClient,
			apiReader: fakeClient,
		}
		ctx := context.Background()
		dynakube, err := controller.getDynakubeOrCleanup(ctx, testName, testNamespace)

		assert.Nil(t, dynakube)
		require.NoError(t, err)

		err = fakeClient.Get(ctx, client.ObjectKey{Name: testNamespace}, namespace)
		require.NoError(t, err)
		assert.NotContains(t, namespace.Labels, dtwebhook.InjectionInstanceLabel)
	})
	t.Run("return unknown error", func(t *testing.T) {
		controller := &Controller{
			client:    errorClient{},
			apiReader: errorClient{},
		}

		ctx := context.Background()
		dk, err := controller.getDynakubeOrCleanup(ctx, testName, testNamespace)

		assert.Nil(t, dk)
		require.EqualError(t, err, "fake error")
	})
}

func TestTokenConditions(t *testing.T) {
	ctx := context.Background()

	t.Run("token condition error is set if token are invalid", func(t *testing.T) {
		fakeClient := fake.NewClient()
		dk := &dynakube.DynaKube{}
		controller := &Controller{
			client:    fakeClient,
			apiReader: fakeClient,
		}

		_, err := controller.setupTokensAndClient(ctx, dk)

		require.Error(t, err)
		assertCondition(t, dk, dynakube.TokenConditionType, metav1.ConditionFalse, dynakube.ReasonTokenError, "secrets \"\" not found")
		assert.Empty(t, dk.Status.DynatraceApi.LastTokenScopeRequest, "LastTokenProbeTimestamp should be Nil if token retrieval did not work.")
	})
	t.Run("token condition is set if token are valid", func(t *testing.T) {
		dk := &dynakube.DynaKube{
			ObjectMeta: metav1.ObjectMeta{
				Name:      testName,
				Namespace: testNamespace,
			},
		}
		fakeClient := fake.NewClient(&corev1.Secret{
			ObjectMeta: metav1.ObjectMeta{
				Name:      testName,
				Namespace: testNamespace,
			},
			Data: map[string][]byte{
				dtclient.ApiToken: []byte(testAPIToken),
			},
		})
		mockClient := dtclientmock.NewClient(t)
		mockDtcBuilder := dtbuildermock.NewBuilder(t)
		mockDtcBuilder.On("SetContext", mock.Anything).Return(mockDtcBuilder)
		mockDtcBuilder.On("SetDynakube", mock.Anything).Return(mockDtcBuilder)
		mockDtcBuilder.On("SetTokens", mock.Anything).Return(mockDtcBuilder)
		mockDtcBuilder.On("BuildWithTokenVerification", mock.Anything).Return(mockClient, nil)

		controller := &Controller{
			client:                 fakeClient,
			apiReader:              fakeClient,
			dynatraceClientBuilder: mockDtcBuilder,
		}

		_, err := controller.setupTokensAndClient(ctx, dk)

		require.NoError(t, err)
		assertCondition(t, dk, dynakube.TokenConditionType, metav1.ConditionTrue, dynakube.ReasonTokenReady, "")
	})
}

func TestSetupIstio(t *testing.T) {
	ctx := context.Background()
	dkBase := &dynakube.DynaKube{
		ObjectMeta: metav1.ObjectMeta{
			Name:      testName,
			Namespace: testNamespace,
		},
		Spec: dynakube.DynaKubeSpec{
			APIURL:      testApiUrl,
			EnableIstio: true,
		},
	}

	t.Run("no istio installed + EnableIstio: true => error", func(t *testing.T) {
		dk := dkBase.DeepCopy()
		fakeIstio := fakeistio.NewSimpleClientset()
		isIstioInstalled := false
		controller := &Controller{
			istioClientBuilder: fakeIstioClientBuilder(t, fakeIstio, isIstioInstalled),
		}
		istioClient, err := controller.setupIstioClient(dk)
		require.Error(t, err)
		assert.Nil(t, istioClient)
	})
	t.Run("success", func(t *testing.T) {
		dk := dkBase.DeepCopy()
		fakeIstio := fakeistio.NewSimpleClientset()
		isIstioInstalled := true
		controller := &Controller{
			istioClientBuilder: fakeIstioClientBuilder(t, fakeIstio, isIstioInstalled),
		}
		istioClient, err := controller.setupIstioClient(dk)
		require.NoError(t, err)
		require.NotNil(t, istioClient)

		istioReconciler := istio.NewReconciler(istioClient)
		require.NotNil(t, istioClient)

		err = istioReconciler.ReconcileAPIUrl(ctx, dk)

		require.NoError(t, err)

		expectedName := istio.BuildNameForFQDNServiceEntry(dk.GetName(), istio.OperatorComponent)
		serviceEntry, err := fakeIstio.NetworkingV1beta1().ServiceEntries(dk.GetNamespace()).Get(ctx, expectedName, metav1.GetOptions{})
		require.NoError(t, err)
		assert.NotNil(t, serviceEntry)

		virtualService, err := fakeIstio.NetworkingV1beta1().VirtualServices(dk.GetNamespace()).Get(ctx, expectedName, metav1.GetOptions{})
		require.NoError(t, err)
		assert.NotNil(t, virtualService)
	})
}

func fakeIstioClientBuilder(t *testing.T, fakeIstio *fakeistio.Clientset, isIstioInstalled bool) istio.ClientBuilder {
	return func(_ *rest.Config, owner metav1.Object) (*istio.Client, error) {
		if isIstioInstalled == true {
			fakeDiscovery, ok := fakeIstio.Discovery().(*fakediscovery.FakeDiscovery)
			fakeDiscovery.Resources = []*metav1.APIResourceList{{GroupVersion: istio.IstioGVR}}

			if !ok {
				t.Fatalf("couldn't convert Discovery() to *FakeDiscovery")
			}
		}

		return &istio.Client{
			IstioClientset: fakeIstio,
			Owner:          owner,
		}, nil
	}
}

func assertCondition(t *testing.T, dk *dynakube.DynaKube, expectedConditionType string, expectedConditionStatus metav1.ConditionStatus, expectedReason string, expectedMessage string) { //nolint:revive // argument-limit
	t.Helper()

	actualCondition := meta.FindStatusCondition(dk.Status.Conditions, expectedConditionType)
	require.NotNil(t, actualCondition)
	assert.Equal(t, expectedConditionStatus, actualCondition.Status)
	assert.Equal(t, expectedReason, actualCondition.Reason)
	assert.Equal(t, expectedMessage, actualCondition.Message)
}

func getTestDynkubeStatus() *dynakube.DynaKubeStatus {
	return &dynakube.DynaKubeStatus{
		ActiveGate: dynakube.ActiveGateStatus{
			ConnectionInfoStatus: dynakube.ActiveGateConnectionInfoStatus{
				ConnectionInfoStatus: dynakube.ConnectionInfoStatus{
					TenantUUID: testUUID,
					Endpoints:  "endpoint",
				},
			},
		},
		OneAgent: dynakube.OneAgentStatus{
			ConnectionInfoStatus: dynakube.OneAgentConnectionInfoStatus{
				ConnectionInfoStatus: dynakube.ConnectionInfoStatus{
					TenantUUID: testUUID,
					Endpoints:  "endpoint",
				},
				CommunicationHosts: []dynakube.CommunicationHostStatus{
					{
						Protocol: "http",
						Host:     "localhost",
						Port:     9999,
					},
				},
			},
		},
		KubeSystemUUID: testUID,
	}
}

func createTenantSecrets(dk *dynakube.DynaKube) []client.Object {
	return []client.Object{
		&corev1.Secret{
			ObjectMeta: metav1.ObjectMeta{
				Name:      dk.OneagentTenantSecret(),
				Namespace: testNamespace,
			},
			Data: map[string][]byte{
				connectioninfo.TenantTokenKey: []byte("test-token"),
			},
		},
		&corev1.Secret{
			ObjectMeta: metav1.ObjectMeta{
				Name:      dk.ActivegateTenantSecret(),
				Namespace: testNamespace,
			},
			Data: map[string][]byte{
				connectioninfo.TenantTokenKey: []byte("test-token"),
			},
		},
	}
}<|MERGE_RESOLUTION|>--- conflicted
+++ resolved
@@ -348,14 +348,10 @@
 			oneAgentReconcilerBuilder:   createOneAgentReconcilerBuilder(mockOneAgentReconciler),
 		}
 		mockedDtc := dtclientmock.NewClient(t)
-<<<<<<< HEAD
 		mockedDtc.On("GetMonitoredEntitiesForKubeSystemUUID",
 			mock.AnythingOfType("context.backgroundCtx"), "").Return([]dtclient.MonitoredEntity{{EntityId: "KUBERNETES_CLUSTER-0E30FE4BF2007587", DisplayName: "operator test entity 1", LastSeenTms: 1639483869085}}, nil)
 
-		err := controller.reconcileComponents(ctx, mockedDtc, nil, dynakube)
-=======
 		err := controller.reconcileComponents(ctx, mockedDtc, nil, dk)
->>>>>>> 7677e1ff
 
 		require.Error(t, err)
 		// goerrors.Join concats errors with \n
@@ -380,14 +376,10 @@
 			injectionReconcilerBuilder:  createInjectionReconcilerBuilder(mockInjectionReconciler),
 		}
 		mockedDtc := dtclientmock.NewClient(t)
-<<<<<<< HEAD
 		mockedDtc.On("GetMonitoredEntitiesForKubeSystemUUID",
 			mock.AnythingOfType("context.backgroundCtx"), "").Return([]dtclient.MonitoredEntity{{EntityId: "KUBERNETES_CLUSTER-0E30FE4BF2007587", DisplayName: "operator test entity 1", LastSeenTms: 1639483869085}}, nil)
-
-		err := controller.reconcileComponents(ctx, mockedDtc, nil, dynakube)
-=======
+    
 		err := controller.reconcileComponents(ctx, mockedDtc, nil, dk)
->>>>>>> 7677e1ff
 
 		require.Error(t, err)
 		// goerrors.Join concats errors with \n
