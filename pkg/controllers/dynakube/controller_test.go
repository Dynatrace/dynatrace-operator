--- conflicted
+++ resolved
@@ -387,31 +387,19 @@
 }
 
 func createActivegateReconcilerBuilder(reconciler controllers.Reconciler) activegate.ReconcilerBuilder {
-<<<<<<< HEAD
-	return func(_ client.Client, _ client.Reader, _ *runtime.Scheme, _ *dynatracev1beta2.DynaKube, _ dtclient.Client, _ *istio.Client) controllers.Reconciler {
-=======
-	return func(_ client.Client, _ client.Reader, _ *dynatracev1beta1.DynaKube, _ dtclient.Client, _ *istio.Client) controllers.Reconciler {
->>>>>>> c89351fc
+	return func(_ client.Client, _ client.Reader, _ *dynatracev1beta2.DynaKube, _ dtclient.Client, _ *istio.Client) controllers.Reconciler {
 		return reconciler
 	}
 }
 
 func createOneAgentReconcilerBuilder(reconciler controllers.Reconciler) oneagent.ReconcilerBuilder {
-<<<<<<< HEAD
-	return func(_ client.Client, _ client.Reader, _ *runtime.Scheme, _ dtclient.Client, _ *dynatracev1beta2.DynaKube, _ string) controllers.Reconciler {
-=======
-	return func(_ client.Client, _ client.Reader, _ dtclient.Client, _ *dynatracev1beta1.DynaKube, _ string) controllers.Reconciler {
->>>>>>> c89351fc
+	return func(_ client.Client, _ client.Reader, _ dtclient.Client, _ *dynatracev1beta2.DynaKube, _ string) controllers.Reconciler {
 		return reconciler
 	}
 }
 
 func createInjectionReconcilerBuilder(reconciler *injectionmock.Reconciler) injection.ReconcilerBuilder {
-<<<<<<< HEAD
-	return func(_ client.Client, _ client.Reader, _ *runtime.Scheme, _ dtclient.Client, _ *istio.Client, _ *dynatracev1beta2.DynaKube) controllers.Reconciler {
-=======
-	return func(_ client.Client, _ client.Reader, _ dtclient.Client, _ *istio.Client, _ *dynatracev1beta1.DynaKube) controllers.Reconciler {
->>>>>>> c89351fc
+	return func(_ client.Client, _ client.Reader, _ dtclient.Client, _ *istio.Client, _ *dynatracev1beta2.DynaKube) controllers.Reconciler {
 		return reconciler
 	}
 }
