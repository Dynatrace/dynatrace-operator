--- conflicted
+++ resolved
@@ -28,24 +28,14 @@
 	client       client.Client
 	apiReader    client.Reader
 	dtClient     dtclient.Client
-<<<<<<< HEAD
 	dynakube     *dynatracev1beta2.DynaKube
-	scheme       *runtime.Scheme
-=======
-	dynakube     *dynatracev1beta1.DynaKube
->>>>>>> c89351fc
 	timeProvider *timeprovider.Provider
 }
 
 func NewReconciler(clt client.Client,
 	apiReader client.Reader,
 	dtClient dtclient.Client,
-<<<<<<< HEAD
 	dynakube *dynatracev1beta2.DynaKube,
-	scheme *runtime.Scheme,
-=======
-	dynakube *dynatracev1beta1.DynaKube,
->>>>>>> c89351fc
 	timeProvider *timeprovider.Provider) *Reconciler {
 	return &Reconciler{
 		client:       clt,
