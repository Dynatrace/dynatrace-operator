package csiprovisioner

import (
	"context"
	"encoding/base64"
	"path/filepath"

	"github.com/Dynatrace/dynatrace-operator/pkg/api/v1beta3/dynakube"
	"github.com/Dynatrace/dynatrace-operator/pkg/arch"
	dtclient "github.com/Dynatrace/dynatrace-operator/pkg/clients/dynatrace"
	"github.com/Dynatrace/dynatrace-operator/pkg/controllers/csi/metadata"
	"github.com/Dynatrace/dynatrace-operator/pkg/injection/codemodule/installer"
	"github.com/Dynatrace/dynatrace-operator/pkg/injection/codemodule/installer/image"
	"github.com/Dynatrace/dynatrace-operator/pkg/injection/codemodule/installer/symlink"
	"github.com/Dynatrace/dynatrace-operator/pkg/injection/codemodule/installer/url"
	"github.com/Dynatrace/dynatrace-operator/pkg/injection/codemodule/processmoduleconfig"
)

func (provisioner *OneAgentProvisioner) installAgentImage(
	ctx context.Context,
	dk dynakube.DynaKube,
	latestProcessModuleConfig *dtclient.ProcessModuleConfig,
) (
	string,
	error,
) {
	targetImage := dk.CodeModulesImage()
	// An image URI often contains one or several /-s, which is problematic when trying to use it as a folder name.
	// Easiest to just base64 encode it
	base64Image := base64.StdEncoding.EncodeToString([]byte(targetImage))
	targetDir := provisioner.path.AgentSharedBinaryDirForAgent(base64Image)
	targetConfigDir := provisioner.path.AgentConfigDir(dk.GetName())

	props := &image.Properties{
		ImageUri:     targetImage,
		ApiReader:    provisioner.apiReader,
		Dynakube:     &dk,
		PathResolver: provisioner.path,
		Metadata:     provisioner.db,
	}

	imageInstaller, err := provisioner.imageInstallerBuilder(ctx, provisioner.fs, props)
	if err != nil {
		return "", err
	}

<<<<<<< HEAD
	err = provisioner.installAgent(ctx, imageInstaller, dk, targetDir, targetImage, tenantUUID, base64Image)
=======
	err = provisioner.installAgent(ctx, imageInstaller, dk, targetDir, targetImage)
>>>>>>> 6f2b2b2d
	if err != nil {
		return "", err
	}

	err = processmoduleconfig.CreateAgentConfigDir(provisioner.fs, targetConfigDir, targetDir, latestProcessModuleConfig)
	if err != nil {
		return "", err
	}

	return base64Image, err
}

func (provisioner *OneAgentProvisioner) installAgentZip(ctx context.Context, dk dynakube.DynaKube, dtc dtclient.Client, latestProcessModuleConfig *dtclient.ProcessModuleConfig) (string, error) {
	targetVersion := dk.CodeModulesVersion()
	urlInstaller := provisioner.urlInstallerBuilder(provisioner.fs, dtc, getUrlProperties(targetVersion, provisioner.path))

	targetDir := provisioner.path.AgentSharedBinaryDirForAgent(targetVersion)
	targetConfigDir := provisioner.path.AgentConfigDir(dk.GetName())

<<<<<<< HEAD
	err = provisioner.installAgent(ctx, urlInstaller, dk, targetDir, targetVersion, tenantUUID, "")
=======
	err := provisioner.installAgent(ctx, urlInstaller, dk, targetDir, targetVersion)
>>>>>>> 6f2b2b2d
	if err != nil {
		return "", err
	}

	err = processmoduleconfig.CreateAgentConfigDir(provisioner.fs, targetConfigDir, targetDir, latestProcessModuleConfig)
	if err != nil {
		return "", err
	}

	return targetVersion, nil
}

<<<<<<< HEAD
func (provisioner *OneAgentProvisioner) installAgent(ctx context.Context, agentInstaller installer.Installer, dk dynakube.DynaKube, targetDir, targetVersion, tenantUUID, base64Image string) error { //nolint:revive
=======
func (provisioner *OneAgentProvisioner) installAgent(ctx context.Context, agentInstaller installer.Installer, dk dynakube.DynaKube, targetDir, targetVersion string) error {
>>>>>>> 6f2b2b2d
	eventRecorder := updaterEventRecorder{
		recorder: provisioner.recorder,
		dk:       &dk,
	}
	isNewlyInstalled, err := agentInstaller.InstallAgent(ctx, targetDir)

	if err != nil {
		eventRecorder.sendFailedInstallAgentVersionEvent(targetVersion, dk.GetName())

		return err
	}

	if isNewlyInstalled {
		eventRecorder.sendInstalledAgentVersionEvent(targetVersion, dk.GetName())
	}

	symLinkPath := provisioner.path.LatestAgentBinaryForDynaKube(dk.GetName())
	if err := symlink.RemoveSymLink(provisioner.fs, symLinkPath); err != nil {
		return err
	}

	err = symlink.CreateSymlinkForLatestVersion(provisioner.fs, dk, targetDir, symLinkPath)
	if err != nil {
		return err
	}

	if base64Image != "" {
		symLinkPath := filepath.Join(provisioner.opts.RootDir, tenantUUID, dk.GetName(), "latest-codemodule")
		if err := symlink.RemoveSymLink(provisioner.fs, symLinkPath); err != nil {
			return err
		}

		err = symlink.CreateSymlinkForLatestVersion(provisioner.fs, provisioner.opts.RootDir, dk, symLinkPath, base64Image)
		if err != nil {
			return err
		}
	}

	return nil
}

func getUrlProperties(targetVersion string, pathResolver metadata.PathResolver) *url.Properties {
	return &url.Properties{
		Os:            dtclient.OsUnix,
		Type:          dtclient.InstallerTypePaaS,
		Arch:          arch.Arch,
		Flavor:        arch.Flavor,
		Technologies:  []string{"all"},
		TargetVersion: targetVersion,
		SkipMetadata:  true,
		PathResolver:  pathResolver,
	}
}<|MERGE_RESOLUTION|>--- conflicted
+++ resolved
@@ -3,7 +3,6 @@
 import (
 	"context"
 	"encoding/base64"
-	"path/filepath"
 
 	"github.com/Dynatrace/dynatrace-operator/pkg/api/v1beta3/dynakube"
 	"github.com/Dynatrace/dynatrace-operator/pkg/arch"
@@ -44,11 +43,7 @@
 		return "", err
 	}
 
-<<<<<<< HEAD
-	err = provisioner.installAgent(ctx, imageInstaller, dk, targetDir, targetImage, tenantUUID, base64Image)
-=======
 	err = provisioner.installAgent(ctx, imageInstaller, dk, targetDir, targetImage)
->>>>>>> 6f2b2b2d
 	if err != nil {
 		return "", err
 	}
@@ -68,11 +63,7 @@
 	targetDir := provisioner.path.AgentSharedBinaryDirForAgent(targetVersion)
 	targetConfigDir := provisioner.path.AgentConfigDir(dk.GetName())
 
-<<<<<<< HEAD
-	err = provisioner.installAgent(ctx, urlInstaller, dk, targetDir, targetVersion, tenantUUID, "")
-=======
 	err := provisioner.installAgent(ctx, urlInstaller, dk, targetDir, targetVersion)
->>>>>>> 6f2b2b2d
 	if err != nil {
 		return "", err
 	}
@@ -85,11 +76,7 @@
 	return targetVersion, nil
 }
 
-<<<<<<< HEAD
-func (provisioner *OneAgentProvisioner) installAgent(ctx context.Context, agentInstaller installer.Installer, dk dynakube.DynaKube, targetDir, targetVersion, tenantUUID, base64Image string) error { //nolint:revive
-=======
 func (provisioner *OneAgentProvisioner) installAgent(ctx context.Context, agentInstaller installer.Installer, dk dynakube.DynaKube, targetDir, targetVersion string) error {
->>>>>>> 6f2b2b2d
 	eventRecorder := updaterEventRecorder{
 		recorder: provisioner.recorder,
 		dk:       &dk,
@@ -116,18 +103,6 @@
 		return err
 	}
 
-	if base64Image != "" {
-		symLinkPath := filepath.Join(provisioner.opts.RootDir, tenantUUID, dk.GetName(), "latest-codemodule")
-		if err := symlink.RemoveSymLink(provisioner.fs, symLinkPath); err != nil {
-			return err
-		}
-
-		err = symlink.CreateSymlinkForLatestVersion(provisioner.fs, provisioner.opts.RootDir, dk, symLinkPath, base64Image)
-		if err != nil {
-			return err
-		}
-	}
-
 	return nil
 }
 
