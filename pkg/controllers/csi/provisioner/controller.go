/*
Copyright 2021 Dynatrace LLC.

Licensed under the Apache License, Version 2.0 (the "License");
you may not use this file except in compliance with the License.
You may obtain a copy of the License at

    http://www.apache.org/licenses/LICENSE-2.0

Unless required by applicable law or agreed to in writing, software
distributed under the License is distributed on an "AS IS" BASIS,
WITHOUT WARRANTIES OR CONDITIONS OF ANY KIND, either express or implied.
See the License for the specific language governing permissions and
limitations under the License.
*/

package csiprovisioner

import (
	"context"
	"fmt"
	"time"

	dynatracev1beta1 "github.com/Dynatrace/dynatrace-operator/pkg/api/v1beta1/dynakube"
	dtclient "github.com/Dynatrace/dynatrace-operator/pkg/clients/dynatrace"
	dtcsi "github.com/Dynatrace/dynatrace-operator/pkg/controllers/csi"
	csigc "github.com/Dynatrace/dynatrace-operator/pkg/controllers/csi/gc"
	csiotel "github.com/Dynatrace/dynatrace-operator/pkg/controllers/csi/internal/otel"
	"github.com/Dynatrace/dynatrace-operator/pkg/controllers/csi/metadata"
	"github.com/Dynatrace/dynatrace-operator/pkg/controllers/dynakube/dynatraceclient"
	"github.com/Dynatrace/dynatrace-operator/pkg/controllers/dynakube/processmoduleconfigsecret"
	"github.com/Dynatrace/dynatrace-operator/pkg/controllers/dynakube/token"
	"github.com/Dynatrace/dynatrace-operator/pkg/injection/codemodule/installer"
	"github.com/Dynatrace/dynatrace-operator/pkg/injection/codemodule/installer/image"
	"github.com/Dynatrace/dynatrace-operator/pkg/injection/codemodule/installer/url"
	"github.com/Dynatrace/dynatrace-operator/pkg/oci/registry"
	"github.com/Dynatrace/dynatrace-operator/pkg/util/dtotel"
	"github.com/pkg/errors"
	"github.com/spf13/afero"
	"gorm.io/gorm"
	k8serrors "k8s.io/apimachinery/pkg/api/errors"
	"k8s.io/apimachinery/pkg/types"
	"k8s.io/client-go/tools/record"
	ctrl "sigs.k8s.io/controller-runtime"
	"sigs.k8s.io/controller-runtime/pkg/client"
	"sigs.k8s.io/controller-runtime/pkg/manager"
	"sigs.k8s.io/controller-runtime/pkg/reconcile"
)

const (
	shortRequeueDuration   = 1 * time.Minute
	defaultRequeueDuration = 5 * time.Minute
	longRequeueDuration    = 30 * time.Minute
)

type urlInstallerBuilder func(afero.Fs, dtclient.Client, *url.Properties) installer.Installer
type imageInstallerBuilder func(afero.Fs, *image.Properties) (installer.Installer, error)

// OneAgentProvisioner reconciles a DynaKube object
type OneAgentProvisioner struct {
	client    client.Client
	apiReader client.Reader
	fs        afero.Fs
	recorder  record.EventRecorder
	db        metadata.Access
	gc        reconcile.Reconciler

	dynatraceClientBuilder dynatraceclient.Builder
	urlInstallerBuilder    urlInstallerBuilder
	imageInstallerBuilder  imageInstallerBuilder
	registryClientBuilder  registry.ClientBuilder
	opts                   dtcsi.CSIOptions
	path                   metadata.PathResolver
}

// NewOneAgentProvisioner returns a new OneAgentProvisioner
func NewOneAgentProvisioner(mgr manager.Manager, opts dtcsi.CSIOptions, db metadata.Access) *OneAgentProvisioner {
	return &OneAgentProvisioner{
		client:                 mgr.GetClient(),
		apiReader:              mgr.GetAPIReader(),
		opts:                   opts,
		fs:                     afero.NewOsFs(),
		recorder:               mgr.GetEventRecorderFor("OneAgentProvisioner"),
		db:                     db,
		path:                   metadata.PathResolver{RootDir: opts.RootDir},
		gc:                     csigc.NewCSIGarbageCollector(mgr.GetAPIReader(), opts, db),
		dynatraceClientBuilder: dynatraceclient.NewBuilder(mgr.GetAPIReader()),
		urlInstallerBuilder:    url.NewUrlInstaller,
		imageInstallerBuilder:  image.NewImageInstaller,
		registryClientBuilder:  registry.NewClient,
	}
}

func (provisioner *OneAgentProvisioner) SetupWithManager(mgr ctrl.Manager) error {
	return ctrl.NewControllerManagedBy(mgr).
		For(&dynatracev1beta1.DynaKube{}).
		Complete(provisioner)
}

func (provisioner *OneAgentProvisioner) Reconcile(ctx context.Context, request reconcile.Request) (reconcile.Result, error) {
	log.Info("reconciling DynaKube", "namespace", request.Namespace, "dynakube", request.Name)

	ctx, span := dtotel.StartSpan(ctx, csiotel.Tracer(), csiotel.SpanOptions()...)
	defer span.End()

	dk, err := provisioner.getDynaKube(ctx, request.NamespacedName)
	if err != nil {
		span.RecordError(err)

		if k8serrors.IsNotFound(err) {
			return reconcile.Result{}, provisioner.db.DeleteTenantConfig(&metadata.TenantConfig{Name: request.Name}, false)
		}

		return reconcile.Result{}, err
	}

	if !dk.NeedsCSIDriver() {
		log.Info("CSI driver provisioner not needed")

		err = provisioner.db.DeleteTenantConfig(&metadata.TenantConfig{Name: dk.Name}, true)
		if err != nil {
			return reconcile.Result{}, err
		}

		return reconcile.Result{RequeueAfter: longRequeueDuration}, err
	}

	err = provisioner.setupFileSystem(dk)
	if err != nil {
		return reconcile.Result{}, err
	}

	tenantConfig, err := provisioner.setupTenantConfig(dk) // needed for the CSI-resilience feature
	if err != nil {
		return reconcile.Result{}, err
	}

	if !dk.NeedAppInjection() {
		log.Info("app injection not necessary, skip agent codemodule download", "dynakube", dk.Name)

		return reconcile.Result{RequeueAfter: longRequeueDuration}, nil
	}

	if dk.CodeModulesImage() == "" && dk.CodeModulesVersion() == "" {
		log.Info("dynakube status is not yet ready, requeuing", "dynakube", dk.Name)

		return reconcile.Result{RequeueAfter: shortRequeueDuration}, err
	}

	err = provisioner.provisionCodeModules(ctx, dk, tenantConfig)
	if err != nil {
		return reconcile.Result{}, err
	}

	err = provisioner.collectGarbage(ctx, request)
	if err != nil {
		return reconcile.Result{}, err
	}

	return reconcile.Result{RequeueAfter: defaultRequeueDuration}, nil
}

func (provisioner *OneAgentProvisioner) setupFileSystem(dk *dynatracev1beta1.DynaKube) error {
	tenantUUID, err := dk.TenantUUIDFromApiUrl()
	if err != nil {
		return err
	}

	if err := provisioner.createCSIDirectories(tenantUUID); err != nil {
		log.Error(err, "error when creating csi directories", "path", provisioner.path.TenantDir(tenantUUID))

		return errors.WithStack(err)
	}

	log.Info("csi directories exist", "path", provisioner.path.TenantDir(tenantUUID))

	return nil
}

func (provisioner *OneAgentProvisioner) setupTenantConfig(dk *dynatracev1beta1.DynaKube) (*metadata.TenantConfig, error) {
	metadataTenantConfig, err := provisioner.handleMetadata(dk)
	if err != nil {
		return nil, err
	}

	// Create/update the Dynakube's metadata TenantConfig entry while `LatestVersion` is not necessarily set
	// so the host oneagent-storages can be mounted before the standalone agent binaries are ready to be mounted
	tenantConfig, err := provisioner.db.ReadTenantConfig(metadata.TenantConfig{Name: metadataTenantConfig.Name})
	if err != nil && errors.Is(err, gorm.ErrRecordNotFound) {
		err = provisioner.db.CreateTenantConfig(metadataTenantConfig)
		if err != nil {
			return nil, err
		}

		return metadataTenantConfig, nil
	} else if err != nil {
		return nil, err
	}

	metadataTenantConfig.UID = tenantConfig.UID
	err = provisioner.db.UpdateTenantConfig(metadataTenantConfig)

	if err != nil {
		return nil, err
	}

	return metadataTenantConfig, nil
}

func (provisioner *OneAgentProvisioner) collectGarbage(ctx context.Context, request reconcile.Request) error {
	ctx, span := dtotel.StartSpan(ctx, csiotel.Tracer(), csiotel.SpanOptions()...)
	defer span.End()

	_, err := provisioner.gc.Reconcile(ctx, request)

	if err != nil {
		span.RecordError(err)

		return err
	}

	return nil
}

func (provisioner *OneAgentProvisioner) provisionCodeModules(ctx context.Context, dk *dynatracev1beta1.DynaKube, tenantConfig *metadata.TenantConfig) error {
	// creates a dt client and checks tokens exist for the given dynakube
	dtc, err := buildDtc(provisioner, ctx, dk)
	if err != nil {
		return err
	}

	requeue, err := provisioner.updateAgentInstallation(ctx, dtc, tenantConfig, dk)
	if requeue || err != nil {
		return err
	}

	// Set/Update the `LatestVersion` field in the database entry
	err = provisioner.db.UpdateTenantConfig(tenantConfig)
	if err != nil {
		return err
	}

	return nil
}

func (provisioner *OneAgentProvisioner) updateAgentInstallation(
	ctx context.Context, dtc dtclient.Client,
	tenantConfig *metadata.TenantConfig,
	dk *dynatracev1beta1.DynaKube,
) (
	requeue bool,
	err error,
) {
	ctx, span := dtotel.StartSpan(ctx, csiotel.Tracer(), csiotel.SpanOptions()...)
	defer span.End()

	latestProcessModuleConfig, err := processmoduleconfigsecret.GetSecretData(ctx, provisioner.apiReader, dk.Name, dk.Namespace)
	if err != nil {
		span.RecordError(err)

		return false, err
	}

	if dk.CodeModulesImage() != "" {
		updatedDigest, err := provisioner.installAgentImage(ctx, *dk, latestProcessModuleConfig)
		if err != nil {
			log.Info("error when updating agent from image", "error", err.Error())
			// reporting error but not returning it to avoid immediate requeue and subsequently calling the API every few seconds
			return true, nil
		}

		tenantConfig.DownloadedCodeModuleVersion = updatedDigest
	} else {
		updateVersion, err := provisioner.installAgentZip(ctx, *dk, dtc, latestProcessModuleConfig)
		if err != nil {
			log.Info("error when updating agent from zip", "error", err.Error())
			// reporting error but not returning it to avoid immediate requeue and subsequently calling the API every few seconds
			return true, nil
		}

		if updateVersion != "" {
			tenantConfig.DownloadedCodeModuleVersion = updateVersion
		}
	}

	return false, nil
}

<<<<<<< HEAD
func (provisioner *OneAgentProvisioner) handleMetadata(ctx context.Context, dk *dynatracev1beta1.DynaKube) (*metadata.Dynakube, metadata.Dynakube, error) {
	ctx, span := dtotel.StartSpan(ctx, csiotel.Tracer(), csiotel.SpanOptions()...)
	defer span.End()

	dynakubeMetadata, err := provisioner.db.GetDynakube(ctx, dk.Name)
	if err != nil {
		span.RecordError(err)

		return nil, metadata.Dynakube{}, errors.WithStack(err)
	}

	// In case of a new dynakubeMetadata
	var oldDynakubeMetadata metadata.Dynakube
	if dynakubeMetadata != nil {
		oldDynakubeMetadata = *dynakubeMetadata
	}

=======
func (provisioner *OneAgentProvisioner) handleMetadata(dk *dynatracev1beta1.DynaKube) (*metadata.TenantConfig, error) {
>>>>>>> b3516149
	tenantUUID, err := dk.TenantUUIDFromApiUrl()
	if err != nil {
		return nil, err
	}

	newTenantConfig := &metadata.TenantConfig{
		UID:                         string(dk.UID),
		Name:                        dk.Name,
		TenantUUID:                  tenantUUID,
		DownloadedCodeModuleVersion: dk.CodeModulesVersion(),
		MaxFailedMountAttempts:      int64(dk.FeatureMaxFailedCsiMountAttempts()),
		ConfigDirPath:               provisioner.path.AgentConfigDir(tenantUUID, dk.Name),
	}

	return newTenantConfig, nil
}

func buildDtc(provisioner *OneAgentProvisioner, ctx context.Context, dk *dynatracev1beta1.DynaKube) (dtclient.Client, error) {
	tokenReader := token.NewReader(provisioner.apiReader, dk)

	tokens, err := tokenReader.ReadTokens(ctx)
	if err != nil {
		return nil, err
	}

	dynatraceClient, err := provisioner.dynatraceClientBuilder.
		SetContext(ctx).
		SetDynakube(*dk).
		SetTokens(tokens).
		Build()

	if err != nil {
		return nil, fmt.Errorf("failed to create Dynatrace client: %w", err)
	}

	return dynatraceClient, nil
}

func (provisioner *OneAgentProvisioner) getDynaKube(ctx context.Context, name types.NamespacedName) (*dynatracev1beta1.DynaKube, error) {
	ctx, span := dtotel.StartSpan(ctx, csiotel.Tracer(), csiotel.SpanOptions()...)
	defer span.End()

	var dk dynatracev1beta1.DynaKube
	err := provisioner.apiReader.Get(ctx, name, &dk)
	span.RecordError(err)

	return &dk, err
}

func (provisioner *OneAgentProvisioner) createCSIDirectories(tenantUUID string) error {
	tenantDir := provisioner.path.TenantDir(tenantUUID)
	if err := provisioner.fs.MkdirAll(tenantDir, 0755); err != nil {
		return fmt.Errorf("failed to create directory %s: %w", tenantDir, err)
	}

	agentBinaryDir := provisioner.path.AgentBinaryDir(tenantUUID)
	if err := provisioner.fs.MkdirAll(agentBinaryDir, 0755); err != nil {
		return fmt.Errorf("failed to create directory %s: %w", agentBinaryDir, err)
	}

	return nil
}<|MERGE_RESOLUTION|>--- conflicted
+++ resolved
@@ -286,27 +286,7 @@
 	return false, nil
 }
 
-<<<<<<< HEAD
-func (provisioner *OneAgentProvisioner) handleMetadata(ctx context.Context, dk *dynatracev1beta1.DynaKube) (*metadata.Dynakube, metadata.Dynakube, error) {
-	ctx, span := dtotel.StartSpan(ctx, csiotel.Tracer(), csiotel.SpanOptions()...)
-	defer span.End()
-
-	dynakubeMetadata, err := provisioner.db.GetDynakube(ctx, dk.Name)
-	if err != nil {
-		span.RecordError(err)
-
-		return nil, metadata.Dynakube{}, errors.WithStack(err)
-	}
-
-	// In case of a new dynakubeMetadata
-	var oldDynakubeMetadata metadata.Dynakube
-	if dynakubeMetadata != nil {
-		oldDynakubeMetadata = *dynakubeMetadata
-	}
-
-=======
 func (provisioner *OneAgentProvisioner) handleMetadata(dk *dynatracev1beta1.DynaKube) (*metadata.TenantConfig, error) {
->>>>>>> b3516149
 	tenantUUID, err := dk.TenantUUIDFromApiUrl()
 	if err != nil {
 		return nil, err
