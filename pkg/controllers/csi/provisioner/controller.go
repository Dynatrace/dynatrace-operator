--- conflicted
+++ resolved
@@ -177,13 +177,8 @@
 	return nil
 }
 
-<<<<<<< HEAD
-func (provisioner *OneAgentProvisioner) setupDynakubeMetadata(ctx context.Context, dk *dynatracev1beta2.DynaKube) (*metadata.Dynakube, error) {
-	dynakubeMetadata, oldDynakubeMetadata, err := provisioner.handleMetadata(ctx, dk)
-=======
-func (provisioner *OneAgentProvisioner) setupTenantConfig(dk *dynatracev1beta1.DynaKube) (*metadata.TenantConfig, error) {
+func (provisioner *OneAgentProvisioner) setupTenantConfig(dk *dynatracev1beta2.DynaKube) (*metadata.TenantConfig, error) {
 	metadataTenantConfig, err := provisioner.handleMetadata(dk)
->>>>>>> c89351fc
 	if err != nil {
 		return nil, err
 	}
@@ -227,12 +222,7 @@
 	return nil
 }
 
-<<<<<<< HEAD
-func (provisioner *OneAgentProvisioner) provisionCodeModules(ctx context.Context, dk *dynatracev1beta2.DynaKube, dynakubeMetadata *metadata.Dynakube) error {
-	oldDynakubeMetadata := *dynakubeMetadata
-=======
-func (provisioner *OneAgentProvisioner) provisionCodeModules(ctx context.Context, dk *dynatracev1beta1.DynaKube, tenantConfig *metadata.TenantConfig) error {
->>>>>>> c89351fc
+func (provisioner *OneAgentProvisioner) provisionCodeModules(ctx context.Context, dk *dynatracev1beta2.DynaKube, tenantConfig *metadata.TenantConfig) error {
 	// creates a dt client and checks tokens exist for the given dynakube
 	dtc, err := buildDtc(provisioner, ctx, dk)
 	if err != nil {
@@ -255,13 +245,8 @@
 
 func (provisioner *OneAgentProvisioner) updateAgentInstallation(
 	ctx context.Context, dtc dtclient.Client,
-<<<<<<< HEAD
-	dynakubeMetadata *metadata.Dynakube,
+	tenantConfig *metadata.TenantConfig,
 	dk *dynatracev1beta2.DynaKube,
-=======
-	tenantConfig *metadata.TenantConfig,
-	dk *dynatracev1beta1.DynaKube,
->>>>>>> c89351fc
 ) (
 	requeue bool,
 	err error,
@@ -301,22 +286,7 @@
 	return false, nil
 }
 
-<<<<<<< HEAD
-func (provisioner *OneAgentProvisioner) handleMetadata(ctx context.Context, dk *dynatracev1beta2.DynaKube) (*metadata.Dynakube, metadata.Dynakube, error) {
-	dynakubeMetadata, err := provisioner.db.GetDynakube(ctx, dk.Name)
-	if err != nil {
-		return nil, metadata.Dynakube{}, errors.WithStack(err)
-	}
-
-	// In case of a new dynakubeMetadata
-	var oldDynakubeMetadata metadata.Dynakube
-	if dynakubeMetadata != nil {
-		oldDynakubeMetadata = *dynakubeMetadata
-	}
-
-=======
-func (provisioner *OneAgentProvisioner) handleMetadata(dk *dynatracev1beta1.DynaKube) (*metadata.TenantConfig, error) {
->>>>>>> c89351fc
+func (provisioner *OneAgentProvisioner) handleMetadata(dk *dynatracev1beta2.DynaKube) (*metadata.TenantConfig, error) {
 	tenantUUID, err := dk.TenantUUIDFromApiUrl()
 	if err != nil {
 		return nil, err
@@ -355,16 +325,11 @@
 	return dynatraceClient, nil
 }
 
-<<<<<<< HEAD
 func (provisioner *OneAgentProvisioner) getDynaKube(ctx context.Context, name types.NamespacedName) (*dynatracev1beta2.DynaKube, error) {
-	var dk dynatracev1beta2.DynaKube
-=======
-func (provisioner *OneAgentProvisioner) getDynaKube(ctx context.Context, name types.NamespacedName) (*dynatracev1beta1.DynaKube, error) {
 	ctx, span := dtotel.StartSpan(ctx, csiotel.Tracer(), csiotel.SpanOptions()...)
 	defer span.End()
 
-	var dk dynatracev1beta1.DynaKube
->>>>>>> c89351fc
+	var dk dynatracev1beta2.DynaKube
 	err := provisioner.apiReader.Get(ctx, name, &dk)
 	span.RecordError(err)
 
