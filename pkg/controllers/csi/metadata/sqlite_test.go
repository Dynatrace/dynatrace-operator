--- conflicted
+++ resolved
@@ -464,33 +464,15 @@
 	db := FakeMemoryDB()
 
 	now := time.Now()
-<<<<<<< HEAD
-	oldVolume := OsAgentVolume{
-=======
+
+
 	oldEntry := OsAgentVolume{
->>>>>>> 4711f2b5
 		VolumeID:     "vol-4",
 		TenantUUID:   testDynakube1.TenantUUID,
 		Mounted:      true,
 		LastModified: &now,
 	}
 
-<<<<<<< HEAD
-	err := db.InsertOsAgentVolume(ctx, &oldVolume)
-	require.NoError(t, err)
-
-	newVolume := oldVolume
-	newVolume.Mounted = false
-	err = db.UpdateOsAgentVolume(ctx, &newVolume)
-	require.NoError(t, err)
-
-	actual, err := db.GetOsAgentVolumeViaVolumeID(ctx, oldVolume.VolumeID)
-	require.NoError(t, err)
-	assert.Equal(t, oldVolume.VolumeID, actual.VolumeID)
-	assert.Equal(t, oldVolume.TenantUUID, actual.TenantUUID)
-	assert.NotEqual(t, oldVolume.Mounted, actual.Mounted)
-	assert.True(t, oldVolume.LastModified.Equal(*actual.LastModified))
-=======
 	err := db.InsertOsAgentVolume(ctx, &oldEntry)
 	require.NoError(t, err)
 
@@ -505,7 +487,6 @@
 	assert.Equal(t, oldEntry.TenantUUID, actual.TenantUUID)
 	assert.NotEqual(t, oldEntry.Mounted, actual.Mounted)
 	assert.True(t, oldEntry.LastModified.Equal(*actual.LastModified))
->>>>>>> 4711f2b5
 }
 
 func TestGetVolume(t *testing.T) {
