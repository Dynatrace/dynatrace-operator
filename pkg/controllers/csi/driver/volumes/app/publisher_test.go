--- conflicted
+++ resolved
@@ -345,19 +345,15 @@
 
 func mockFailedPublishedVolume(t *testing.T, publisher *AppVolumePublisher) {
 	mockUrlDynakubeMetadata(t, publisher)
-<<<<<<< HEAD
-	err := publisher.db.InsertVolume(context.Background(), metadata.NewVolume(testVolumeId, testPodUID, testAgentVersion, testTenantUUID, dynatracev1beta2.DefaultMaxFailedCsiMountAttempts+1))
-=======
 
 	appMount := &metadata.AppMount{
 		VolumeMeta:        metadata.VolumeMeta{ID: testVolumeId, PodUid: testPodUID},
 		CodeModuleVersion: testAgentVersion,
-		MountAttempts:     dynatracev1beta1.DefaultMaxFailedCsiMountAttempts + 1,
+		MountAttempts:     dynatracev1beta2.DefaultMaxFailedCsiMountAttempts + 1,
 		VolumeMetaID:      testVolumeId,
 	}
 
 	err := publisher.db.CreateAppMount(appMount)
->>>>>>> c89351fc
 	require.NoError(t, err)
 }
 
@@ -384,17 +380,13 @@
 }
 
 func mockImageDynakubeMetadata(t *testing.T, publisher *AppVolumePublisher) {
-<<<<<<< HEAD
-	err := publisher.db.InsertDynakube(context.Background(), metadata.NewDynakube(testDynakubeName, testTenantUUID, "", testImageDigest, dynatracev1beta2.DefaultMaxFailedCsiMountAttempts))
-=======
 	tenantConfig := metadata.TenantConfig{
 		Name:                        testDynakubeName,
 		TenantUUID:                  testTenantUUID,
 		DownloadedCodeModuleVersion: testAgentVersion,
-		MaxFailedMountAttempts:      dynatracev1beta1.DefaultMaxFailedCsiMountAttempts,
+		MaxFailedMountAttempts:      dynatracev1beta2.DefaultMaxFailedCsiMountAttempts,
 	}
 	err := publisher.db.CreateTenantConfig(&tenantConfig)
->>>>>>> c89351fc
 	require.NoError(t, err)
 }
 
