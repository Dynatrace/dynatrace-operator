package pod

import (
	"context"
	"encoding/json"
	"errors"
	"fmt"
	"os"

	"github.com/Dynatrace/dynatrace-operator/pkg/logd"
	"github.com/Dynatrace/dynatrace-operator/pkg/util/kubeobjects/env"
	k8spod "github.com/Dynatrace/dynatrace-operator/pkg/util/kubeobjects/pod"
	maputils "github.com/Dynatrace/dynatrace-operator/pkg/util/map"
	"github.com/Dynatrace/dynatrace-operator/pkg/webhook/mutation/pod/events"
	"github.com/Dynatrace/dynatrace-operator/pkg/webhook/mutation/pod/handler"
	dtwebhook "github.com/Dynatrace/dynatrace-operator/pkg/webhook/mutation/pod/mutator"
	corev1 "k8s.io/api/core/v1"
	"sigs.k8s.io/controller-runtime/pkg/client"
	"sigs.k8s.io/controller-runtime/pkg/manager"
	"sigs.k8s.io/controller-runtime/pkg/webhook/admission"
)

var (
	log = logd.Get().WithName("pod-mutation")
)

const (
	ocDebugAnnotationsContainer = "debug.openshift.io/source-container"
	ocDebugAnnotationsResource  = "debug.openshift.io/source-resource"
)

func AddWebhookToManager(ctx context.Context, mgr manager.Manager, ns string, isOpenShift bool) error {
	podName := os.Getenv(env.PodName)
	if podName == "" {
		log.Info("no Pod name set for webhook container")
	}

	if err := registerInjectEndpoint(ctx, mgr, ns, podName, isOpenShift); err != nil {
		return err
	}

	registerLivezEndpoint(mgr)

	return nil
}

type webhook struct {
	recorder events.EventRecorder

	injectionHandler handler.Handler
	otlpHandler      handler.Handler

	decoder admission.Decoder

	kubeClient client.Client
	apiReader  client.Reader

	webhookPodImage  string
	webhookNamespace string
	isOpenShift      bool

	deployedViaOLM bool
}

func (wh *webhook) Handle(ctx context.Context, request admission.Request) admission.Response {
	emptyPatch := admission.Patched("")

	mutationRequest, err := wh.createMutationRequestBase(ctx, request)
	if err != nil {
		emptyPatch.Result.Message = fmt.Sprintf("unable to inject into pod (err=%s)", err.Error())
		log.Error(err, "building mutation request base encountered an error")

		return emptyPatch
	}

	if mutationRequest == nil {
		emptyPatch.Result.Message = "injection into pod not required"

		return emptyPatch
	}

	podName := mutationRequest.PodName()

	if !mutationRequired(mutationRequest) || wh.isOcDebugPod(mutationRequest.Pod) {
		return emptyPatch
	}

	wh.recorder.Setup(mutationRequest)

	originalPod := mutationRequest.Pod.DeepCopy()

<<<<<<< HEAD
	var mutErr *dtwebhook.MutatorError
	if err := wh.injectionHandler.Handle(mutationRequest); err != nil {
		injectionMutErr := new(dtwebhook.MutatorError)
		if !errors.As(err, injectionMutErr) {
			return silentErrorResponse(mutationRequest.Pod, err)
		}

		mutErr = injectionMutErr
	} else if err := wh.otlpHandler.Handle(mutationRequest); err != nil {
		otlpMutErr := new(dtwebhook.MutatorError)
		if !errors.As(err, otlpMutErr) {
			return silentErrorResponse(mutationRequest.Pod, err)
=======
	var handlerErr error

	if err := wh.injectionHandler.Handle(mutationRequest); err != nil {
		handlerErr = err
	} else if err := wh.otlpHandler.Handle(mutationRequest); err != nil {
		handlerErr = err
	}

	if handlerErr != nil {
		mutErr := new(dtwebhook.MutatorError)
		if !errors.As(handlerErr, mutErr) {
			return silentErrorResponse(mutationRequest.Pod, handlerErr)
>>>>>>> 5c39c3db
		}

		mutErr = otlpMutErr
	}

	if mutErr != nil {
		mutationRequest.Pod = originalPod // prevent partial modifications
		mutErr.SetAnnotations(mutationRequest.Pod)
	}

	log.Info("injection finished for pod", "podName", podName, "namespace", request.Namespace)

	return createResponseForPod(mutationRequest.Pod, request)
}

func mutationRequired(mutationRequest *dtwebhook.MutationRequest) bool {
	if mutationRequest == nil {
		return false
	}

	enabledOnPod := maputils.GetFieldBool(mutationRequest.Pod.Annotations, dtwebhook.AnnotationDynatraceInject, true)

	enabledOnContainers := false
	for _, container := range mutationRequest.Pod.Spec.Containers {
		enabledOnContainers = enabledOnContainers || !dtwebhook.IsContainerExcludedFromInjection(mutationRequest.DynaKube.Annotations, mutationRequest.Pod.Annotations, container.Name)
	}

	return enabledOnPod && enabledOnContainers
}

func (wh *webhook) isOcDebugPod(pod *corev1.Pod) bool {
	annotations := []string{ocDebugAnnotationsContainer, ocDebugAnnotationsResource}

	for _, annotation := range annotations {
		if _, ok := pod.Annotations[annotation]; !ok {
			return false
		}
	}

	return true
}

// createResponseForPod tries to format pod as json
func createResponseForPod(pod *corev1.Pod, req admission.Request) admission.Response {
	marshaledPod, err := json.MarshalIndent(pod, "", "  ")
	if err != nil {
		return silentErrorResponse(pod, err)
	}

	return admission.PatchResponseFromRaw(req.Object.Raw, marshaledPod)
}

func silentErrorResponse(pod *corev1.Pod, err error) admission.Response {
	rsp := admission.Patched("")
	podName := k8spod.GetName(*pod)
	log.Error(err, "failed to inject into pod", "podName", podName)
	rsp.Result.Message = fmt.Sprintf("Failed to inject into pod: %s because %s", podName, err.Error())

	return rsp
}<|MERGE_RESOLUTION|>--- conflicted
+++ resolved
@@ -89,20 +89,6 @@
 
 	originalPod := mutationRequest.Pod.DeepCopy()
 
-<<<<<<< HEAD
-	var mutErr *dtwebhook.MutatorError
-	if err := wh.injectionHandler.Handle(mutationRequest); err != nil {
-		injectionMutErr := new(dtwebhook.MutatorError)
-		if !errors.As(err, injectionMutErr) {
-			return silentErrorResponse(mutationRequest.Pod, err)
-		}
-
-		mutErr = injectionMutErr
-	} else if err := wh.otlpHandler.Handle(mutationRequest); err != nil {
-		otlpMutErr := new(dtwebhook.MutatorError)
-		if !errors.As(err, otlpMutErr) {
-			return silentErrorResponse(mutationRequest.Pod, err)
-=======
 	var handlerErr error
 
 	if err := wh.injectionHandler.Handle(mutationRequest); err != nil {
@@ -115,13 +101,8 @@
 		mutErr := new(dtwebhook.MutatorError)
 		if !errors.As(handlerErr, mutErr) {
 			return silentErrorResponse(mutationRequest.Pod, handlerErr)
->>>>>>> 5c39c3db
 		}
 
-		mutErr = otlpMutErr
-	}
-
-	if mutErr != nil {
 		mutationRequest.Pod = originalPod // prevent partial modifications
 		mutErr.SetAnnotations(mutationRequest.Pod)
 	}
