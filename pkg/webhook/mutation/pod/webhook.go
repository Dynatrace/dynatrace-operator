--- conflicted
+++ resolved
@@ -48,10 +48,7 @@
 	recorder events.EventRecorder
 
 	injectionHandler handler.Handler
-<<<<<<< HEAD
 	otlpHandler      handler.Handler
-=======
->>>>>>> 3ac7bde5
 
 	decoder admission.Decoder
 
@@ -91,25 +88,21 @@
 	wh.recorder.Setup(mutationRequest)
 
 	originalPod := mutationRequest.Pod.DeepCopy()
-<<<<<<< HEAD
 
+	var mutErr *dtwebhook.MutatorError
 	if err := wh.injectionHandler.Handle(mutationRequest); err != nil {
-		mutErr := new(dtwebhook.MutatorError)
+		mutErr = new(dtwebhook.MutatorError)
 		if !errors.As(err, mutErr) {
 			return silentErrorResponse(mutationRequest.Pod, err)
 		}
-
-		mutationRequest.Pod = originalPod // prevent partial modifications
-		mutErr.SetAnnotations(mutationRequest.Pod)
 	} else if err := wh.otlpHandler.Handle(mutationRequest); err != nil {
-=======
-	if err := wh.injectionHandler.Handle(mutationRequest); err != nil {
->>>>>>> 3ac7bde5
-		mutErr := new(dtwebhook.MutatorError)
+		mutErr = new(dtwebhook.MutatorError)
 		if !errors.As(err, mutErr) {
 			return silentErrorResponse(mutationRequest.Pod, err)
 		}
+	}
 
+	if mutErr != nil {
 		mutationRequest.Pod = originalPod // prevent partial modifications
 		mutErr.SetAnnotations(mutationRequest.Pod)
 	}
