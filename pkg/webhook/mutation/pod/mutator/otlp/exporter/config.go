package exporter

const (
<<<<<<< HEAD
	AnnotationPrefix = "otlp-exporter-configuration"
	// AnnotationInject can be set at pod level to enable/disable OTLP exporter configuration injection.
	AnnotationInject   = AnnotationPrefix + ".dynatrace.com/inject"
	AnnotationInjected = AnnotationPrefix + ".dynatrace.com/injected"
	AnnotationReason   = AnnotationPrefix + ".dynatrace.com/reason"

=======
>>>>>>> 20cefafb
	CouldNotGetIngestEndpointReason = "IngestEndpointUnavailable"
)<|MERGE_RESOLUTION|>--- conflicted
+++ resolved
@@ -1,14 +1,5 @@
 package exporter
 
 const (
-<<<<<<< HEAD
-	AnnotationPrefix = "otlp-exporter-configuration"
-	// AnnotationInject can be set at pod level to enable/disable OTLP exporter configuration injection.
-	AnnotationInject   = AnnotationPrefix + ".dynatrace.com/inject"
-	AnnotationInjected = AnnotationPrefix + ".dynatrace.com/injected"
-	AnnotationReason   = AnnotationPrefix + ".dynatrace.com/reason"
-
-=======
->>>>>>> 20cefafb
 	CouldNotGetIngestEndpointReason = "IngestEndpointUnavailable"
 )