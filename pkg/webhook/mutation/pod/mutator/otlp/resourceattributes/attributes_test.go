package resourceattributes

import (
	"net/url"
	"strings"
	"testing"

	"github.com/Dynatrace/dynatrace-operator/pkg/api/latest/dynakube/metadataenrichment"
	"github.com/stretchr/testify/assert"
	"github.com/stretchr/testify/require"
	corev1 "k8s.io/api/core/v1"
)

func TestNewAttributesFromEnv(t *testing.T) {
	const envName = "OTEL_RESOURCE_ATTRIBUTES"

	t.Run("env var missing returns empty map and found=false", func(t *testing.T) {
		attrs, found := NewAttributesFromEnv([]corev1.EnvVar{}, envName)
		assert.False(t, found)
		assert.Empty(t, attrs)
	})

	t.Run("empty env value returns empty map and found=true", func(t *testing.T) {
		attrs, found := NewAttributesFromEnv([]corev1.EnvVar{{Name: envName, Value: ""}}, envName)
		assert.True(t, found)
		assert.Empty(t, attrs)
	})

	t.Run("parses key=value pairs and trims whitespace", func(t *testing.T) {
		attrs, found := NewAttributesFromEnv([]corev1.EnvVar{{Name: envName, Value: " k1 = v1 , k2=v2,k3= v3  "}}, envName)
		require.True(t, found)
		require.Len(t, attrs, 3)
		assert.Equal(t, "v1", attrs["k1"])
		assert.Equal(t, "v2", attrs["k2"])
		assert.Equal(t, "v3", attrs["k3"])
	})

	t.Run("ignores malformed entries without '='", func(t *testing.T) {
		attrs, found := NewAttributesFromEnv([]corev1.EnvVar{{Name: envName, Value: "k1=v1,k2,k3=v3"}}, envName)
		require.True(t, found)
		require.Len(t, attrs, 2)
		assert.Contains(t, attrs, "k1")
		assert.Contains(t, attrs, "k3")
		assert.NotContains(t, attrs, "k2")
	})
}

func TestNewAttributesFromMap(t *testing.T) {
	prefix := metadataenrichment.Annotation + "/"
	annotKey := prefix + "service.name"
	annotVal := "my service/value with spaces"
	otherKey := "unrelated.annotation/key"

	input := map[string]string{
		annotKey: annotVal,
		otherKey: "ignore-me",
	}
	attrs := NewAttributesFromMap(input)
	require.Len(t, attrs, 1)
	encoded := url.QueryEscape(annotVal)
	assert.Equal(t, encoded, attrs["service.name"])
}

func TestAttributesMerge(t *testing.T) {
	base := Attributes{"k1": "v1", "k2": "v2"}
	added := Attributes{"k2": "override", "k3": "v3"}
	mutated := base.Merge(added)
	assert.True(t, mutated, "expected mutation due to k3 addition")
	// existing value must not be overridden
	assert.Equal(t, "v2", base["k2"]) // ensure no override
	assert.Equal(t, "v3", base["k3"]) // new key added
	// merging only existing keys -> no mutation
	mutatedAgain := base.Merge(Attributes{"k1": "x", "k2": "y"})
	assert.False(t, mutatedAgain)
}

<<<<<<< HEAD
func Test_attributes_toString(t *testing.T) {
	attrs := attributes{"a": "1", "b": "2", "c": "3", "d": ""}
=======
func TestAttributesToString(t *testing.T) {
	attrs := Attributes{"a": "1", "b": "2", "c": "3"}
>>>>>>> 694957a7
	result := attrs.String()
	parts := strings.Split(result, ",")
	require.Len(t, parts, 3)
	pairs := map[string]string{}
	for _, p := range parts {
		kv := strings.SplitN(p, "=", 2)
		require.Len(t, kv, 2)
		pairs[kv[0]] = kv[1]
	}
	assert.Equal(t, "1", pairs["a"])
	assert.Equal(t, "2", pairs["b"])
	assert.Equal(t, "3", pairs["c"])
}

func TestAttributes(t *testing.T) {
	const envName = "OTEL_RESOURCE_ATTRIBUTES"
	// Build from env then Merge annotations
	envAttrs, found := NewAttributesFromEnv([]corev1.EnvVar{{Name: envName, Value: "k1=v1,k2=v2"}}, envName)
	require.True(t, found)
	annotKey := metadataenrichment.Annotation + "/custom.key"
	annotVal := "value:with/special chars"
	mapAttrs := NewAttributesFromMap(map[string]string{annotKey: annotVal})
	mutated := envAttrs.Merge(mapAttrs)
	assert.True(t, mutated)
	// ensure encoded value is present
	assert.Equal(t, url.QueryEscape(annotVal), envAttrs["custom.key"])
	// ensure final string contains all keys (order ignored)
	final := envAttrs.String()
	for _, k := range []string{"k1=v1", "k2=v2", "custom.key=" + url.QueryEscape(annotVal)} {
		assert.Contains(t, final, k)
	}
}<|MERGE_RESOLUTION|>--- conflicted
+++ resolved
@@ -74,13 +74,8 @@
 	assert.False(t, mutatedAgain)
 }
 
-<<<<<<< HEAD
-func Test_attributes_toString(t *testing.T) {
-	attrs := attributes{"a": "1", "b": "2", "c": "3", "d": ""}
-=======
 func TestAttributesToString(t *testing.T) {
 	attrs := Attributes{"a": "1", "b": "2", "c": "3"}
->>>>>>> 694957a7
 	result := attrs.String()
 	parts := strings.Split(result, ",")
 	require.Len(t, parts, 3)
