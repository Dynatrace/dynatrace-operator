--- conflicted
+++ resolved
@@ -65,15 +65,11 @@
 		err := h.Handle(request)
 		require.NoError(t, err)
 	})
-<<<<<<< HEAD
-	t.Run("call otlp exporter env var and resource attribute reinvocation if enabled", func(t *testing.T) {
-=======
 	t.Run("call mutators if no certificate secret is present, but ActiveGate is disabled", func(t *testing.T) {
 		mockEnvVarMutator := webhookmock.NewMutator(t)
 		mockResourceAttributeMutator := webhookmock.NewMutator(t)
 
 		mockEnvVarMutator.On("IsEnabled", mock.Anything).Return(true)
-		mockResourceAttributeMutator.On("IsEnabled", mock.Anything).Return(true)
 
 		mockEnvVarMutator.On("IsInjected", mock.Anything).Return(false)
 
@@ -96,8 +92,7 @@
 		err := h.Handle(request)
 		require.NoError(t, err)
 	})
-	t.Run("call otlp env var reinvocation if enabled", func(t *testing.T) {
->>>>>>> 8e0fa15d
+	t.Run("call otlp exporter env var and resource attribute reinvocation if enabled", func(t *testing.T) {
 		mockEnvVarMutator := webhookmock.NewMutator(t)
 		mockResourceAttributeMutator := webhookmock.NewMutator(t)
 
