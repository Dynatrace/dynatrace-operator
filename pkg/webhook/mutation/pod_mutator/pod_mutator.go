--- conflicted
+++ resolved
@@ -151,7 +151,6 @@
 	ctx, span := dtotel.StartSpan(ctx, webhookotel.Tracer(), spanOptions()...)
 	defer span.End()
 
-<<<<<<< HEAD
 	needsInjection := false
 	for _, container := range mutationRequest.Pod.Spec.Containers {
 		needsInjection = needsInjection || !oneagent_mutation.ContainerIsExcluded(mutationRequest.BaseRequest, container.Name)
@@ -162,11 +161,9 @@
 		return nil
 	}
 
-	mutationRequest.InstallContainer = createInstallInitContainerBase(webhook.webhookImage, mutationRequest.Pod, mutationRequest.DynaKube)
-=======
 	mutationRequest.InstallContainer = createInstallInitContainerBase(webhook.webhookImage, webhook.clusterID, mutationRequest.Pod, mutationRequest.DynaKube)
->>>>>>> 7cae2e76
-	isMutated := false
+
+  isMutated := false
 	for _, mutator := range webhook.mutators {
 		if !mutator.Enabled(mutationRequest.BaseRequest) {
 			continue
