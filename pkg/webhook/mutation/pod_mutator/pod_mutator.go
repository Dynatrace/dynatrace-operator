--- conflicted
+++ resolved
@@ -66,9 +66,6 @@
 	emptyPatch := admission.Patched("")
 	mutationRequest, err := webhook.createMutationRequestBase(ctx, request)
 	if err != nil {
-<<<<<<< HEAD
-		return silentErrorResponse(ctx, mutationRequest.Pod, err)
-=======
 		emptyPatch.Result.Message = fmt.Sprintf("unable to inject into pod (err=%s)", err.Error())
 		log.Error(err, "building mutation request base encountered an error")
 		span.RecordError(err)
@@ -77,7 +74,6 @@
 	if mutationRequest == nil {
 		emptyPatch.Result.Message = "injection into pod not required"
 		return emptyPatch
->>>>>>> c88f127c
 	}
 
 	podName := mutationRequest.PodName()
