package dynakube

import "github.com/Dynatrace/dynatrace-operator/pkg/controllers/dynakube/extension/consts"

const (
	ExtensionsExecutionControllerStatefulsetName = "dynatrace-extensions-controller"
	ExtensionsCollectorStatefulsetName           = "dynatrace-extensions-collector"
)

func (dk *DynaKube) IsExtensionsEnabled() bool {
<<<<<<< HEAD
	return dk.Spec.Extensions.Prometheus.Enabled
}

func (dk *DynaKube) PrometheusEnabled() bool {
	return dk.Spec.Extensions.Prometheus.Enabled
}

func (dk *DynaKube) ExtensionsTlsRefName() string {
	return dk.Spec.Templates.ExtensionExecutionController.TlsRefName
}

func (dk *DynaKube) ExtensionsTlsSecretName() string {
	if dk.GetExtensionsTlsRefName() != "" {
		return dk.GetExtensionsTlsRefName()
	}

	return dk.Name + consts.ExtensionsSelfSignedTlsSecretSuffix
=======
	return dk.Spec.Extensions.Enabled
>>>>>>> da710849
}<|MERGE_RESOLUTION|>--- conflicted
+++ resolved
@@ -8,12 +8,7 @@
 )
 
 func (dk *DynaKube) IsExtensionsEnabled() bool {
-<<<<<<< HEAD
-	return dk.Spec.Extensions.Prometheus.Enabled
-}
-
-func (dk *DynaKube) PrometheusEnabled() bool {
-	return dk.Spec.Extensions.Prometheus.Enabled
+	return dk.Spec.Extensions.Enabled
 }
 
 func (dk *DynaKube) ExtensionsTlsRefName() string {
@@ -26,7 +21,4 @@
 	}
 
 	return dk.Name + consts.ExtensionsSelfSignedTlsSecretSuffix
-=======
-	return dk.Spec.Extensions.Enabled
->>>>>>> da710849
 }