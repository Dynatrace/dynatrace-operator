--- conflicted
+++ resolved
@@ -460,16 +460,6 @@
 func (dk *DynaKube) HostGroupAsParam() string {
 	var hostGroup string
 
-<<<<<<< HEAD
-	if dk.CloudNativeFullstackMode() && dk.Spec.OneAgent.CloudNativeFullStack.Args != nil {
-		for _, arg := range dk.Spec.OneAgent.CloudNativeFullStack.Args {
-			key, value := splitArg(arg)
-			if key == "--set-host-group" {
-				hostGroup = value
-
-				break
-			}
-=======
 	var args []string
 
 	switch {
@@ -485,8 +475,8 @@
 		key, value := splitArg(arg)
 		if key == "--set-host-group" {
 			hostGroup = value
+
 			break
->>>>>>> 28ecc64c
 		}
 	}
 
