--- conflicted
+++ resolved
@@ -177,28 +177,7 @@
 				},
 			})
 	})
-<<<<<<< HEAD
-	t.Run("valid dynakube specs with multitenant hostMonitoring", func(t *testing.T) {
-		assertAllowedWithWarnings(t, 0,
-			newCloudNativeDynakube("dk1", map[string]string{
-				dynakube.AnnotationFeatureMultipleOsAgentsOnNode: "true",
-			}, "1"),
-			newCloudNativeDynakube("dk2", map[string]string{
-				dynakube.AnnotationFeatureMultipleOsAgentsOnNode: "true",
-			}, "2"))
-
-		assertAllowedWithWarnings(t, 0,
-			newCloudNativeDynakube("dk1", map[string]string{
-				dynakube.AnnotationFeatureMultipleOsAgentsOnNode: "true",
-			}, "1"),
-			newCloudNativeDynakube("dk2", map[string]string{
-				dynakube.AnnotationFeatureMultipleOsAgentsOnNode: "true",
-			}, "1"))
-	})
-	t.Run("invalid dynakube specs", func(t *testing.T) {
-=======
 	t.Run(`invalid dynakube specs`, func(t *testing.T) {
->>>>>>> 9c64c66c
 		assertDenied(t,
 			[]string{fmt.Sprintf(errorNodeSelectorConflict, "conflicting-dk")},
 			&dynakube.DynaKube{
@@ -233,32 +212,7 @@
 				},
 			})
 	})
-<<<<<<< HEAD
-	t.Run("invalid dynakube specs with multitenant hostMonitoring", func(t *testing.T) {
-		assertDenied(t, nil,
-			newCloudNativeDynakube("dk1", map[string]string{
-				dynakube.AnnotationFeatureMultipleOsAgentsOnNode: "false",
-			}, "1"),
-			newCloudNativeDynakube("dk2", map[string]string{
-				dynakube.AnnotationFeatureMultipleOsAgentsOnNode: "true",
-			}, "1"))
-
-		assertDenied(t, nil,
-			newCloudNativeDynakube("dk1", map[string]string{
-				dynakube.AnnotationFeatureMultipleOsAgentsOnNode: "false",
-			}, "1"),
-			newCloudNativeDynakube("dk2", map[string]string{
-				dynakube.AnnotationFeatureMultipleOsAgentsOnNode: "false",
-			}, "1"))
-
-		assertDenied(t, nil,
-			newCloudNativeDynakube("dk1", map[string]string{}, "1"),
-			newCloudNativeDynakube("dk2", map[string]string{}, "1"))
-	})
-	t.Run("invalid dynakube specs with existing log module", func(t *testing.T) {
-=======
 	t.Run(`invalid dynakube specs with existing log module`, func(t *testing.T) {
->>>>>>> 9c64c66c
 		assertDenied(t, []string{fmt.Sprintf(errorNodeSelectorConflict, "dk-lm")},
 			newCloudNativeDynakube("dk-cm", map[string]string{}, "1"),
 			createStandaloneLogMonitoringDynakube("dk-lm", "1"))
