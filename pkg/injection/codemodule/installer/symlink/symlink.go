--- conflicted
+++ resolved
@@ -50,36 +50,19 @@
 	return nil
 }
 
-<<<<<<< HEAD
-func CreateSymlinkForLatestVersion(fs afero.Fs, targetDir string, dk dynakube.DynaKube, symLinkPath, imageDigest string) error {
-	// MemMapFs (used for testing) doesn't comply with the Linker interface
-	linker, ok := fs.(afero.Linker)
-	if !ok {
-		log.Info("symlinking not possible", "targetDir", targetDir, "fs", fs)
-=======
 func CreateSymlinkForLatestVersion(fs afero.Fs, dk dynakube.DynaKube, latestVersionDir, symlinkDir string) error {
 	// MemMapFs (used for testing) doesn't comply with the Linker interface
 	linker, ok := fs.(afero.Linker)
 	if !ok {
 		log.Info("symlinking not possible", "targetDir", latestVersionDir, "fs", fs)
->>>>>>> 6f2b2b2d
 
 		return nil
 	}
 
-<<<<<<< HEAD
-	relativeSymlinkPath := "/data/codemodules/" + imageDigest
-
-	log.Info("creating symlink", "points-to(relative)", relativeSymlinkPath, "location", symLinkPath)
-
-	if err := linker.SymlinkIfPossible(relativeSymlinkPath, symLinkPath); err != nil {
-		log.Info("symlinking failed", "codemodules-version", relativeSymlinkPath)
-=======
 	log.Info("creating symlink", "points-to(relative)", latestVersionDir, "location", symlinkDir)
 
 	if err := linker.SymlinkIfPossible(latestVersionDir, symlinkDir); err != nil {
 		log.Info("symlinking failed", "codemodules-version", latestVersionDir)
->>>>>>> 6f2b2b2d
 
 		return errors.WithStack(err)
 	}
