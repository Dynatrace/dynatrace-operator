package mapper

import (
	"context"
	"regexp"

	"github.com/Dynatrace/dynatrace-operator/pkg/api/latest/dynakube"
	dtwebhook "github.com/Dynatrace/dynatrace-operator/pkg/webhook/mutation/pod/mutator"
	"github.com/pkg/errors"
	corev1 "k8s.io/api/core/v1"
	metav1 "k8s.io/apimachinery/pkg/apis/meta/v1"
	"k8s.io/apimachinery/pkg/labels"
	"sigs.k8s.io/controller-runtime/pkg/client"
)

type ConflictChecker struct {
	alreadyUsed bool
}

type matchResult struct {
	IsOA bool
	IsME bool
}

func (m matchResult) IsAny() bool {
	return m.IsOA || m.IsME
}

func (c *ConflictChecker) check(dk *dynakube.DynaKube) error {
	metadataEnrichment := dk.MetadataEnrichment()
	if !dk.OneAgent().IsAppInjectionNeeded() && !metadataEnrichment.IsEnabled() {
		return nil
	}

	if c.alreadyUsed {
		return errors.New(ErrorConflictingNamespace)
	}

	c.alreadyUsed = true

	return nil
}

func GetNamespacesForDynakube(ctx context.Context, clt client.Reader, dkName string) ([]corev1.Namespace, error) {
	nsList := &corev1.NamespaceList{}
	listOps := []client.ListOption{
		client.MatchingLabels(map[string]string{dtwebhook.InjectionInstanceLabel: dkName}),
	}

	err := clt.List(ctx, nsList, listOps...)
	if err != nil {
		return nil, err
	}

	return nsList.Items, err
}

func addNamespaceInjectLabel(dkName string, ns *corev1.Namespace) {
	if ns.Labels == nil {
		ns.Labels = make(map[string]string)
	}

	ns.Labels[dtwebhook.InjectionInstanceLabel] = dkName
}

func setUpdatedViaDynakubeAnnotation(ns *corev1.Namespace) {
	if ns.Annotations == nil {
		ns.Annotations = make(map[string]string)
	}

	ns.Annotations[UpdatedViaDynakubeAnnotation] = "true"
}

func match(dk *dynakube.DynaKube, namespace *corev1.Namespace) (matchResult, error) {
	var result matchResult

	if isIgnoredNamespace(dk, namespace.Name) {
		return result, nil
	}

	matchOA, err := matchOneAgent(dk, namespace)
	if err != nil {
		return result, err
	}

	result.IsOA = matchOA

	matchME, err := matchMetadataEnrichment(dk, namespace)
	if err != nil {
		return result, err
	}

<<<<<<< HEAD
	matchesOtlpExporterConfiguration, err := matchOTLPExporterConfiguration(dk, namespace)
	if err != nil {
		return false, err
	}

	return matchesMetadataEnrichment || matchesOneAgent || matchesOtlpExporterConfiguration, nil
=======
	result.IsME = matchME

	return result, nil
>>>>>>> 86d7a49d
}

// matchOneAgent uses the namespace selector in the dynakube to check if it matches a given namespace
// if the namespace selector is not set on the dynakube its an automatic match
func matchOneAgent(dk *dynakube.DynaKube, namespace *corev1.Namespace) (bool, error) {
	if !dk.OneAgent().IsAppInjectionNeeded() {
		return false, nil
	} else if dk.OneAgent().GetNamespaceSelector() == nil {
		return true, nil
	}

	selector, err := metav1.LabelSelectorAsSelector(dk.OneAgent().GetNamespaceSelector())
	if err != nil {
		return false, errors.WithStack(err)
	}

	return selector.Matches(labels.Set(namespace.Labels)), nil
}

func matchMetadataEnrichment(dk *dynakube.DynaKube, namespace *corev1.Namespace) (bool, error) {
	metadataEnrichment := dk.MetadataEnrichment()
	if !metadataEnrichment.IsEnabled() {
		return false, nil
	} else if metadataEnrichment.GetNamespaceSelector() == nil {
		return true, nil
	}

	metadataEnrichmentSelector, err := metav1.LabelSelectorAsSelector(metadataEnrichment.GetNamespaceSelector())
	if err != nil {
		return false, errors.WithStack(err)
	}

	return metadataEnrichmentSelector.Matches(labels.Set(namespace.Labels)), nil
}

func matchOTLPExporterConfiguration(dk *dynakube.DynaKube, namespace *corev1.Namespace) (bool, error) {
	otlpExporterConfiguration := dk.OTLPExporterConfiguration()
	if !otlpExporterConfiguration.IsEnabled() {
		return false, nil
	}

	namespaceSelector, err := metav1.LabelSelectorAsSelector(&otlpExporterConfiguration.NamespaceSelector)
	if err != nil {
		return false, errors.WithStack(err)
	}

	return namespaceSelector.Matches(labels.Set(namespace.Labels)), nil
}

// updateNamespace tries to match the namespace to every dynakube with codeModules
// finds conflicting dynakubes(2 dynakube with codeModules on the same namespace)
// adds/updates/removes labels from the namespace.
func updateNamespace(namespace *corev1.Namespace, deployedDynakubes *dynakube.DynaKubeList) (bool, error) {
	namespaceUpdated := false
	conflict := ConflictChecker{}

	for i := range deployedDynakubes.Items {
		dk := &deployedDynakubes.Items[i]

		matches, err := match(dk, namespace)
		if err != nil {
			return namespaceUpdated, err
		}

		if matches.IsAny() {
			if err := conflict.check(dk); err != nil {
				return namespaceUpdated, err
			}
		}

		labelsUpdated := updateLabels(matches.IsAny(), dk, namespace)
		namespaceUpdated = labelsUpdated || namespaceUpdated
	}

	return namespaceUpdated, nil
}

func updateLabels(matches bool, dk *dynakube.DynaKube, namespace *corev1.Namespace) bool {
	updated := false

	if namespace.Labels == nil {
		namespace.Labels = make(map[string]string)
	}

	associatedDynakubeName, instanceLabelFound := namespace.Labels[dtwebhook.InjectionInstanceLabel]

	if matches {
		if !instanceLabelFound || associatedDynakubeName != dk.Name {
			updated = true

			addNamespaceInjectLabel(dk.Name, namespace)
			log.Info("started monitoring namespace", "namespace", namespace.Name, "dk", dk.Name)
		}
	} else if instanceLabelFound && associatedDynakubeName == dk.Name {
		updated = true

		delete(namespace.Labels, dtwebhook.InjectionInstanceLabel)
	}

	return updated
}

func isIgnoredNamespace(dk *dynakube.DynaKube, namespaceName string) bool {
	for _, pattern := range dk.FF().GetIgnoredNamespaces(dk.Namespace) {
		if matched, _ := regexp.MatchString(pattern, namespaceName); matched {
			return true
		}
	}

	return false
}<|MERGE_RESOLUTION|>--- conflicted
+++ resolved
@@ -18,12 +18,13 @@
 }
 
 type matchResult struct {
-	IsOA bool
-	IsME bool
+	IsOA   bool
+	IsME   bool
+	IsOTLP bool
 }
 
 func (m matchResult) IsAny() bool {
-	return m.IsOA || m.IsME
+	return m.IsOA || m.IsME || m.IsOTLP
 }
 
 func (c *ConflictChecker) check(dk *dynakube.DynaKube) error {
@@ -90,18 +91,16 @@
 		return result, err
 	}
 
-<<<<<<< HEAD
-	matchesOtlpExporterConfiguration, err := matchOTLPExporterConfiguration(dk, namespace)
-	if err != nil {
-		return false, err
-	}
-
-	return matchesMetadataEnrichment || matchesOneAgent || matchesOtlpExporterConfiguration, nil
-=======
 	result.IsME = matchME
 
+	matchOTLP, err := matchOTLPExporterConfiguration(dk, namespace)
+	if err != nil {
+		return result, err
+	}
+
+	result.IsOTLP = matchOTLP
+
 	return result, nil
->>>>>>> 86d7a49d
 }
 
 // matchOneAgent uses the namespace selector in the dynakube to check if it matches a given namespace
