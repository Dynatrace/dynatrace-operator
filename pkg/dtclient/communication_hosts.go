package dtclient

import (
	"encoding/json"
	"errors"
	"fmt"
	"net/url"
	"strconv"
)

// ConnectionInfo => struct of TenantUUID and CommunicationHosts
type ConnectionInfo struct {
	CommunicationHosts []CommunicationHost
	TenantUUID         string
}

// CommunicationHost => struct of connection endpoint
type CommunicationHost struct {
	Protocol string
	Host     string
	Port     uint32
}

func (dc *dynatraceClient) GetCommunicationHostForClient() (CommunicationHost, error) {
	return dc.parseEndpoint(dc.url)
}

<<<<<<< HEAD
func (dc *dynatraceClient) GetCommunicationHosts() ([]CommunicationHost, error) {
	connectionInfoUrl := fmt.Sprintf("%s/v1/deployment/installer/agent/connectioninfo", dc.url)
	resp, err := dc.makeRequest(connectionInfoUrl, dynatracePaaSToken)
=======
func (dc *dynatraceClient) GetConnectionInfo() (ConnectionInfo, error) {
	url := fmt.Sprintf("%s/v1/deployment/installer/agent/connectioninfo", dc.url)
	resp, err := dc.makeRequest(url, dynatracePaaSToken)
>>>>>>> cfffa920
	if err != nil {
		return ConnectionInfo{}, err
	}
	defer func() {
		//Swallow error, nothing has to be done at this point
		_ = resp.Body.Close()
	}()

	responseData, err := dc.getServerResponseData(resp)
	if err != nil {
		return ConnectionInfo{}, err
	}

	return dc.readResponseForConnectionInfo(responseData)
}

func (dc *dynatraceClient) readResponseForConnectionInfo(response []byte) (ConnectionInfo, error) {
	type jsonResponse struct {
		TenantUUID             string   `json:"tenantUUID"`
		CommunicationEndpoints []string `json:"communicationEndpoints"`
	}

	resp := jsonResponse{}
	err := json.Unmarshal(response, &resp)
	if err != nil {
		dc.logger.Error(err, "error unmarshalling json response")
		return ConnectionInfo{}, err
	}

	t := resp.TenantUUID
	ch := make([]CommunicationHost, 0, len(resp.CommunicationEndpoints))

	for _, s := range resp.CommunicationEndpoints {
		logger := dc.logger.WithValues("url", s)

		e, err := dc.parseEndpoint(s)
		if err != nil {
			logger.Info("failed to parse communication endpoint")
			continue
		}
		ch = append(ch, e)
	}

	if len(ch) == 0 {
		return ConnectionInfo{}, errors.New("no communication hosts available")
	}

	ci := ConnectionInfo{
		CommunicationHosts: ch,
		TenantUUID:         t,
	}

	return ci, nil
}

func (dc *dynatraceClient) parseEndpoint(s string) (CommunicationHost, error) {
	u, err := url.ParseRequestURI(s)
	if err != nil {
		return CommunicationHost{}, errors.New("failed to parse URL")
	}

	if u.Scheme == "" {
		return CommunicationHost{}, errors.New("no protocol provided")
	} else if u.Scheme != "http" && u.Scheme != "https" {
		return CommunicationHost{}, errors.New("unknown protocol")
	}

	rp := u.Port() // Empty if not included in the URI

	var p uint32
	if rp == "" {
		switch u.Scheme {
		case "http":
			p = 80
		case "https":
			p = 443
		}
	} else {
		q, err := strconv.ParseUint(rp, 10, 32)
		if err != nil {
			return CommunicationHost{}, errors.New("failed to parse port")
		}
		p = uint32(q)
	}

	return CommunicationHost{
		Protocol: u.Scheme,
		Host:     u.Hostname(),
		Port:     p,
	}, nil
}<|MERGE_RESOLUTION|>--- conflicted
+++ resolved
@@ -25,15 +25,9 @@
 	return dc.parseEndpoint(dc.url)
 }
 
-<<<<<<< HEAD
-func (dc *dynatraceClient) GetCommunicationHosts() ([]CommunicationHost, error) {
-	connectionInfoUrl := fmt.Sprintf("%s/v1/deployment/installer/agent/connectioninfo", dc.url)
-	resp, err := dc.makeRequest(connectionInfoUrl, dynatracePaaSToken)
-=======
 func (dc *dynatraceClient) GetConnectionInfo() (ConnectionInfo, error) {
 	url := fmt.Sprintf("%s/v1/deployment/installer/agent/connectioninfo", dc.url)
 	resp, err := dc.makeRequest(url, dynatracePaaSToken)
->>>>>>> cfffa920
 	if err != nil {
 		return ConnectionInfo{}, err
 	}
