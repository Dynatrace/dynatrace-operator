package dtclient

import (
<<<<<<< HEAD
	"github.com/stretchr/testify/assert"
	"net/http"
=======
>>>>>>> cfffa920
	"testing"

	"github.com/stretchr/testify/assert"
)

func TestNewClient(t *testing.T) {
	{
		c, err := NewClient("https://aabb.live.dynatrace.com/api", "foo", "bar")
		if assert.NoError(t, err) {
			assert.NotNil(t, c)
		}
	}
	{
		c, err := NewClient("https://aabb.live.dynatrace.com/api", "foo", "bar", SkipCertificateValidation(false))
		if assert.NoError(t, err) {
			assert.NotNil(t, c)
		}
	}
	{
		c, err := NewClient("https://aabb.live.dynatrace.com/api", "foo", "bar", SkipCertificateValidation(true))
		if assert.NoError(t, err) {
			assert.NotNil(t, c)
		}
	}

	{
		_, err := NewClient("https://aabb.live.dynatrace.com/api", "", "")
		assert.Error(t, err, "tokens are empty")
	}
	{
		_, err := NewClient("", "foo", "bar")
		assert.Error(t, err, "empty URL")
	}
}

func TestProxy(t *testing.T) {
	dynatraceServer, _ := createTestDynatraceClient(t, clientHandlerStub())
	defer dynatraceServer.Close()

	dtc := dynatraceClient{
		url:        dynatraceServer.URL,
		apiToken:   apiToken,
		paasToken:  paasToken,
		httpClient: dynatraceServer.Client(),
		hostCache:  nil,
	}
	transport := dtc.httpClient.Transport.(*http.Transport)
	rawURL := "working.url"

	options := Proxy(rawURL)
	assert.NotNil(t, options)
	options(&dtc)

	url, err := transport.Proxy(&http.Request{})
	assert.NoError(t, err)
	assert.NotNil(t, url)
	assert.Equal(t, rawURL, url.Path)

	options = Proxy("{!.*&%")
	assert.NotNil(t, options)
	options(&dtc)
}

func TestCerts(t *testing.T) {
	dynatraceServer, _ := createTestDynatraceClient(t, clientHandlerStub())
	defer dynatraceServer.Close()

	dtc := dynatraceClient{
		url:        dynatraceServer.URL,
		apiToken:   apiToken,
		paasToken:  paasToken,
		httpClient: dynatraceServer.Client(),
		hostCache:  nil,
	}
	transport := dtc.httpClient.Transport.(*http.Transport)

	certs := Certs(nil)
	assert.NotNil(t, certs)
	certs(&dtc)
	assert.Equal(t, [][]uint8{}, transport.TLSClientConfig.RootCAs.Subjects())
}

func clientHandlerStub() http.HandlerFunc {
	return func(writer http.ResponseWriter, request *http.Request) {

	}
}<|MERGE_RESOLUTION|>--- conflicted
+++ resolved
@@ -1,11 +1,6 @@
 package dtclient
 
 import (
-<<<<<<< HEAD
-	"github.com/stretchr/testify/assert"
-	"net/http"
-=======
->>>>>>> cfffa920
 	"testing"
 
 	"github.com/stretchr/testify/assert"
