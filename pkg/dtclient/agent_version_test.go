package dtclient

import (
	"encoding/json"
	"fmt"
	"net/http"
	"testing"
	"time"

	"github.com/stretchr/testify/assert"
	"github.com/stretchr/testify/require"
	"sigs.k8s.io/controller-runtime/pkg/log"
)

const (
	apiToken  = "some-API-token"
	paasToken = "some-PaaS-token"

	goodIP    = "192.168.0.1"
	unsetIP   = "192.168.100.1"
	unknownIP = "127.0.0.1"
)

const hostsResponse = `[
  {
	"entityId": "dynatraceSampleEntityId",
    "displayName": "good",
    "lastSeenTimestamp": 1521540000000,
    "ipAddresses": [
      "10.11.12.13",
      "192.168.0.1"
    ],
    "agentVersion": {
      "major": 1,
      "minor": 142,
      "revision": 0,
      "timestamp": "20180313-173634"
    }
  },
  {
    "entityId": "unsetAgentHost",
    "displayName": "unset version",
    "ipAddresses": [
      "192.168.100.1"
    ]
  }
]`

func TestResponseForLatestVersion(t *testing.T) {
	dc := &dynatraceClient{
		logger: consoleLogger,
	}
	readFromString := func(json string) (string, error) {
		r := []byte(json)
		return dc.readResponseForLatestVersion(r)
	}

	{
		m, err := readFromString(`{"latestAgentVersion": "17"}`)
		if assert.NoError(t, err) {
			assert.Equal(t, "17", m)
		}
	}
	{
		m, err := readFromString(`{"latestAgentVersion": "179.786.861", "extraParam" : "tobeignored"}`)
		if assert.NoError(t, err) {
			assert.Equal(t, "179.786.861", m)
		}
	}
	{
		_, err := readFromString("")
		assert.Error(t, err, "empty response")
	}
	{
		_, err := readFromString(`{"wrong_json": ["shouldnotbeparsed"]}`)
		assert.Error(t, err, "invalid data")
	}

}

func TestGetEntityIDForIP(t *testing.T) {
<<<<<<< HEAD
	dynatraceServer, _ := createTestDynatraceClient(t, handleVersionForIP)
=======
	dynatraceServer, _ := createTestDynatraceClient(t, &ipHandler{})
>>>>>>> 997371a8
	defer dynatraceServer.Close()

	dtc := dynatraceClient{
		logger:     log.Log.WithName("dtc"),
		apiToken:   apiToken,
		paasToken:  paasToken,
		httpClient: dynatraceServer.Client(),
		url:        dynatraceServer.URL,
	}
	require.NoError(t, dtc.setHostCacheFromResponse([]byte(
		fmt.Sprintf(`[
	{
		"entityId": "HOST-42",
		"displayName": "A",
		"firstSeenTimestamp": 1589940921731,
		"lastSeenTimestamp": %v,
		"ipAddresses": [
			"1.1.1.1"
		],
		"monitoringMode": "FULL_STACK",
		"networkZoneId": "default",
		"agentVersion": {
			"major": 1,
			"minor": 195,
			"revision": 0,
			"timestamp": "20200515-045253",
			"sourceRevision": ""
		}
	}
]`, time.Now().UTC().Unix()*1000))))
	id, err := dtc.GetEntityIDForIP("1.1.1.1")
	assert.NoError(t, err)
	assert.NotEmpty(t, id)
	assert.Equal(t, "HOST-42", id)

	id, err = dtc.GetEntityIDForIP("2.2.2.2")

	assert.Error(t, err)
	assert.Empty(t, id)

	require.NoError(t, dtc.setHostCacheFromResponse([]byte(
		fmt.Sprintf(`[
	{
		"entityId": "",
		"displayName": "A",
		"firstSeenTimestamp": 1589940921731,
		"lastSeenTimestamp": %v,
		"ipAddresses": [
			"1.1.1.1"
		],
		"monitoringMode": "FULL_STACK",
		"networkZoneId": "default",
		"agentVersion": {
			"major": 1,
			"minor": 195,
			"revision": 0,
			"timestamp": "20200515-045253",
			"sourceRevision": ""
		}
	}
]`, time.Now().UTC().Unix()*1000))))

	id, err = dtc.GetEntityIDForIP("1.1.1.1")

	assert.Error(t, err)
	assert.Empty(t, id)
}

func testAgentVersionGetLatestAgentVersion(t *testing.T, dynatraceClient Client) {
	{
		_, err := dynatraceClient.GetLatestAgentVersion("", InstallerTypeDefault)

		assert.Error(t, err, "empty OS")
	}
	{
		_, err := dynatraceClient.GetLatestAgentVersion(OsUnix, "")

		assert.Error(t, err, "empty installer type")
	}
	{
		latestAgentVersion, err := dynatraceClient.GetLatestAgentVersion(OsUnix, InstallerTypeDefault)

		assert.NoError(t, err)
		assert.Equal(t, "17", latestAgentVersion, "latest agent version equals expected version")
	}
}

func testAgentVersionGetAgentVersionForIP(t *testing.T, dynatraceClient Client) {
	{
		_, err := dynatraceClient.GetAgentVersionForIP("")

		assert.Error(t, err, "lookup empty ip")
	}
	{
		_, err := dynatraceClient.GetAgentVersionForIP(unknownIP)

		assert.Error(t, err, "lookup unknown ip")
	}
	{
		_, err := dynatraceClient.GetAgentVersionForIP(unsetIP)

		assert.Error(t, err, "lookup unset ip")
	}
	{
		version, err := dynatraceClient.GetAgentVersionForIP(goodIP)

		assert.NoError(t, err, "lookup good ip")
		assert.Equal(t, "1.142.0.20180313-173634", version, "version matches for lookup good ip")
	}
}

<<<<<<< HEAD
func handleVersionForIP(writer http.ResponseWriter, request *http.Request) {
=======
type ipHandler struct{}

func (ipHandler *ipHandler) ServeHTTP(writer http.ResponseWriter, request *http.Request) {
>>>>>>> 997371a8
	switch request.Method {
	case "GET":
		writer.WriteHeader(http.StatusOK)
		_, _ = writer.Write([]byte(hostsResponse))
	default:
		writeError(writer, http.StatusMethodNotAllowed)
	}
}

func handleLatestAgentVersion(request *http.Request, writer http.ResponseWriter) {
	switch request.Method {
	case "GET":
		writer.WriteHeader(http.StatusOK)
		out, _ := json.Marshal(map[string]string{"latestAgentVersion": "17"})
		_, _ = writer.Write(out)
	default:
		writeError(writer, http.StatusMethodNotAllowed)
	}
}<|MERGE_RESOLUTION|>--- conflicted
+++ resolved
@@ -79,11 +79,7 @@
 }
 
 func TestGetEntityIDForIP(t *testing.T) {
-<<<<<<< HEAD
-	dynatraceServer, _ := createTestDynatraceClient(t, handleVersionForIP)
-=======
 	dynatraceServer, _ := createTestDynatraceClient(t, &ipHandler{})
->>>>>>> 997371a8
 	defer dynatraceServer.Close()
 
 	dtc := dynatraceClient{
@@ -195,13 +191,9 @@
 	}
 }
 
-<<<<<<< HEAD
-func handleVersionForIP(writer http.ResponseWriter, request *http.Request) {
-=======
 type ipHandler struct{}
 
 func (ipHandler *ipHandler) ServeHTTP(writer http.ResponseWriter, request *http.Request) {
->>>>>>> 997371a8
 	switch request.Method {
 	case "GET":
 		writer.WriteHeader(http.StatusOK)
