--- conflicted
+++ resolved
@@ -50,13 +50,6 @@
 
 	var authHeader string
 
-<<<<<<< HEAD
-	if dc.paasToken == "" || dc.apiToken == "" {
-		return nil, errors.New("not able to set token since token is empty")
-	}
-
-=======
->>>>>>> cfffa920
 	switch tokenType {
 	case dynatraceApiToken:
 		if dc.apiToken == "" {
