package dtclient

import (
	"encoding/json"
	"errors"
	"fmt"
	"io/ioutil"
	"net/http"
	"time"

	"github.com/go-logr/logr"
)

type hostInfo struct {
	version  string
	entityID string
}

// client implements the Client interface.
type dynatraceClient struct {
	url       string
	apiToken  string
	paasToken string
	logger    logr.Logger

	networkZone string

	httpClient *http.Client

	hostCache map[string]hostInfo

	// Set for testing purposes, leave the default zero value to use the current time.
	now time.Time
}

type tokenType int

const (
	dynatraceApiToken tokenType = iota
	dynatracePaaSToken
)

// makeRequest does an HTTP request by formatting the URL from the given arguments and returns the response.
// The response body must be closed by the caller when no longer used.
func (dtc *dynatraceClient) makeRequest(url string, tokenType tokenType) (*http.Response, error) {
	req, err := http.NewRequest("GET", url, nil)
	if err != nil {
		return nil, fmt.Errorf("error initializing http request: %s", err.Error())
	}

	var authHeader string

	switch tokenType {
	case dynatraceApiToken:
		if dtc.apiToken == "" {
			return nil, fmt.Errorf("not able to set token since api token is empty for request: %s", url)
		}
		authHeader = fmt.Sprintf("Api-Token %s", dtc.apiToken)
	case dynatracePaaSToken:
		if dtc.paasToken == "" {
			return nil, fmt.Errorf("not able to set token since paas token is empty for request: %s", url)
		}
		authHeader = fmt.Sprintf("Api-Token %s", dtc.paasToken)
	default:
		return nil, errors.New("unable to determine token to set in headers")
	}

	req.Header.Add("Authorization", authHeader)

	return dtc.httpClient.Do(req)
}

func (dtc *dynatraceClient) getServerResponseData(response *http.Response) ([]byte, error) {
	responseData, err := ioutil.ReadAll(response.Body)
	if err != nil {
		return nil, fmt.Errorf("error reading response: %w", err)
	}

<<<<<<< HEAD
	if response.StatusCode != http.StatusOK &&
		response.StatusCode != http.StatusCreated {
=======
	if response.StatusCode != http.StatusOK {
>>>>>>> 997371a8
		return responseData, dtc.handleErrorResponseFromAPI(responseData, response.StatusCode)
	}

	return responseData, nil
}

func (dtc *dynatraceClient) handleErrorResponseFromAPI(response []byte, statusCode int) error {
	se := serverErrorResponse{}
	if err := json.Unmarshal(response, &se); err != nil {
		return fmt.Errorf("response error: %d, can't unmarshal json response: %w", statusCode, err)
	}

	return se.ErrorMessage
}

func (dtc *dynatraceClient) getHostInfoForIP(ip string) (*hostInfo, error) {
	if len(dtc.hostCache) == 0 {
		err := dtc.buildHostCache()
		if err != nil {
			return nil, fmt.Errorf("error building hostcache from dynatrace cluster: %w", err)
		}
	}

	switch hostInfo, ok := dtc.hostCache[ip]; {
	case !ok:
		return nil, errors.New("host not found")
	default:
		return &hostInfo, nil
	}
}

func (dtc *dynatraceClient) buildHostCache() error {
	url := fmt.Sprintf("%s/v1/entity/infrastructure/hosts?includeDetails=false", dtc.url)
	resp, err := dtc.makeRequest(url, dynatraceApiToken)
	if err != nil {
		return err
	}
	defer func() {
		// Swallow error
		_ = resp.Body.Close()
	}()

	responseData, err := dtc.getServerResponseData(resp)
	if err != nil {
		return err
	}

	err = dtc.setHostCacheFromResponse(responseData)
	if err != nil {
		return err
	}

	return nil
}

func (dtc *dynatraceClient) setHostCacheFromResponse(response []byte) error {
	type hostInfoResponse struct {
		IPAddresses  []string
		AgentVersion *struct {
			Major     int
			Minor     int
			Revision  int
			Timestamp string
		}
		EntityID          string
		NetworkZoneID     string
		LastSeenTimestamp int64
	}

	dtc.hostCache = make(map[string]hostInfo)

	var hostInfoResponses []hostInfoResponse
	err := json.Unmarshal(response, &hostInfoResponses)
	if err != nil {
		dtc.logger.Error(err, "error unmarshalling json response")
		return err
	}

	now := dtc.now
	if now.IsZero() {
		now = time.Now().UTC()
	}

	var inactive []string

	for _, info := range hostInfoResponses {
		// If we haven't seen this host in the last 30 minutes, ignore it.
		if tm := time.Unix(info.LastSeenTimestamp/1000, 0).UTC(); info.LastSeenTimestamp > 0 && tm.Before(now.Add(-30*time.Minute)) {
			inactive = append(inactive, info.EntityID)
			continue
		}

		nz := info.NetworkZoneID

		if (dtc.networkZone != "" && nz == dtc.networkZone) || (dtc.networkZone == "" && (nz == "default" || nz == "")) {
			hostInfo := hostInfo{entityID: info.EntityID}

			if v := info.AgentVersion; v != nil {
				hostInfo.version = fmt.Sprintf("%d.%d.%d.%s", v.Major, v.Minor, v.Revision, v.Timestamp)
			}

			for _, ip := range info.IPAddresses {
				if old, ok := dtc.hostCache[ip]; ok {
					dtc.logger.Info("Hosts cache: replacing host", "ip", ip, "new", hostInfo.entityID, "old", old.entityID)
				}

				dtc.hostCache[ip] = hostInfo
			}
		}
	}

	if len(inactive) > 0 {
		dtc.logger.Info("Hosts cache: ignoring inactive hosts", "ids", inactive)
	}

	return nil
}

type serverErrorResponse struct {
	ErrorMessage ServerError `json:"error"`
}

// ServerError represents an error returned from the server (e.g. authentication failure).
type ServerError struct {
	Code    int
	Message string
}

// Error formats the server error code and message.
func (e ServerError) Error() string {
	if len(e.Message) == 0 && e.Code == 0 {
		return "unknown server error"
	}

	return fmt.Sprintf("dynatrace server error %d: %s", int64(e.Code), e.Message)
}<|MERGE_RESOLUTION|>--- conflicted
+++ resolved
@@ -76,12 +76,8 @@
 		return nil, fmt.Errorf("error reading response: %w", err)
 	}
 
-<<<<<<< HEAD
 	if response.StatusCode != http.StatusOK &&
 		response.StatusCode != http.StatusCreated {
-=======
-	if response.StatusCode != http.StatusOK {
->>>>>>> 997371a8
 		return responseData, dtc.handleErrorResponseFromAPI(responseData, response.StatusCode)
 	}
 
@@ -169,7 +165,7 @@
 
 	for _, info := range hostInfoResponses {
 		// If we haven't seen this host in the last 30 minutes, ignore it.
-		if tm := time.Unix(info.LastSeenTimestamp/1000, 0).UTC(); info.LastSeenTimestamp > 0 && tm.Before(now.Add(-30*time.Minute)) {
+		if tm := time.Unix(info.LastSeenTimestamp/1000, 0).UTC(); tm.Before(now.Add(-30 * time.Minute)) {
 			inactive = append(inactive, info.EntityID)
 			continue
 		}
