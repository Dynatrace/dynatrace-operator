--- conflicted
+++ resolved
@@ -141,11 +141,7 @@
 	res, err := dynatraceClient.GetConnectionInfo()
 
 	assert.NoError(t, err)
-<<<<<<< HEAD
-	assert.ObjectsAreEqualValues(res, []CommunicationHost{
-=======
 	assert.ObjectsAreEqualValues(res.CommunicationHosts, []CommunicationHost{
->>>>>>> cfffa920
 		{Host: "host1.dynatracelabs.com", Port: 80, Protocol: "http"},
 		{Host: "host2.dynatracelabs.com", Port: 443, Protocol: "https"},
 		{Host: "12.0.9.1", Port: 80, Protocol: "http"},
