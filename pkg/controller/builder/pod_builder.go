--- conflicted
+++ resolved
@@ -15,19 +15,14 @@
 	sa := MonitoringServiceAccount
 	image := ActivegateImage
 
-<<<<<<< HEAD
-	if acitveGatePodSpec == nil {
+	if activeGatePodSpec == nil {
 		acitveGatePodSpec = &v1alpha1.ActiveGateSpec{}
 	}
-	if acitveGatePodSpec.ServiceAccountName != "" {
+	if activeGatePodSpec.ServiceAccountName != "" {
 		serviceaccount = acitveGatePodSpec.ServiceAccountName
 	}
-	if acitveGatePodSpec.Image != "" {
+	if activeGatePodSpec.Image != "" {
 		image = acitveGatePodSpec.Image
-=======
-	if activeGatePodSpec.Image != "" {
-		image = activeGatePodSpec.Image
->>>>>>> cfffa920
 	}
 	if tenantInfo == nil {
 		tenantInfo = &dtclient.TenantInfo{
