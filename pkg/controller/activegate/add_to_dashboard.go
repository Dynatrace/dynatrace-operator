package activegate

import (
	"fmt"
	"regexp"
	"strings"

	dynatracev1alpha1 "github.com/Dynatrace/dynatrace-operator/pkg/apis/dynatrace/v1alpha1"
	"github.com/Dynatrace/dynatrace-operator/pkg/controller/dao"
	"github.com/Dynatrace/dynatrace-operator/pkg/dtclient"
	"github.com/go-logr/logr"
)

// addToDashboard makes a rest call to the dynatrace api to add the activegate instance to the dashboard
// Returns the id of the entry on success or error otherwise
<<<<<<< HEAD
func (r *ReconcileActiveGate) addToDashboard(apiTokenSecret *corev1.Secret, instance *dynatracev1alpha1.DynaKube) (string, error) {
=======
func (r *ReconcileActiveGate) addToDashboard(dtc dtclient.Client, instance *dynatracev1alpha1.ActiveGate) (string, error) {
>>>>>>> 41704153
	serviceAccount, err := dao.FindServiceAccount(r.client)
	if err != nil {
		return "", err
	}
	if serviceAccount == nil {
		return "", fmt.Errorf("could not find activegate service account")
	}
	if len(serviceAccount.Secrets) <= 0 {
		return "", fmt.Errorf("could not find token name in service account secrets")
	}

	tokenName := serviceAccount.Secrets[0].Name
	if tokenName == "" {
		return "", fmt.Errorf("bearer token name is empty")
	}

	tokenSecret, err := dao.FindBearerTokenSecret(r.client, tokenName)
	if err != nil {
		return "", err
	}
	if tokenSecret == nil {
		return "", fmt.Errorf("could not find bearer token secret")
	}

	bearerToken, hasBearerToken := tokenSecret.Data["token"]
	if !hasBearerToken {
		return "", fmt.Errorf("secret has no bearer token")
	}

	// The same endpoint can not be used multiple times, so use as semi-unique name
	// Remove protocol prefix, if any
	ip := strings.TrimPrefix(instance.Spec.KubernetesMonitoringSpec.KubernetesAPIEndpoint, "https://")
	ip = strings.TrimPrefix(ip, "http://")
	ip = strings.ReplaceAll(ip, ":", "_")
	label := fmt.Sprintf("%s-%s-%s", instance.Namespace, instance.Name, ip)

	// Take only words and numbers
	regex := regexp.MustCompile(`[a-zA-Z\d]+`)
	labelParts := regex.FindAllString(label, -1)

	// And join them with safe dashes
	sanitizedLabel := strings.Join(labelParts, "-")

	return dtc.AddToDashboard(sanitizedLabel, instance.Spec.KubernetesMonitoringSpec.KubernetesAPIEndpoint, string(bearerToken))
}

func (r *ReconcileActiveGate) handleAddToDashboardResult(id string, addToDashboardErr error, log logr.Logger) {
	if id == "" {
		id = "<unset>"
	}

	if addToDashboardErr != nil {
		if serverError, isServerError := addToDashboardErr.(dtclient.ServerError); isServerError {
			if serverError.Code == 400 {
				log.Info("error returned from Dynatrace API when adding DynaKube Kubernetes configuration, ignore if configuration already exist", "id", id, "error", serverError.Message)
			} else {
				log.Error(fmt.Errorf("error returned from Dynatrace API"), "error returned from Dynatrace API", "id", id, "error", serverError.Message)
			}
		} else {
			log.Error(addToDashboardErr, "error when adding DynaKube Kubernetes configuration")
		}
	} else {
		log.Info("added DynaKube to Kubernetes dashboard", "id", id)
	}
}<|MERGE_RESOLUTION|>--- conflicted
+++ resolved
@@ -13,11 +13,7 @@
 
 // addToDashboard makes a rest call to the dynatrace api to add the activegate instance to the dashboard
 // Returns the id of the entry on success or error otherwise
-<<<<<<< HEAD
-func (r *ReconcileActiveGate) addToDashboard(apiTokenSecret *corev1.Secret, instance *dynatracev1alpha1.DynaKube) (string, error) {
-=======
-func (r *ReconcileActiveGate) addToDashboard(dtc dtclient.Client, instance *dynatracev1alpha1.ActiveGate) (string, error) {
->>>>>>> 41704153
+func (r *ReconcileActiveGate) addToDashboard(dtc dtclient.Client, instance *dynatracev1alpha1.DynaKube) (string, error) {
 	serviceAccount, err := dao.FindServiceAccount(r.client)
 	if err != nil {
 		return "", err
