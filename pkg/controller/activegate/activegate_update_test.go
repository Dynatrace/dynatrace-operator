--- conflicted
+++ resolved
@@ -23,11 +23,7 @@
 )
 
 const (
-<<<<<<< HEAD
-	mockActivegateVersion = "1.200.0"
-=======
 	mockActiveGateVersion = "1.200.0"
->>>>>>> 997371a8
 )
 
 func init() {
@@ -110,11 +106,7 @@
 		if r != nil {
 			pods, err := r.updateService.FindOutdatedPods(r, log.WithName("TestUpdatePods"), instance)
 
-<<<<<<< HEAD
-			assert.NotNil(t, pods)
-=======
 			assert.Nil(t, pods)
->>>>>>> 997371a8
 			assert.Empty(t, pods)
 			assert.Equal(t, 0, len(pods))
 			assert.NoError(t, err)
@@ -132,11 +124,7 @@
 			instance.Spec.Image = ""
 			pods, err := r.updateService.FindOutdatedPods(r, log.WithName("TestUpdatePods"), instance)
 
-<<<<<<< HEAD
-			assert.NotNil(t, pods)
-=======
 			assert.Nil(t, pods)
->>>>>>> 997371a8
 			assert.Empty(t, pods)
 			assert.Equal(t, 0, len(pods))
 			assert.NoError(t, err)
@@ -161,11 +149,7 @@
 
 			pods, err := r.updateService.FindOutdatedPods(r, log.WithName("TestUpdatePods"), instance)
 
-<<<<<<< HEAD
-			assert.NotNil(t, pods)
-=======
 			assert.Nil(t, pods)
->>>>>>> 997371a8
 			assert.Empty(t, pods)
 			assert.Equal(t, 0, len(pods))
 			assert.NoError(t, err)
@@ -283,11 +267,7 @@
 	dtMockClient.
 		On("QueryActiveGates", &dtclient.ActiveGateQuery{Hostname: "", NetworkAddress: "", NetworkZone: "default", UpdateStatus: ""}).
 		Return([]dtclient.ActiveGate{
-<<<<<<< HEAD
-			{Version: mockActivegateVersion},
-=======
 			{Version: mockActiveGateVersion},
->>>>>>> 997371a8
 		}, nil)
 	return dtMockClient, nil
 }
