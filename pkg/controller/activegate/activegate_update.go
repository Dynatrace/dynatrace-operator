--- conflicted
+++ resolved
@@ -30,11 +30,7 @@
 
 type activeGateUpdateService struct{}
 
-<<<<<<< HEAD
-func (updateService *activeGateUpdateService) UpdatePods(
-=======
 func (us *activeGateUpdateService) UpdatePods(
->>>>>>> 997371a8
 	r *ReconcileActiveGate,
 	pod *corev1.Pod,
 	instance *dynatracev1alpha1.ActiveGate,
@@ -64,11 +60,7 @@
 	return nil, nil
 }
 
-<<<<<<< HEAD
-func (updateService *activeGateUpdateService) FindOutdatedPods(
-=======
 func (us *activeGateUpdateService) FindOutdatedPods(
->>>>>>> 997371a8
 	r *ReconcileActiveGate,
 	logger logr.Logger,
 	instance *dynatracev1alpha1.ActiveGate) ([]corev1.Pod, error) {
@@ -78,7 +70,7 @@
 		return nil, err
 	}
 
-	outdatedPods := make([]corev1.Pod, 0)
+	var outdatedPods []corev1.Pod
 	for _, pod := range pods {
 		for _, status := range pod.Status.ContainerStatuses {
 			if status.ImageID == "" || instance.Spec.Image == "" {
@@ -112,11 +104,7 @@
 	return outdatedPods, nil
 }
 
-<<<<<<< HEAD
-func (updateService *activeGateUpdateService) IsLatest(logger logr.Logger, image string, imageID string, imagePullSecret *corev1.Secret) (bool, error) {
-=======
 func (us *activeGateUpdateService) IsLatest(logger logr.Logger, image string, imageID string, imagePullSecret *corev1.Secret) (bool, error) {
->>>>>>> 997371a8
 	dockerConfig, err := parser.NewDockerConfig(imagePullSecret)
 	if err != nil {
 		logger.Info(err.Error())
