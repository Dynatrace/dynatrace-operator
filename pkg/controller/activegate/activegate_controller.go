--- conflicted
+++ resolved
@@ -115,7 +115,6 @@
 		return agerrors.HandleSecretError(secret, err, reqLogger)
 	}
 
-<<<<<<< HEAD
 	// Define a new Pod object
 	log.Info("creating new pod definition from custom resource")
 
@@ -124,8 +123,7 @@
 		log.Error(err, "error getting uid from kube-system namespace")
 		return reconcile.Result{}, err
 	}
-	pod := r.newPodForCR(instance, secret, uid)
-=======
+
 	dtc, err := r.dtcBuildFunc(r.client, instance, secret)
 	if err != nil {
 		log.Error(err, err.Error())
@@ -140,7 +138,6 @@
 	if err != nil {
 		return reconcile.Result{}, err
 	}
->>>>>>> 40753000
 
 	// Set ActiveGate instance as the owner and controller
 	if err := controllerutil.SetControllerReference(instance, stsDesired, r.scheme); err != nil {
@@ -203,7 +200,13 @@
 	return getTemplateHash(a) != getTemplateHash(b)
 }
 
-<<<<<<< HEAD
+func getTemplateHash(a metav1.Object) string {
+	if annotations := a.GetAnnotations(); annotations != nil {
+		return annotations[annotationTemplateHash]
+	}
+	return ""
+}
+
 // newPodForCR returns a pod with the same name/namespace as the cr
 func (r *ReconcileActiveGate) newPodForCR(instance *dynatracev1alpha1.ActiveGate, secret *corev1.Secret, kubeSystemUID types.UID) *corev1.Pod {
 	dtc, err := r.dtcBuildFunc(r.client, instance, secret)
@@ -223,13 +226,7 @@
 			Labels:    builder.BuildLabels(instance.GetName(), instance.Spec.Labels),
 		},
 		Spec: builder.BuildActiveGatePodSpecs(instance, tenantInfo, kubeSystemUID),
-=======
-func getTemplateHash(a metav1.Object) string {
-	if annotations := a.GetAnnotations(); annotations != nil {
-		return annotations[annotationTemplateHash]
->>>>>>> 40753000
-	}
-	return ""
+	}
 }
 
 func (r *ReconcileActiveGate) findPods(instance *dynatracev1alpha1.ActiveGate) ([]corev1.Pod, error) {
