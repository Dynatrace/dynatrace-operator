--- conflicted
+++ resolved
@@ -133,14 +133,10 @@
 	stsActual := &appsv1.StatefulSet{}
 	err = r.client.Get(context.TODO(), types.NamespacedName{Name: stsDesired.Name, Namespace: stsDesired.Namespace}, stsActual)
 	if err != nil && errors.IsNotFound(err) {
-<<<<<<< HEAD
 		reqLogger.Info("Creating new statefulset")
 		if err = r.client.Create(context.TODO(), stsDesired); err != nil {
 			return reconcile.Result{}, err
 		}
-=======
-		return r.createPod(pod)
->>>>>>> b94b8684
 	} else if err != nil {
 		return reconcile.Result{}, err
 	} else if hasStatefulSetChanged(stsDesired, stsActual) {
@@ -150,11 +146,7 @@
 		}
 	}
 
-<<<<<<< HEAD
-	reconcileResult, err := r.updatePods(instance)
-=======
 	reconcileResult, err := r.updateService.UpdatePods(r, found, instance, secret)
->>>>>>> b94b8684
 	if err != nil {
 		log.Error(err, "could not update statefulset")
 	}
