--- conflicted
+++ resolved
@@ -3410,7 +3410,6 @@
                     description: Image ID
                     type: string
                   lastProbeTimestamp:
-<<<<<<< HEAD
                     description: Indicates when the last check for a new version was
                       performed
                     format: date-time
@@ -3418,13 +3417,6 @@
                   source:
                     description: Source of the image (tenant-registry, public-registry,
                       ...)
-=======
-                    description: Time of the last probe check
-                    format: date-time
-                    type: string
-                  source:
-                    description: Source registry of the image
->>>>>>> a42efe55
                     type: string
                   version:
                     description: Image version
@@ -3437,7 +3429,6 @@
                     description: Image ID
                     type: string
                   lastProbeTimestamp:
-<<<<<<< HEAD
                     description: Indicates when the last check for a new version was
                       performed
                     format: date-time
@@ -3445,13 +3436,6 @@
                   source:
                     description: Source of the image (tenant-registry, public-registry,
                       ...)
-=======
-                    description: Time of the last probe check
-                    format: date-time
-                    type: string
-                  source:
-                    description: Source registry of the image
->>>>>>> a42efe55
                     type: string
                   version:
                     description: Image version
@@ -3597,7 +3581,6 @@
                     format: date-time
                     type: string
                   lastProbeTimestamp:
-<<<<<<< HEAD
                     description: Indicates when the last check for a new version was
                       performed
                     format: date-time
@@ -3605,13 +3588,6 @@
                   source:
                     description: Source of the image (tenant-registry, public-registry,
                       ...)
-=======
-                    description: Time of the last probe check
-                    format: date-time
-                    type: string
-                  source:
-                    description: Source registry of the image
->>>>>>> a42efe55
                     type: string
                   version:
                     description: Image version
@@ -3628,7 +3604,6 @@
                     description: Image ID
                     type: string
                   lastProbeTimestamp:
-<<<<<<< HEAD
                     description: Indicates when the last check for a new version was
                       performed
                     format: date-time
@@ -3636,13 +3611,6 @@
                   source:
                     description: Source of the image (tenant-registry, public-registry,
                       ...)
-=======
-                    description: Time of the last probe check
-                    format: date-time
-                    type: string
-                  source:
-                    description: Source registry of the image
->>>>>>> a42efe55
                     type: string
                   version:
                     description: Image version
