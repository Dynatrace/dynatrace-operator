--- conflicted
+++ resolved
@@ -6163,26 +6163,6 @@
                               PersistentVolume backing this claim.
                             type: string
                         type: object
-<<<<<<< HEAD
-                      persistentVolumeClaimRetentionPolicy:
-                        description: Determines retention policy
-                        properties:
-                          whenDeleted:
-                            description: |-
-                              WhenDeleted specifies what happens to PVCs created from StatefulSet
-                              VolumeClaimTemplates when the StatefulSet is deleted. The default policy
-                              of `Retain` causes PVCs to not be affected by StatefulSet deletion. The
-                              `Delete` policy causes those PVCs to be deleted.
-                            type: string
-                          whenScaled:
-                            description: |-
-                              WhenScaled specifies what happens to PVCs created from StatefulSet
-                              VolumeClaimTemplates when the StatefulSet is scaled down. The default
-                              policy of `Retain` causes PVCs to not be affected by a scaledown.
-                            type: string
-                        type: object
-=======
->>>>>>> 084cefde
                       resources:
                         description: Define resources' requests and limits for single
                           ExtensionExecutionController pod
