--- conflicted
+++ resolved
@@ -40,15 +40,13 @@
                   apiVersion: v1
                   fieldPath: spec.nodeName
           imagePullPolicy: Always
-<<<<<<< HEAD
           resources:
             requests:
-              cpu: 300m
-              memory: 128Mi
+              cpu: 100m
+              memory: 100Mi
             limits:
-              cpu: 600m
-              memory: 256Mi
-=======
+              cpu: 100m
+              memory: 100Mi
           ports:
             - containerPort: 10080
               name: healthz
@@ -63,7 +61,6 @@
             periodSeconds: 5
             successThreshold: 1
             timeoutSeconds: 1
->>>>>>> 75fe27c9
           securityContext:
             privileged: true
             runAsUser: 0
