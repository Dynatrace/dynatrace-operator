--- conflicted
+++ resolved
@@ -50,15 +50,8 @@
               valueFrom:
                 fieldRef:
                   fieldPath: metadata.name
-<<<<<<< HEAD
-            {{ if eq .Values.olm true}}
-=======
-            {{ if eq .Values.platform "openshift"}}
-            - name: RELATED_IMAGE_DYNATRACE_ONEAGENT
-              value: registry.connect.redhat.com/dynatrace/oneagent
-            {{ end }}
+
             {{ if eq (default false .Values.olm) true}}
->>>>>>> 62eb83d4
             - name: DEPLOYED_VIA_OLM
               value: "true"
             {{ end }}
