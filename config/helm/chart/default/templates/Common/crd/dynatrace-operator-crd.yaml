{{- include "dynatrace-operator.platformRequired" . }}
{{ if and .Values.installCRD (eq (include "dynatrace-operator.partial" .) "false") }}
apiVersion: apiextensions.k8s.io/v1
kind: CustomResourceDefinition
metadata:
  annotations:
    controller-gen.kubebuilder.io/version: v0.11.1
  name: dynakubes.dynatrace.com
spec:
  conversion:
    strategy: Webhook
    webhook:
      clientConfig:
        service:
          name: dynatrace-webhook
          namespace: {{.Release.Namespace}}
          path: /convert
      conversionReviewVersions:
      - v1beta1
  group: dynatrace.com
  names:
    categories:
    - dynatrace
    kind: DynaKube
    listKind: DynaKubeList
    plural: dynakubes
    singular: dynakube
  preserveUnknownFields: false
  scope: Namespaced
  versions:
  - additionalPrinterColumns:
    - jsonPath: .spec.apiUrl
      name: ApiUrl
      type: string
    - jsonPath: .status.tokens
      name: Tokens
      type: string
    - jsonPath: .metadata.creationTimestamp
      name: Age
      type: date
    name: v1alpha1
    schema:
      openAPIV3Schema:
        description: DynaKube is the Schema for the DynaKube API
        properties:
          apiVersion:
            description: 'APIVersion defines the versioned schema of this representation
              of an object. Servers should convert recognized schemas to the latest
              internal value, and may reject unrecognized values. More info: https://git.k8s.io/community/contributors/devel/sig-architecture/api-conventions.md#resources'
            type: string
          kind:
            description: 'Kind is a string value representing the REST resource this
              object represents. Servers may infer this from the endpoint the client
              submits requests to. Cannot be updated. In CamelCase. More info: https://git.k8s.io/community/contributors/devel/sig-architecture/api-conventions.md#types-kinds'
            type: string
          metadata:
            type: object
          spec:
            description: DynaKubeSpec defines the desired state of DynaKube
            properties:
              activeGate:
                description: General configuration about ActiveGate instances
                properties:
                  autoUpdate:
                    description: Disable automatic restarts of OneAgent pods in case
                      a new version is available
                    type: boolean
                  image:
                    description: 'Optional: the ActiveGate container image. Defaults
                      to the latest ActiveGate image provided by the Docker Registry
                      implementation from the Dynatrace environment set as API URL.'
                    type: string
                type: object
              apiUrl:
                description: Location of the Dynatrace API to connect to, including
                  your specific environment UUID
                type: string
              classicFullStack:
                description: Configuration for ClassicFullStack Monitoring
                properties:
                  args:
                    description: 'Optional: Arguments to the OneAgent installer'
                    items:
                      type: string
                    type: array
                  dnsPolicy:
                    description: 'Optional: Sets DNS Policy for the OneAgent pods'
                    type: string
                  enabled:
                    description: Enables FullStack Monitoring
                    type: boolean
                  env:
                    description: 'Optional: List of environment variables to set for
                      the installer'
                    items:
                      description: EnvVar represents an environment variable present
                        in a Container.
                      properties:
                        name:
                          description: Name of the environment variable. Must be a
                            C_IDENTIFIER.
                          type: string
                        value:
                          description: 'Variable references $(VAR_NAME) are expanded
                            using the previously defined environment variables in
                            the container and any service environment variables. If
                            a variable cannot be resolved, the reference in the input
                            string will be unchanged. Double $$ are reduced to a single
                            $, which allows for escaping the $(VAR_NAME) syntax: i.e.
                            "$$(VAR_NAME)" will produce the string literal "$(VAR_NAME)".
                            Escaped references will never be expanded, regardless
                            of whether the variable exists or not. Defaults to "".'
                          type: string
                        valueFrom:
                          description: Source for the environment variable's value.
                            Cannot be used if value is not empty.
                          properties:
                            configMapKeyRef:
                              description: Selects a key of a ConfigMap.
                              properties:
                                key:
                                  description: The key to select.
                                  type: string
                                name:
                                  description: 'Name of the referent. More info: https://kubernetes.io/docs/concepts/overview/working-with-objects/names/#names
                                    TODO: Add other useful fields. apiVersion, kind,
                                    uid?'
                                  type: string
                                optional:
                                  description: Specify whether the ConfigMap or its
                                    key must be defined
                                  type: boolean
                              required:
                              - key
                              type: object
                              x-kubernetes-map-type: atomic
                            fieldRef:
                              description: 'Selects a field of the pod: supports metadata.name,
                                metadata.namespace, `metadata.labels[''<KEY>'']`,
                                `metadata.annotations[''<KEY>'']`, spec.nodeName,
                                spec.serviceAccountName, status.hostIP, status.podIP,
                                status.podIPs.'
                              properties:
                                apiVersion:
                                  description: Version of the schema the FieldPath
                                    is written in terms of, defaults to "v1".
                                  type: string
                                fieldPath:
                                  description: Path of the field to select in the
                                    specified API version.
                                  type: string
                              required:
                              - fieldPath
                              type: object
                              x-kubernetes-map-type: atomic
                            resourceFieldRef:
                              description: 'Selects a resource of the container: only
                                resources limits and requests (limits.cpu, limits.memory,
                                limits.ephemeral-storage, requests.cpu, requests.memory
                                and requests.ephemeral-storage) are currently supported.'
                              properties:
                                containerName:
                                  description: 'Container name: required for volumes,
                                    optional for env vars'
                                  type: string
                                divisor:
                                  anyOf:
                                  - type: integer
                                  - type: string
                                  description: Specifies the output format of the
                                    exposed resources, defaults to "1"
                                  pattern: ^(\+|-)?(([0-9]+(\.[0-9]*)?)|(\.[0-9]+))(([KMGTPE]i)|[numkMGTPE]|([eE](\+|-)?(([0-9]+(\.[0-9]*)?)|(\.[0-9]+))))?$
                                  x-kubernetes-int-or-string: true
                                resource:
                                  description: 'Required: resource to select'
                                  type: string
                              required:
                              - resource
                              type: object
                              x-kubernetes-map-type: atomic
                            secretKeyRef:
                              description: Selects a key of a secret in the pod's
                                namespace
                              properties:
                                key:
                                  description: The key of the secret to select from.  Must
                                    be a valid secret key.
                                  type: string
                                name:
                                  description: 'Name of the referent. More info: https://kubernetes.io/docs/concepts/overview/working-with-objects/names/#names
                                    TODO: Add other useful fields. apiVersion, kind,
                                    uid?'
                                  type: string
                                optional:
                                  description: Specify whether the Secret or its key
                                    must be defined
                                  type: boolean
                              required:
                              - key
                              type: object
                              x-kubernetes-map-type: atomic
                          type: object
                      required:
                      - name
                      type: object
                    type: array
                  labels:
                    additionalProperties:
                      type: string
                    description: 'Optional: Adds additional labels for the OneAgent
                      pods'
                    type: object
                  nodeSelector:
                    additionalProperties:
                      type: string
                    description: Node selector to control the selection of nodes (optional)
                    type: object
                  priorityClassName:
                    description: 'Optional: If specified, indicates the pod''s priority.
                      Name must be defined by creating a PriorityClass object with
                      that name. If not specified the setting will be removed from
                      the DaemonSet.'
                    type: string
                  resources:
                    description: 'Optional: define resources requests and limits for
                      single pods'
                    properties:
                      limits:
                        additionalProperties:
                          anyOf:
                          - type: integer
                          - type: string
                          pattern: ^(\+|-)?(([0-9]+(\.[0-9]*)?)|(\.[0-9]+))(([KMGTPE]i)|[numkMGTPE]|([eE](\+|-)?(([0-9]+(\.[0-9]*)?)|(\.[0-9]+))))?$
                          x-kubernetes-int-or-string: true
                        description: 'Limits describes the maximum amount of compute
                          resources allowed. More info: https://kubernetes.io/docs/concepts/configuration/manage-resources-containers/'
                        type: object
                      requests:
                        additionalProperties:
                          anyOf:
                          - type: integer
                          - type: string
                          pattern: ^(\+|-)?(([0-9]+(\.[0-9]*)?)|(\.[0-9]+))(([KMGTPE]i)|[numkMGTPE]|([eE](\+|-)?(([0-9]+(\.[0-9]*)?)|(\.[0-9]+))))?$
                          x-kubernetes-int-or-string: true
                        description: 'Requests describes the minimum amount of compute
                          resources required. If Requests is omitted for a container,
                          it defaults to Limits if that is explicitly specified, otherwise
                          to an implementation-defined value. More info: https://kubernetes.io/docs/concepts/configuration/manage-resources-containers/'
                        type: object
                    type: object
                  serviceAccountName:
                    description: 'Optional: set custom Service Account Name used with
                      OneAgent pods'
                    type: string
                  tolerations:
                    description: 'Optional: set tolerations for the OneAgent pods'
                    items:
                      description: The pod this Toleration is attached to tolerates
                        any taint that matches the triple <key,value,effect> using
                        the matching operator <operator>.
                      properties:
                        effect:
                          description: Effect indicates the taint effect to match.
                            Empty means match all taint effects. When specified, allowed
                            values are NoSchedule, PreferNoSchedule and NoExecute.
                          type: string
                        key:
                          description: Key is the taint key that the toleration applies
                            to. Empty means match all taint keys. If the key is empty,
                            operator must be Exists; this combination means to match
                            all values and all keys.
                          type: string
                        operator:
                          description: Operator represents a key's relationship to
                            the value. Valid operators are Exists and Equal. Defaults
                            to Equal. Exists is equivalent to wildcard for value,
                            so that a pod can tolerate all taints of a particular
                            category.
                          type: string
                        tolerationSeconds:
                          description: TolerationSeconds represents the period of
                            time the toleration (which must be of effect NoExecute,
                            otherwise this field is ignored) tolerates the taint.
                            By default, it is not set, which means tolerate the taint
                            forever (do not evict). Zero and negative values will
                            be treated as 0 (evict immediately) by the system.
                          format: int64
                          type: integer
                        value:
                          description: Value is the taint value the toleration matches
                            to. If the operator is Exists, the value should be empty,
                            otherwise just a regular string.
                          type: string
                      type: object
                    type: array
                  useImmutableImage:
                    description: Defines if you want to use the immutable image or
                      the installer
                    type: boolean
                  useUnprivilegedMode:
                    description: 'Optional: Runs the OneAgent Pods as unprivileged
                      (Early Adopter)'
                    type: boolean
                  waitReadySeconds:
                    description: 'Optional: Defines the time to wait until OneAgent
                      pod is ready after update - default 300 sec'
                    minimum: 0
                    type: integer
                type: object
              customPullSecret:
                description: 'Optional: Pull secret for your private registry'
                type: string
              enableIstio:
                description: If enabled, Istio on the cluster will be configured automatically
                  to allow access to the Dynatrace environment
                type: boolean
              kubernetesMonitoring:
                description: Configuration for Kubernetes Monitoring
                properties:
                  args:
                    description: 'Optional: Adds additional arguments for the ActiveGate
                      instances'
                    items:
                      type: string
                    type: array
                  customProperties:
                    description: 'Optional: Add a custom properties file by providing
                      it as a value or reference it from a secret If referenced from
                      a secret, make sure the key is called ''customProperties'''
                    properties:
                      value:
                        type: string
                      valueFrom:
                        type: string
                    type: object
                  enabled:
                    description: Enables Capability
                    type: boolean
                  env:
                    description: 'Optional: List of environment variables to set for
                      the ActiveGate'
                    items:
                      description: EnvVar represents an environment variable present
                        in a Container.
                      properties:
                        name:
                          description: Name of the environment variable. Must be a
                            C_IDENTIFIER.
                          type: string
                        value:
                          description: 'Variable references $(VAR_NAME) are expanded
                            using the previously defined environment variables in
                            the container and any service environment variables. If
                            a variable cannot be resolved, the reference in the input
                            string will be unchanged. Double $$ are reduced to a single
                            $, which allows for escaping the $(VAR_NAME) syntax: i.e.
                            "$$(VAR_NAME)" will produce the string literal "$(VAR_NAME)".
                            Escaped references will never be expanded, regardless
                            of whether the variable exists or not. Defaults to "".'
                          type: string
                        valueFrom:
                          description: Source for the environment variable's value.
                            Cannot be used if value is not empty.
                          properties:
                            configMapKeyRef:
                              description: Selects a key of a ConfigMap.
                              properties:
                                key:
                                  description: The key to select.
                                  type: string
                                name:
                                  description: 'Name of the referent. More info: https://kubernetes.io/docs/concepts/overview/working-with-objects/names/#names
                                    TODO: Add other useful fields. apiVersion, kind,
                                    uid?'
                                  type: string
                                optional:
                                  description: Specify whether the ConfigMap or its
                                    key must be defined
                                  type: boolean
                              required:
                              - key
                              type: object
                              x-kubernetes-map-type: atomic
                            fieldRef:
                              description: 'Selects a field of the pod: supports metadata.name,
                                metadata.namespace, `metadata.labels[''<KEY>'']`,
                                `metadata.annotations[''<KEY>'']`, spec.nodeName,
                                spec.serviceAccountName, status.hostIP, status.podIP,
                                status.podIPs.'
                              properties:
                                apiVersion:
                                  description: Version of the schema the FieldPath
                                    is written in terms of, defaults to "v1".
                                  type: string
                                fieldPath:
                                  description: Path of the field to select in the
                                    specified API version.
                                  type: string
                              required:
                              - fieldPath
                              type: object
                              x-kubernetes-map-type: atomic
                            resourceFieldRef:
                              description: 'Selects a resource of the container: only
                                resources limits and requests (limits.cpu, limits.memory,
                                limits.ephemeral-storage, requests.cpu, requests.memory
                                and requests.ephemeral-storage) are currently supported.'
                              properties:
                                containerName:
                                  description: 'Container name: required for volumes,
                                    optional for env vars'
                                  type: string
                                divisor:
                                  anyOf:
                                  - type: integer
                                  - type: string
                                  description: Specifies the output format of the
                                    exposed resources, defaults to "1"
                                  pattern: ^(\+|-)?(([0-9]+(\.[0-9]*)?)|(\.[0-9]+))(([KMGTPE]i)|[numkMGTPE]|([eE](\+|-)?(([0-9]+(\.[0-9]*)?)|(\.[0-9]+))))?$
                                  x-kubernetes-int-or-string: true
                                resource:
                                  description: 'Required: resource to select'
                                  type: string
                              required:
                              - resource
                              type: object
                              x-kubernetes-map-type: atomic
                            secretKeyRef:
                              description: Selects a key of a secret in the pod's
                                namespace
                              properties:
                                key:
                                  description: The key of the secret to select from.  Must
                                    be a valid secret key.
                                  type: string
                                name:
                                  description: 'Name of the referent. More info: https://kubernetes.io/docs/concepts/overview/working-with-objects/names/#names
                                    TODO: Add other useful fields. apiVersion, kind,
                                    uid?'
                                  type: string
                                optional:
                                  description: Specify whether the Secret or its key
                                    must be defined
                                  type: boolean
                              required:
                              - key
                              type: object
                              x-kubernetes-map-type: atomic
                          type: object
                      required:
                      - name
                      type: object
                    type: array
                  group:
                    description: 'Optional: Set activation group for ActiveGate'
                    type: string
                  labels:
                    additionalProperties:
                      type: string
                    description: 'Optional: Adds additional labels for the ActiveGate
                      pods'
                    type: object
                  nodeSelector:
                    additionalProperties:
                      type: string
                    description: 'Optional: Node selector to control the selection
                      of nodes'
                    type: object
                  replicas:
                    description: Amount of replicas for your DynaKube
                    format: int32
                    type: integer
                  resources:
                    description: 'Optional: define resources requests and limits for
                      single ActiveGate pods'
                    properties:
                      limits:
                        additionalProperties:
                          anyOf:
                          - type: integer
                          - type: string
                          pattern: ^(\+|-)?(([0-9]+(\.[0-9]*)?)|(\.[0-9]+))(([KMGTPE]i)|[numkMGTPE]|([eE](\+|-)?(([0-9]+(\.[0-9]*)?)|(\.[0-9]+))))?$
                          x-kubernetes-int-or-string: true
                        description: 'Limits describes the maximum amount of compute
                          resources allowed. More info: https://kubernetes.io/docs/concepts/configuration/manage-resources-containers/'
                        type: object
                      requests:
                        additionalProperties:
                          anyOf:
                          - type: integer
                          - type: string
                          pattern: ^(\+|-)?(([0-9]+(\.[0-9]*)?)|(\.[0-9]+))(([KMGTPE]i)|[numkMGTPE]|([eE](\+|-)?(([0-9]+(\.[0-9]*)?)|(\.[0-9]+))))?$
                          x-kubernetes-int-or-string: true
                        description: 'Requests describes the minimum amount of compute
                          resources required. If Requests is omitted for a container,
                          it defaults to Limits if that is explicitly specified, otherwise
                          to an implementation-defined value. More info: https://kubernetes.io/docs/concepts/configuration/manage-resources-containers/'
                        type: object
                    type: object
                  serviceAccountName:
                    description: 'Optional: set custom Service Account Name used with
                      ActiveGate pods'
                    type: string
                  tolerations:
                    description: 'Optional: set tolerations for the ActiveGatePods
                      pods'
                    items:
                      description: The pod this Toleration is attached to tolerates
                        any taint that matches the triple <key,value,effect> using
                        the matching operator <operator>.
                      properties:
                        effect:
                          description: Effect indicates the taint effect to match.
                            Empty means match all taint effects. When specified, allowed
                            values are NoSchedule, PreferNoSchedule and NoExecute.
                          type: string
                        key:
                          description: Key is the taint key that the toleration applies
                            to. Empty means match all taint keys. If the key is empty,
                            operator must be Exists; this combination means to match
                            all values and all keys.
                          type: string
                        operator:
                          description: Operator represents a key's relationship to
                            the value. Valid operators are Exists and Equal. Defaults
                            to Equal. Exists is equivalent to wildcard for value,
                            so that a pod can tolerate all taints of a particular
                            category.
                          type: string
                        tolerationSeconds:
                          description: TolerationSeconds represents the period of
                            time the toleration (which must be of effect NoExecute,
                            otherwise this field is ignored) tolerates the taint.
                            By default, it is not set, which means tolerate the taint
                            forever (do not evict). Zero and negative values will
                            be treated as 0 (evict immediately) by the system.
                          format: int64
                          type: integer
                        value:
                          description: Value is the taint value the toleration matches
                            to. If the operator is Exists, the value should be empty,
                            otherwise just a regular string.
                          type: string
                      type: object
                    type: array
                type: object
              networkZone:
                description: 'Optional: Sets Network Zone for OneAgent and ActiveGate
                  pods'
                type: string
              oneAgent:
                description: General configuration about OneAgent instances
                properties:
                  autoUpdate:
                    description: Disable automatic restarts of OneAgent pods in case
                      a new version is available
                    type: boolean
                  image:
                    description: 'Optional: the Dynatrace installer container image
                      Defaults to docker.io/dynatrace/oneagent:latest for Kubernetes
                      and to registry.connect.redhat.com/dynatrace/oneagent for OpenShift'
                    type: string
                  version:
                    description: 'Optional: If specified, indicates the OneAgent version
                      to use Defaults to latest Example: {major.minor.release} - 1.200.0'
                    type: string
                type: object
              proxy:
                description: 'Optional: Set custom proxy settings either directly
                  or from a secret with the field ''proxy'''
                properties:
                  value:
                    type: string
                  valueFrom:
                    type: string
                type: object
              routing:
                description: Configuration for Routing
                properties:
                  args:
                    description: 'Optional: Adds additional arguments for the ActiveGate
                      instances'
                    items:
                      type: string
                    type: array
                  customProperties:
                    description: 'Optional: Add a custom properties file by providing
                      it as a value or reference it from a secret If referenced from
                      a secret, make sure the key is called ''customProperties'''
                    properties:
                      value:
                        type: string
                      valueFrom:
                        type: string
                    type: object
                  enabled:
                    description: Enables Capability
                    type: boolean
                  env:
                    description: 'Optional: List of environment variables to set for
                      the ActiveGate'
                    items:
                      description: EnvVar represents an environment variable present
                        in a Container.
                      properties:
                        name:
                          description: Name of the environment variable. Must be a
                            C_IDENTIFIER.
                          type: string
                        value:
                          description: 'Variable references $(VAR_NAME) are expanded
                            using the previously defined environment variables in
                            the container and any service environment variables. If
                            a variable cannot be resolved, the reference in the input
                            string will be unchanged. Double $$ are reduced to a single
                            $, which allows for escaping the $(VAR_NAME) syntax: i.e.
                            "$$(VAR_NAME)" will produce the string literal "$(VAR_NAME)".
                            Escaped references will never be expanded, regardless
                            of whether the variable exists or not. Defaults to "".'
                          type: string
                        valueFrom:
                          description: Source for the environment variable's value.
                            Cannot be used if value is not empty.
                          properties:
                            configMapKeyRef:
                              description: Selects a key of a ConfigMap.
                              properties:
                                key:
                                  description: The key to select.
                                  type: string
                                name:
                                  description: 'Name of the referent. More info: https://kubernetes.io/docs/concepts/overview/working-with-objects/names/#names
                                    TODO: Add other useful fields. apiVersion, kind,
                                    uid?'
                                  type: string
                                optional:
                                  description: Specify whether the ConfigMap or its
                                    key must be defined
                                  type: boolean
                              required:
                              - key
                              type: object
                              x-kubernetes-map-type: atomic
                            fieldRef:
                              description: 'Selects a field of the pod: supports metadata.name,
                                metadata.namespace, `metadata.labels[''<KEY>'']`,
                                `metadata.annotations[''<KEY>'']`, spec.nodeName,
                                spec.serviceAccountName, status.hostIP, status.podIP,
                                status.podIPs.'
                              properties:
                                apiVersion:
                                  description: Version of the schema the FieldPath
                                    is written in terms of, defaults to "v1".
                                  type: string
                                fieldPath:
                                  description: Path of the field to select in the
                                    specified API version.
                                  type: string
                              required:
                              - fieldPath
                              type: object
                              x-kubernetes-map-type: atomic
                            resourceFieldRef:
                              description: 'Selects a resource of the container: only
                                resources limits and requests (limits.cpu, limits.memory,
                                limits.ephemeral-storage, requests.cpu, requests.memory
                                and requests.ephemeral-storage) are currently supported.'
                              properties:
                                containerName:
                                  description: 'Container name: required for volumes,
                                    optional for env vars'
                                  type: string
                                divisor:
                                  anyOf:
                                  - type: integer
                                  - type: string
                                  description: Specifies the output format of the
                                    exposed resources, defaults to "1"
                                  pattern: ^(\+|-)?(([0-9]+(\.[0-9]*)?)|(\.[0-9]+))(([KMGTPE]i)|[numkMGTPE]|([eE](\+|-)?(([0-9]+(\.[0-9]*)?)|(\.[0-9]+))))?$
                                  x-kubernetes-int-or-string: true
                                resource:
                                  description: 'Required: resource to select'
                                  type: string
                              required:
                              - resource
                              type: object
                              x-kubernetes-map-type: atomic
                            secretKeyRef:
                              description: Selects a key of a secret in the pod's
                                namespace
                              properties:
                                key:
                                  description: The key of the secret to select from.  Must
                                    be a valid secret key.
                                  type: string
                                name:
                                  description: 'Name of the referent. More info: https://kubernetes.io/docs/concepts/overview/working-with-objects/names/#names
                                    TODO: Add other useful fields. apiVersion, kind,
                                    uid?'
                                  type: string
                                optional:
                                  description: Specify whether the Secret or its key
                                    must be defined
                                  type: boolean
                              required:
                              - key
                              type: object
                              x-kubernetes-map-type: atomic
                          type: object
                      required:
                      - name
                      type: object
                    type: array
                  group:
                    description: 'Optional: Set activation group for ActiveGate'
                    type: string
                  labels:
                    additionalProperties:
                      type: string
                    description: 'Optional: Adds additional labels for the ActiveGate
                      pods'
                    type: object
                  nodeSelector:
                    additionalProperties:
                      type: string
                    description: 'Optional: Node selector to control the selection
                      of nodes'
                    type: object
                  replicas:
                    description: Amount of replicas for your DynaKube
                    format: int32
                    type: integer
                  resources:
                    description: 'Optional: define resources requests and limits for
                      single ActiveGate pods'
                    properties:
                      limits:
                        additionalProperties:
                          anyOf:
                          - type: integer
                          - type: string
                          pattern: ^(\+|-)?(([0-9]+(\.[0-9]*)?)|(\.[0-9]+))(([KMGTPE]i)|[numkMGTPE]|([eE](\+|-)?(([0-9]+(\.[0-9]*)?)|(\.[0-9]+))))?$
                          x-kubernetes-int-or-string: true
                        description: 'Limits describes the maximum amount of compute
                          resources allowed. More info: https://kubernetes.io/docs/concepts/configuration/manage-resources-containers/'
                        type: object
                      requests:
                        additionalProperties:
                          anyOf:
                          - type: integer
                          - type: string
                          pattern: ^(\+|-)?(([0-9]+(\.[0-9]*)?)|(\.[0-9]+))(([KMGTPE]i)|[numkMGTPE]|([eE](\+|-)?(([0-9]+(\.[0-9]*)?)|(\.[0-9]+))))?$
                          x-kubernetes-int-or-string: true
                        description: 'Requests describes the minimum amount of compute
                          resources required. If Requests is omitted for a container,
                          it defaults to Limits if that is explicitly specified, otherwise
                          to an implementation-defined value. More info: https://kubernetes.io/docs/concepts/configuration/manage-resources-containers/'
                        type: object
                    type: object
                  serviceAccountName:
                    description: 'Optional: set custom Service Account Name used with
                      ActiveGate pods'
                    type: string
                  tolerations:
                    description: 'Optional: set tolerations for the ActiveGatePods
                      pods'
                    items:
                      description: The pod this Toleration is attached to tolerates
                        any taint that matches the triple <key,value,effect> using
                        the matching operator <operator>.
                      properties:
                        effect:
                          description: Effect indicates the taint effect to match.
                            Empty means match all taint effects. When specified, allowed
                            values are NoSchedule, PreferNoSchedule and NoExecute.
                          type: string
                        key:
                          description: Key is the taint key that the toleration applies
                            to. Empty means match all taint keys. If the key is empty,
                            operator must be Exists; this combination means to match
                            all values and all keys.
                          type: string
                        operator:
                          description: Operator represents a key's relationship to
                            the value. Valid operators are Exists and Equal. Defaults
                            to Equal. Exists is equivalent to wildcard for value,
                            so that a pod can tolerate all taints of a particular
                            category.
                          type: string
                        tolerationSeconds:
                          description: TolerationSeconds represents the period of
                            time the toleration (which must be of effect NoExecute,
                            otherwise this field is ignored) tolerates the taint.
                            By default, it is not set, which means tolerate the taint
                            forever (do not evict). Zero and negative values will
                            be treated as 0 (evict immediately) by the system.
                          format: int64
                          type: integer
                        value:
                          description: Value is the taint value the toleration matches
                            to. If the operator is Exists, the value should be empty,
                            otherwise just a regular string.
                          type: string
                      type: object
                    type: array
                type: object
              skipCertCheck:
                description: Disable certificate validation checks for installer download
                  and API communication
                type: boolean
              tokens:
                description: Credentials for the DynaKube to connect back to Dynatrace.
                type: string
              trustedCAs:
                description: 'Optional: Adds custom RootCAs from a configmap This
                  property only affects certificates used to communicate with the
                  Dynatrace API. The property is not applied to the ActiveGate'
                type: string
            required:
            - apiUrl
            type: object
          status:
            description: DynaKubeStatus defines the observed state of DynaKube
            properties:
              activeGate:
                properties:
                  imageHash:
                    description: ImageHash contains the last image hash seen.
                    type: string
                  imageVersion:
                    description: ImageVersion contains the version from the last image
                      seen.
                    type: string
                  lastImageProbeTimestamp:
                    description: LastImageProbeTimestamp defines the last timestamp
                      when the querying for image updates have been done.
                    format: date-time
                    type: string
                type: object
              conditions:
                description: Conditions includes status about the current state of
                  the instance
                items:
                  description: "Condition contains details for one aspect of the current
                    state of this API Resource. --- This struct is intended for direct
                    use as an array at the field path .status.conditions.  For example,
                    \n type FooStatus struct{ // Represents the observations of a
                    foo's current state. // Known .status.conditions.type are: \"Available\",
                    \"Progressing\", and \"Degraded\" // +patchMergeKey=type // +patchStrategy=merge
                    // +listType=map // +listMapKey=type Conditions []metav1.Condition
                    `json:\"conditions,omitempty\" patchStrategy:\"merge\" patchMergeKey:\"type\"
                    protobuf:\"bytes,1,rep,name=conditions\"` \n // other fields }"
                  properties:
                    lastTransitionTime:
                      description: lastTransitionTime is the last time the condition
                        transitioned from one status to another. This should be when
                        the underlying condition changed.  If that is not known, then
                        using the time when the API field changed is acceptable.
                      format: date-time
                      type: string
                    message:
                      description: message is a human readable message indicating
                        details about the transition. This may be an empty string.
                      maxLength: 32768
                      type: string
                    observedGeneration:
                      description: observedGeneration represents the .metadata.generation
                        that the condition was set based upon. For instance, if .metadata.generation
                        is currently 12, but the .status.conditions[x].observedGeneration
                        is 9, the condition is out of date with respect to the current
                        state of the instance.
                      format: int64
                      minimum: 0
                      type: integer
                    reason:
                      description: reason contains a programmatic identifier indicating
                        the reason for the condition's last transition. Producers
                        of specific condition types may define expected values and
                        meanings for this field, and whether the values are considered
                        a guaranteed API. The value should be a CamelCase string.
                        This field may not be empty.
                      maxLength: 1024
                      minLength: 1
                      pattern: ^[A-Za-z]([A-Za-z0-9_,:]*[A-Za-z0-9_])?$
                      type: string
                    status:
                      description: status of the condition, one of True, False, Unknown.
                      enum:
                      - "True"
                      - "False"
                      - Unknown
                      type: string
                    type:
                      description: type of condition in CamelCase or in foo.example.com/CamelCase.
                        --- Many .condition.type values are consistent across resources
                        like Available, but because arbitrary conditions can be useful
                        (see .node.status.conditions), the ability to deconflict is
                        important. The regex it matches is (dns1123SubdomainFmt/)?(qualifiedNameFmt)
                      maxLength: 316
                      pattern: ^([a-z0-9]([-a-z0-9]*[a-z0-9])?(\.[a-z0-9]([-a-z0-9]*[a-z0-9])?)*/)?(([A-Za-z0-9][-A-Za-z0-9_.]*)?[A-Za-z0-9])$
                      type: string
                  required:
                  - lastTransitionTime
                  - message
                  - reason
                  - status
                  - type
                  type: object
                type: array
              environmentID:
                description: EnvironmentID contains the environment UUID corresponding
                  to the API URL
                type: string
              lastAPITokenProbeTimestamp:
                description: LastAPITokenProbeTimestamp tracks when the last request
                  for the API token validity was sent
                format: date-time
                type: string
              lastClusterVersionProbeTimestamp:
                description: LastClusterVersionProbeTimestamp indicates when the cluster's
                  version was last checked
                format: date-time
                type: string
              lastPaaSTokenProbeTimestamp:
                description: LastPaaSTokenProbeTimestamp tracks when the last request
                  for the PaaS token validity was sent
                format: date-time
                type: string
              oneAgent:
                properties:
                  imageHash:
                    description: ImageHash contains the last image hash seen.
                    type: string
                  imageVersion:
                    description: ImageVersion contains the version from the last image
                      seen.
                    type: string
                  instances:
                    additionalProperties:
                      properties:
                        ipAddress:
                          type: string
                        podName:
                          type: string
                        version:
                          type: string
                      type: object
                    type: object
                  lastImageProbeTimestamp:
                    description: LastImageProbeTimestamp defines the last timestamp
                      when the querying for image updates have been done.
                    format: date-time
                    type: string
                  lastUpdateProbeTimestamp:
                    description: LastUpdateProbeTimestamp defines the last timestamp
                      when the querying for updates have been done
                    format: date-time
                    type: string
                  useImmutableImage:
                    description: UseImmutableImage is set when an immutable image
                      is currently in use
                    type: boolean
                  version:
                    description: Dynatrace version being used.
                    type: string
                type: object
              phase:
                description: Defines the current state (Running, Updating, Error,
                  ...)
                type: string
              tokens:
                description: Credentials used to connect back to Dynatrace.
                type: string
              updatedTimestamp:
                description: UpdatedTimestamp indicates when the instance was last
                  updated
                format: date-time
                type: string
            type: object
        type: object
    served: true
    storage: false
    subresources:
      status: {}
  - additionalPrinterColumns:
    - jsonPath: .spec.apiUrl
      name: ApiUrl
      type: string
    - jsonPath: .status.tokens
      name: Tokens
      type: string
    - jsonPath: .status.phase
      name: Status
      type: string
    - jsonPath: .metadata.creationTimestamp
      name: Age
      type: date
    name: v1beta1
    schema:
      openAPIV3Schema:
        description: DynaKube is the Schema for the DynaKube API
        properties:
          apiVersion:
            description: 'APIVersion defines the versioned schema of this representation
              of an object. Servers should convert recognized schemas to the latest
              internal value, and may reject unrecognized values. More info: https://git.k8s.io/community/contributors/devel/sig-architecture/api-conventions.md#resources'
            type: string
          kind:
            description: 'Kind is a string value representing the REST resource this
              object represents. Servers may infer this from the endpoint the client
              submits requests to. Cannot be updated. In CamelCase. More info: https://git.k8s.io/community/contributors/devel/sig-architecture/api-conventions.md#types-kinds'
            type: string
          metadata:
            type: object
          spec:
            description: DynaKubeSpec defines the desired state of DynaKube
            properties:
              activeGate:
                description: General configuration about ActiveGate instances
                properties:
                  annotations:
                    additionalProperties:
                      type: string
                    description: 'Optional: Adds additional annotations to the ActiveGate
                      pods'
                    type: object
                  capabilities:
                    description: Activegate capabilities enabled (routing, kubernetes-monitoring,
                      metrics-ingest, dynatrace-api)
                    items:
                      type: string
                    type: array
                  customProperties:
                    description: 'Optional: Add a custom properties file by providing
                      it as a value or reference it from a secret If referenced from
                      a secret, make sure the key is called ''customProperties'''
                    properties:
                      value:
                        type: string
                      valueFrom:
                        type: string
                    type: object
                  dnsPolicy:
                    description: 'Optional: Sets DNS Policy for the ActiveGate pods'
                    type: string
                  env:
                    description: 'Optional: List of environment variables to set for
                      the ActiveGate'
                    items:
                      description: EnvVar represents an environment variable present
                        in a Container.
                      properties:
                        name:
                          description: Name of the environment variable. Must be a
                            C_IDENTIFIER.
                          type: string
                        value:
                          description: 'Variable references $(VAR_NAME) are expanded
                            using the previously defined environment variables in
                            the container and any service environment variables. If
                            a variable cannot be resolved, the reference in the input
                            string will be unchanged. Double $$ are reduced to a single
                            $, which allows for escaping the $(VAR_NAME) syntax: i.e.
                            "$$(VAR_NAME)" will produce the string literal "$(VAR_NAME)".
                            Escaped references will never be expanded, regardless
                            of whether the variable exists or not. Defaults to "".'
                          type: string
                        valueFrom:
                          description: Source for the environment variable's value.
                            Cannot be used if value is not empty.
                          properties:
                            configMapKeyRef:
                              description: Selects a key of a ConfigMap.
                              properties:
                                key:
                                  description: The key to select.
                                  type: string
                                name:
                                  description: 'Name of the referent. More info: https://kubernetes.io/docs/concepts/overview/working-with-objects/names/#names
                                    TODO: Add other useful fields. apiVersion, kind,
                                    uid?'
                                  type: string
                                optional:
                                  description: Specify whether the ConfigMap or its
                                    key must be defined
                                  type: boolean
                              required:
                              - key
                              type: object
                              x-kubernetes-map-type: atomic
                            fieldRef:
                              description: 'Selects a field of the pod: supports metadata.name,
                                metadata.namespace, `metadata.labels[''<KEY>'']`,
                                `metadata.annotations[''<KEY>'']`, spec.nodeName,
                                spec.serviceAccountName, status.hostIP, status.podIP,
                                status.podIPs.'
                              properties:
                                apiVersion:
                                  description: Version of the schema the FieldPath
                                    is written in terms of, defaults to "v1".
                                  type: string
                                fieldPath:
                                  description: Path of the field to select in the
                                    specified API version.
                                  type: string
                              required:
                              - fieldPath
                              type: object
                              x-kubernetes-map-type: atomic
                            resourceFieldRef:
                              description: 'Selects a resource of the container: only
                                resources limits and requests (limits.cpu, limits.memory,
                                limits.ephemeral-storage, requests.cpu, requests.memory
                                and requests.ephemeral-storage) are currently supported.'
                              properties:
                                containerName:
                                  description: 'Container name: required for volumes,
                                    optional for env vars'
                                  type: string
                                divisor:
                                  anyOf:
                                  - type: integer
                                  - type: string
                                  description: Specifies the output format of the
                                    exposed resources, defaults to "1"
                                  pattern: ^(\+|-)?(([0-9]+(\.[0-9]*)?)|(\.[0-9]+))(([KMGTPE]i)|[numkMGTPE]|([eE](\+|-)?(([0-9]+(\.[0-9]*)?)|(\.[0-9]+))))?$
                                  x-kubernetes-int-or-string: true
                                resource:
                                  description: 'Required: resource to select'
                                  type: string
                              required:
                              - resource
                              type: object
                              x-kubernetes-map-type: atomic
                            secretKeyRef:
                              description: Selects a key of a secret in the pod's
                                namespace
                              properties:
                                key:
                                  description: The key of the secret to select from.  Must
                                    be a valid secret key.
                                  type: string
                                name:
                                  description: 'Name of the referent. More info: https://kubernetes.io/docs/concepts/overview/working-with-objects/names/#names
                                    TODO: Add other useful fields. apiVersion, kind,
                                    uid?'
                                  type: string
                                optional:
                                  description: Specify whether the Secret or its key
                                    must be defined
                                  type: boolean
                              required:
                              - key
                              type: object
                              x-kubernetes-map-type: atomic
                          type: object
                      required:
                      - name
                      type: object
                    type: array
                  group:
                    description: 'Optional: Set activation group for ActiveGate'
                    type: string
                  image:
                    description: 'Optional: the ActiveGate container image. Defaults
                      to the latest ActiveGate image provided by the registry on the
                      tenant'
                    type: string
                  labels:
                    additionalProperties:
                      type: string
                    description: 'Optional: Adds additional labels for the ActiveGate
                      pods'
                    type: object
                  nodeSelector:
                    additionalProperties:
                      type: string
                    description: 'Optional: Node selector to control the selection
                      of nodes'
                    type: object
                  priorityClassName:
                    description: 'Optional: If specified, indicates the pod''s priority.
                      Name must be defined by creating a PriorityClass object with
                      that name. If not specified the setting will be removed from
                      the StatefulSet.'
                    type: string
                  replicas:
                    description: Amount of replicas for your ActiveGates
                    format: int32
                    type: integer
                  resources:
                    description: 'Optional: define resources requests and limits for
                      single ActiveGate pods'
                    properties:
                      limits:
                        additionalProperties:
                          anyOf:
                          - type: integer
                          - type: string
                          pattern: ^(\+|-)?(([0-9]+(\.[0-9]*)?)|(\.[0-9]+))(([KMGTPE]i)|[numkMGTPE]|([eE](\+|-)?(([0-9]+(\.[0-9]*)?)|(\.[0-9]+))))?$
                          x-kubernetes-int-or-string: true
                        description: 'Limits describes the maximum amount of compute
                          resources allowed. More info: https://kubernetes.io/docs/concepts/configuration/manage-resources-containers/'
                        type: object
                      requests:
                        additionalProperties:
                          anyOf:
                          - type: integer
                          - type: string
                          pattern: ^(\+|-)?(([0-9]+(\.[0-9]*)?)|(\.[0-9]+))(([KMGTPE]i)|[numkMGTPE]|([eE](\+|-)?(([0-9]+(\.[0-9]*)?)|(\.[0-9]+))))?$
                          x-kubernetes-int-or-string: true
                        description: 'Requests describes the minimum amount of compute
                          resources required. If Requests is omitted for a container,
                          it defaults to Limits if that is explicitly specified, otherwise
                          to an implementation-defined value. More info: https://kubernetes.io/docs/concepts/configuration/manage-resources-containers/'
                        type: object
                    type: object
                  tlsSecretName:
                    description: 'Optional: the name of a secret containing ActiveGate
                      TLS cert+key and password. If not set, self-signed certificate
                      is used. server.p12: certificate+key pair in pkcs12 format password:
                      passphrase to read server.p12'
                    type: string
                  tolerations:
                    description: 'Optional: set tolerations for the ActiveGatePods
                      pods'
                    items:
                      description: The pod this Toleration is attached to tolerates
                        any taint that matches the triple <key,value,effect> using
                        the matching operator <operator>.
                      properties:
                        effect:
                          description: Effect indicates the taint effect to match.
                            Empty means match all taint effects. When specified, allowed
                            values are NoSchedule, PreferNoSchedule and NoExecute.
                          type: string
                        key:
                          description: Key is the taint key that the toleration applies
                            to. Empty means match all taint keys. If the key is empty,
                            operator must be Exists; this combination means to match
                            all values and all keys.
                          type: string
                        operator:
                          description: Operator represents a key's relationship to
                            the value. Valid operators are Exists and Equal. Defaults
                            to Equal. Exists is equivalent to wildcard for value,
                            so that a pod can tolerate all taints of a particular
                            category.
                          type: string
                        tolerationSeconds:
                          description: TolerationSeconds represents the period of
                            time the toleration (which must be of effect NoExecute,
                            otherwise this field is ignored) tolerates the taint.
                            By default, it is not set, which means tolerate the taint
                            forever (do not evict). Zero and negative values will
                            be treated as 0 (evict immediately) by the system.
                          format: int64
                          type: integer
                        value:
                          description: Value is the taint value the toleration matches
                            to. If the operator is Exists, the value should be empty,
                            otherwise just a regular string.
                          type: string
                      type: object
                    type: array
                  topologySpreadConstraints:
                    description: 'Optional: Adds TopologySpreadConstraints for the
                      ActiveGate pods'
                    items:
                      description: TopologySpreadConstraint specifies how to spread
                        matching pods among the given topology.
                      properties:
                        labelSelector:
                          description: LabelSelector is used to find matching pods.
                            Pods that match this label selector are counted to determine
                            the number of pods in their corresponding topology domain.
                          properties:
                            matchExpressions:
                              description: matchExpressions is a list of label selector
                                requirements. The requirements are ANDed.
                              items:
                                description: A label selector requirement is a selector
                                  that contains values, a key, and an operator that
                                  relates the key and values.
                                properties:
                                  key:
                                    description: key is the label key that the selector
                                      applies to.
                                    type: string
                                  operator:
                                    description: operator represents a key's relationship
                                      to a set of values. Valid operators are In,
                                      NotIn, Exists and DoesNotExist.
                                    type: string
                                  values:
                                    description: values is an array of string values.
                                      If the operator is In or NotIn, the values array
                                      must be non-empty. If the operator is Exists
                                      or DoesNotExist, the values array must be empty.
                                      This array is replaced during a strategic merge
                                      patch.
                                    items:
                                      type: string
                                    type: array
                                required:
                                - key
                                - operator
                                type: object
                              type: array
                            matchLabels:
                              additionalProperties:
                                type: string
                              description: matchLabels is a map of {key,value} pairs.
                                A single {key,value} in the matchLabels map is equivalent
                                to an element of matchExpressions, whose key field
                                is "key", the operator is "In", and the values array
                                contains only "value". The requirements are ANDed.
                              type: object
                          type: object
                          x-kubernetes-map-type: atomic
                        matchLabelKeys:
                          description: MatchLabelKeys is a set of pod label keys to
                            select the pods over which spreading will be calculated.
                            The keys are used to lookup values from the incoming pod
                            labels, those key-value labels are ANDed with labelSelector
                            to select the group of existing pods over which spreading
                            will be calculated for the incoming pod. Keys that don't
                            exist in the incoming pod labels will be ignored. A null
                            or empty list means only match against labelSelector.
                          items:
                            type: string
                          type: array
                          x-kubernetes-list-type: atomic
                        maxSkew:
                          description: 'MaxSkew describes the degree to which pods
                            may be unevenly distributed. When `whenUnsatisfiable=DoNotSchedule`,
                            it is the maximum permitted difference between the number
                            of matching pods in the target topology and the global
                            minimum. The global minimum is the minimum number of matching
                            pods in an eligible domain or zero if the number of eligible
                            domains is less than MinDomains. For example, in a 3-zone
                            cluster, MaxSkew is set to 1, and pods with the same labelSelector
                            spread as 2/2/1: In this case, the global minimum is 1.
                            | zone1 | zone2 | zone3 | |  P P  |  P P  |   P   | -
                            if MaxSkew is 1, incoming pod can only be scheduled to
                            zone3 to become 2/2/2; scheduling it onto zone1(zone2)
                            would make the ActualSkew(3-1) on zone1(zone2) violate
                            MaxSkew(1). - if MaxSkew is 2, incoming pod can be scheduled
                            onto any zone. When `whenUnsatisfiable=ScheduleAnyway`,
                            it is used to give higher precedence to topologies that
                            satisfy it. It''s a required field. Default value is 1
                            and 0 is not allowed.'
                          format: int32
                          type: integer
                        minDomains:
                          description: "MinDomains indicates a minimum number of eligible
                            domains. When the number of eligible domains with matching
                            topology keys is less than minDomains, Pod Topology Spread
                            treats \"global minimum\" as 0, and then the calculation
                            of Skew is performed. And when the number of eligible
                            domains with matching topology keys equals or greater
                            than minDomains, this value has no effect on scheduling.
                            As a result, when the number of eligible domains is less
                            than minDomains, scheduler won't schedule more than maxSkew
                            Pods to those domains. If value is nil, the constraint
                            behaves as if MinDomains is equal to 1. Valid values are
                            integers greater than 0. When value is not nil, WhenUnsatisfiable
                            must be DoNotSchedule. \n For example, in a 3-zone cluster,
                            MaxSkew is set to 2, MinDomains is set to 5 and pods with
                            the same labelSelector spread as 2/2/2: | zone1 | zone2
                            | zone3 | |  P P  |  P P  |  P P  | The number of domains
                            is less than 5(MinDomains), so \"global minimum\" is treated
                            as 0. In this situation, new pod with the same labelSelector
                            cannot be scheduled, because computed skew will be 3(3
                            - 0) if new Pod is scheduled to any of the three zones,
                            it will violate MaxSkew. \n This is a beta field and requires
                            the MinDomainsInPodTopologySpread feature gate to be enabled
                            (enabled by default)."
                          format: int32
                          type: integer
                        nodeAffinityPolicy:
                          description: "NodeAffinityPolicy indicates how we will treat
                            Pod's nodeAffinity/nodeSelector when calculating pod topology
                            spread skew. Options are: - Honor: only nodes matching
                            nodeAffinity/nodeSelector are included in the calculations.
                            - Ignore: nodeAffinity/nodeSelector are ignored. All nodes
                            are included in the calculations. \n If this value is
                            nil, the behavior is equivalent to the Honor policy. This
                            is a alpha-level feature enabled by the NodeInclusionPolicyInPodTopologySpread
                            feature flag."
                          type: string
                        nodeTaintsPolicy:
                          description: "NodeTaintsPolicy indicates how we will treat
                            node taints when calculating pod topology spread skew.
                            Options are: - Honor: nodes without taints, along with
                            tainted nodes for which the incoming pod has a toleration,
                            are included. - Ignore: node taints are ignored. All nodes
                            are included. \n If this value is nil, the behavior is
                            equivalent to the Ignore policy. This is a alpha-level
                            feature enabled by the NodeInclusionPolicyInPodTopologySpread
                            feature flag."
                          type: string
                        topologyKey:
                          description: TopologyKey is the key of node labels. Nodes
                            that have a label with this key and identical values are
                            considered to be in the same topology. We consider each
                            <key, value> as a "bucket", and try to put balanced number
                            of pods into each bucket. We define a domain as a particular
                            instance of a topology. Also, we define an eligible domain
                            as a domain whose nodes meet the requirements of nodeAffinityPolicy
                            and nodeTaintsPolicy. e.g. If TopologyKey is "kubernetes.io/hostname",
                            each Node is a domain of that topology. And, if TopologyKey
                            is "topology.kubernetes.io/zone", each zone is a domain
                            of that topology. It's a required field.
                          type: string
                        whenUnsatisfiable:
                          description: 'WhenUnsatisfiable indicates how to deal with
                            a pod if it doesn''t satisfy the spread constraint. -
                            DoNotSchedule (default) tells the scheduler not to schedule
                            it. - ScheduleAnyway tells the scheduler to schedule the
                            pod in any location, but giving higher precedence to topologies
                            that would help reduce the skew. A constraint is considered
                            "Unsatisfiable" for an incoming pod if and only if every
                            possible node assignment for that pod would violate "MaxSkew"
                            on some topology. For example, in a 3-zone cluster, MaxSkew
                            is set to 1, and pods with the same labelSelector spread
                            as 3/1/1: | zone1 | zone2 | zone3 | | P P P |   P   |   P   |
                            If WhenUnsatisfiable is set to DoNotSchedule, incoming
                            pod can only be scheduled to zone2(zone3) to become 3/2/1(3/1/2)
                            as ActualSkew(2-1) on zone2(zone3) satisfies MaxSkew(1).
                            In other words, the cluster can still be imbalanced, but
                            scheduler won''t make it *more* imbalanced. It''s a required
                            field.'
                          type: string
                      required:
                      - maxSkew
                      - topologyKey
                      - whenUnsatisfiable
                      type: object
                    type: array
                type: object
              apiUrl:
                description: Location of the Dynatrace API to connect to, including
                  your specific environment UUID
                type: string
              customPullSecret:
                description: 'Optional: Pull secret for your private registry'
                type: string
              enableIstio:
                description: If enabled, Istio on the cluster will be configured automatically
                  to allow access to the Dynatrace environment
                type: boolean
              kubernetesMonitoring:
                description: 'Deprecated: Configuration for Kubernetes Monitoring'
                properties:
                  customProperties:
                    description: 'Optional: Add a custom properties file by providing
                      it as a value or reference it from a secret If referenced from
                      a secret, make sure the key is called ''customProperties'''
                    properties:
                      value:
                        type: string
                      valueFrom:
                        type: string
                    type: object
                  enabled:
                    description: Enables Capability
                    type: boolean
                  env:
                    description: 'Optional: List of environment variables to set for
                      the ActiveGate'
                    items:
                      description: EnvVar represents an environment variable present
                        in a Container.
                      properties:
                        name:
                          description: Name of the environment variable. Must be a
                            C_IDENTIFIER.
                          type: string
                        value:
                          description: 'Variable references $(VAR_NAME) are expanded
                            using the previously defined environment variables in
                            the container and any service environment variables. If
                            a variable cannot be resolved, the reference in the input
                            string will be unchanged. Double $$ are reduced to a single
                            $, which allows for escaping the $(VAR_NAME) syntax: i.e.
                            "$$(VAR_NAME)" will produce the string literal "$(VAR_NAME)".
                            Escaped references will never be expanded, regardless
                            of whether the variable exists or not. Defaults to "".'
                          type: string
                        valueFrom:
                          description: Source for the environment variable's value.
                            Cannot be used if value is not empty.
                          properties:
                            configMapKeyRef:
                              description: Selects a key of a ConfigMap.
                              properties:
                                key:
                                  description: The key to select.
                                  type: string
                                name:
                                  description: 'Name of the referent. More info: https://kubernetes.io/docs/concepts/overview/working-with-objects/names/#names
                                    TODO: Add other useful fields. apiVersion, kind,
                                    uid?'
                                  type: string
                                optional:
                                  description: Specify whether the ConfigMap or its
                                    key must be defined
                                  type: boolean
                              required:
                              - key
                              type: object
                              x-kubernetes-map-type: atomic
                            fieldRef:
                              description: 'Selects a field of the pod: supports metadata.name,
                                metadata.namespace, `metadata.labels[''<KEY>'']`,
                                `metadata.annotations[''<KEY>'']`, spec.nodeName,
                                spec.serviceAccountName, status.hostIP, status.podIP,
                                status.podIPs.'
                              properties:
                                apiVersion:
                                  description: Version of the schema the FieldPath
                                    is written in terms of, defaults to "v1".
                                  type: string
                                fieldPath:
                                  description: Path of the field to select in the
                                    specified API version.
                                  type: string
                              required:
                              - fieldPath
                              type: object
                              x-kubernetes-map-type: atomic
                            resourceFieldRef:
                              description: 'Selects a resource of the container: only
                                resources limits and requests (limits.cpu, limits.memory,
                                limits.ephemeral-storage, requests.cpu, requests.memory
                                and requests.ephemeral-storage) are currently supported.'
                              properties:
                                containerName:
                                  description: 'Container name: required for volumes,
                                    optional for env vars'
                                  type: string
                                divisor:
                                  anyOf:
                                  - type: integer
                                  - type: string
                                  description: Specifies the output format of the
                                    exposed resources, defaults to "1"
                                  pattern: ^(\+|-)?(([0-9]+(\.[0-9]*)?)|(\.[0-9]+))(([KMGTPE]i)|[numkMGTPE]|([eE](\+|-)?(([0-9]+(\.[0-9]*)?)|(\.[0-9]+))))?$
                                  x-kubernetes-int-or-string: true
                                resource:
                                  description: 'Required: resource to select'
                                  type: string
                              required:
                              - resource
                              type: object
                              x-kubernetes-map-type: atomic
                            secretKeyRef:
                              description: Selects a key of a secret in the pod's
                                namespace
                              properties:
                                key:
                                  description: The key of the secret to select from.  Must
                                    be a valid secret key.
                                  type: string
                                name:
                                  description: 'Name of the referent. More info: https://kubernetes.io/docs/concepts/overview/working-with-objects/names/#names
                                    TODO: Add other useful fields. apiVersion, kind,
                                    uid?'
                                  type: string
                                optional:
                                  description: Specify whether the Secret or its key
                                    must be defined
                                  type: boolean
                              required:
                              - key
                              type: object
                              x-kubernetes-map-type: atomic
                          type: object
                      required:
                      - name
                      type: object
                    type: array
                  group:
                    description: 'Optional: Set activation group for ActiveGate'
                    type: string
                  image:
                    description: 'Optional: the ActiveGate container image. Defaults
                      to the latest ActiveGate image provided by the registry on the
                      tenant'
                    type: string
                  labels:
                    additionalProperties:
                      type: string
                    description: 'Optional: Adds additional labels for the ActiveGate
                      pods'
                    type: object
                  nodeSelector:
                    additionalProperties:
                      type: string
                    description: 'Optional: Node selector to control the selection
                      of nodes'
                    type: object
                  replicas:
                    description: Amount of replicas for your ActiveGates
                    format: int32
                    type: integer
                  resources:
                    description: 'Optional: define resources requests and limits for
                      single ActiveGate pods'
                    properties:
                      limits:
                        additionalProperties:
                          anyOf:
                          - type: integer
                          - type: string
                          pattern: ^(\+|-)?(([0-9]+(\.[0-9]*)?)|(\.[0-9]+))(([KMGTPE]i)|[numkMGTPE]|([eE](\+|-)?(([0-9]+(\.[0-9]*)?)|(\.[0-9]+))))?$
                          x-kubernetes-int-or-string: true
                        description: 'Limits describes the maximum amount of compute
                          resources allowed. More info: https://kubernetes.io/docs/concepts/configuration/manage-resources-containers/'
                        type: object
                      requests:
                        additionalProperties:
                          anyOf:
                          - type: integer
                          - type: string
                          pattern: ^(\+|-)?(([0-9]+(\.[0-9]*)?)|(\.[0-9]+))(([KMGTPE]i)|[numkMGTPE]|([eE](\+|-)?(([0-9]+(\.[0-9]*)?)|(\.[0-9]+))))?$
                          x-kubernetes-int-or-string: true
                        description: 'Requests describes the minimum amount of compute
                          resources required. If Requests is omitted for a container,
                          it defaults to Limits if that is explicitly specified, otherwise
                          to an implementation-defined value. More info: https://kubernetes.io/docs/concepts/configuration/manage-resources-containers/'
                        type: object
                    type: object
                  tolerations:
                    description: 'Optional: set tolerations for the ActiveGatePods
                      pods'
                    items:
                      description: The pod this Toleration is attached to tolerates
                        any taint that matches the triple <key,value,effect> using
                        the matching operator <operator>.
                      properties:
                        effect:
                          description: Effect indicates the taint effect to match.
                            Empty means match all taint effects. When specified, allowed
                            values are NoSchedule, PreferNoSchedule and NoExecute.
                          type: string
                        key:
                          description: Key is the taint key that the toleration applies
                            to. Empty means match all taint keys. If the key is empty,
                            operator must be Exists; this combination means to match
                            all values and all keys.
                          type: string
                        operator:
                          description: Operator represents a key's relationship to
                            the value. Valid operators are Exists and Equal. Defaults
                            to Equal. Exists is equivalent to wildcard for value,
                            so that a pod can tolerate all taints of a particular
                            category.
                          type: string
                        tolerationSeconds:
                          description: TolerationSeconds represents the period of
                            time the toleration (which must be of effect NoExecute,
                            otherwise this field is ignored) tolerates the taint.
                            By default, it is not set, which means tolerate the taint
                            forever (do not evict). Zero and negative values will
                            be treated as 0 (evict immediately) by the system.
                          format: int64
                          type: integer
                        value:
                          description: Value is the taint value the toleration matches
                            to. If the operator is Exists, the value should be empty,
                            otherwise just a regular string.
                          type: string
                      type: object
                    type: array
                  topologySpreadConstraints:
                    description: 'Optional: Adds TopologySpreadConstraints for the
                      ActiveGate pods'
                    items:
                      description: TopologySpreadConstraint specifies how to spread
                        matching pods among the given topology.
                      properties:
                        labelSelector:
                          description: LabelSelector is used to find matching pods.
                            Pods that match this label selector are counted to determine
                            the number of pods in their corresponding topology domain.
                          properties:
                            matchExpressions:
                              description: matchExpressions is a list of label selector
                                requirements. The requirements are ANDed.
                              items:
                                description: A label selector requirement is a selector
                                  that contains values, a key, and an operator that
                                  relates the key and values.
                                properties:
                                  key:
                                    description: key is the label key that the selector
                                      applies to.
                                    type: string
                                  operator:
                                    description: operator represents a key's relationship
                                      to a set of values. Valid operators are In,
                                      NotIn, Exists and DoesNotExist.
                                    type: string
                                  values:
                                    description: values is an array of string values.
                                      If the operator is In or NotIn, the values array
                                      must be non-empty. If the operator is Exists
                                      or DoesNotExist, the values array must be empty.
                                      This array is replaced during a strategic merge
                                      patch.
                                    items:
                                      type: string
                                    type: array
                                required:
                                - key
                                - operator
                                type: object
                              type: array
                            matchLabels:
                              additionalProperties:
                                type: string
                              description: matchLabels is a map of {key,value} pairs.
                                A single {key,value} in the matchLabels map is equivalent
                                to an element of matchExpressions, whose key field
                                is "key", the operator is "In", and the values array
                                contains only "value". The requirements are ANDed.
                              type: object
                          type: object
                          x-kubernetes-map-type: atomic
                        matchLabelKeys:
                          description: MatchLabelKeys is a set of pod label keys to
                            select the pods over which spreading will be calculated.
                            The keys are used to lookup values from the incoming pod
                            labels, those key-value labels are ANDed with labelSelector
                            to select the group of existing pods over which spreading
                            will be calculated for the incoming pod. Keys that don't
                            exist in the incoming pod labels will be ignored. A null
                            or empty list means only match against labelSelector.
                          items:
                            type: string
                          type: array
                          x-kubernetes-list-type: atomic
                        maxSkew:
                          description: 'MaxSkew describes the degree to which pods
                            may be unevenly distributed. When `whenUnsatisfiable=DoNotSchedule`,
                            it is the maximum permitted difference between the number
                            of matching pods in the target topology and the global
                            minimum. The global minimum is the minimum number of matching
                            pods in an eligible domain or zero if the number of eligible
                            domains is less than MinDomains. For example, in a 3-zone
                            cluster, MaxSkew is set to 1, and pods with the same labelSelector
                            spread as 2/2/1: In this case, the global minimum is 1.
                            | zone1 | zone2 | zone3 | |  P P  |  P P  |   P   | -
                            if MaxSkew is 1, incoming pod can only be scheduled to
                            zone3 to become 2/2/2; scheduling it onto zone1(zone2)
                            would make the ActualSkew(3-1) on zone1(zone2) violate
                            MaxSkew(1). - if MaxSkew is 2, incoming pod can be scheduled
                            onto any zone. When `whenUnsatisfiable=ScheduleAnyway`,
                            it is used to give higher precedence to topologies that
                            satisfy it. It''s a required field. Default value is 1
                            and 0 is not allowed.'
                          format: int32
                          type: integer
                        minDomains:
                          description: "MinDomains indicates a minimum number of eligible
                            domains. When the number of eligible domains with matching
                            topology keys is less than minDomains, Pod Topology Spread
                            treats \"global minimum\" as 0, and then the calculation
                            of Skew is performed. And when the number of eligible
                            domains with matching topology keys equals or greater
                            than minDomains, this value has no effect on scheduling.
                            As a result, when the number of eligible domains is less
                            than minDomains, scheduler won't schedule more than maxSkew
                            Pods to those domains. If value is nil, the constraint
                            behaves as if MinDomains is equal to 1. Valid values are
                            integers greater than 0. When value is not nil, WhenUnsatisfiable
                            must be DoNotSchedule. \n For example, in a 3-zone cluster,
                            MaxSkew is set to 2, MinDomains is set to 5 and pods with
                            the same labelSelector spread as 2/2/2: | zone1 | zone2
                            | zone3 | |  P P  |  P P  |  P P  | The number of domains
                            is less than 5(MinDomains), so \"global minimum\" is treated
                            as 0. In this situation, new pod with the same labelSelector
                            cannot be scheduled, because computed skew will be 3(3
                            - 0) if new Pod is scheduled to any of the three zones,
                            it will violate MaxSkew. \n This is a beta field and requires
                            the MinDomainsInPodTopologySpread feature gate to be enabled
                            (enabled by default)."
                          format: int32
                          type: integer
                        nodeAffinityPolicy:
                          description: "NodeAffinityPolicy indicates how we will treat
                            Pod's nodeAffinity/nodeSelector when calculating pod topology
                            spread skew. Options are: - Honor: only nodes matching
                            nodeAffinity/nodeSelector are included in the calculations.
                            - Ignore: nodeAffinity/nodeSelector are ignored. All nodes
                            are included in the calculations. \n If this value is
                            nil, the behavior is equivalent to the Honor policy. This
                            is a alpha-level feature enabled by the NodeInclusionPolicyInPodTopologySpread
                            feature flag."
                          type: string
                        nodeTaintsPolicy:
                          description: "NodeTaintsPolicy indicates how we will treat
                            node taints when calculating pod topology spread skew.
                            Options are: - Honor: nodes without taints, along with
                            tainted nodes for which the incoming pod has a toleration,
                            are included. - Ignore: node taints are ignored. All nodes
                            are included. \n If this value is nil, the behavior is
                            equivalent to the Ignore policy. This is a alpha-level
                            feature enabled by the NodeInclusionPolicyInPodTopologySpread
                            feature flag."
                          type: string
                        topologyKey:
                          description: TopologyKey is the key of node labels. Nodes
                            that have a label with this key and identical values are
                            considered to be in the same topology. We consider each
                            <key, value> as a "bucket", and try to put balanced number
                            of pods into each bucket. We define a domain as a particular
                            instance of a topology. Also, we define an eligible domain
                            as a domain whose nodes meet the requirements of nodeAffinityPolicy
                            and nodeTaintsPolicy. e.g. If TopologyKey is "kubernetes.io/hostname",
                            each Node is a domain of that topology. And, if TopologyKey
                            is "topology.kubernetes.io/zone", each zone is a domain
                            of that topology. It's a required field.
                          type: string
                        whenUnsatisfiable:
                          description: 'WhenUnsatisfiable indicates how to deal with
                            a pod if it doesn''t satisfy the spread constraint. -
                            DoNotSchedule (default) tells the scheduler not to schedule
                            it. - ScheduleAnyway tells the scheduler to schedule the
                            pod in any location, but giving higher precedence to topologies
                            that would help reduce the skew. A constraint is considered
                            "Unsatisfiable" for an incoming pod if and only if every
                            possible node assignment for that pod would violate "MaxSkew"
                            on some topology. For example, in a 3-zone cluster, MaxSkew
                            is set to 1, and pods with the same labelSelector spread
                            as 3/1/1: | zone1 | zone2 | zone3 | | P P P |   P   |   P   |
                            If WhenUnsatisfiable is set to DoNotSchedule, incoming
                            pod can only be scheduled to zone2(zone3) to become 3/2/1(3/1/2)
                            as ActualSkew(2-1) on zone2(zone3) satisfies MaxSkew(1).
                            In other words, the cluster can still be imbalanced, but
                            scheduler won''t make it *more* imbalanced. It''s a required
                            field.'
                          type: string
                      required:
                      - maxSkew
                      - topologyKey
                      - whenUnsatisfiable
                      type: object
                    type: array
                type: object
              namespaceSelector:
                description: 'Optional: set a namespace selector to limit which namespaces
                  are monitored By default, all namespaces will be monitored Has no
                  effect during classicFullStack and hostMonitoring mode'
                properties:
                  matchExpressions:
                    description: matchExpressions is a list of label selector requirements.
                      The requirements are ANDed.
                    items:
                      description: A label selector requirement is a selector that
                        contains values, a key, and an operator that relates the key
                        and values.
                      properties:
                        key:
                          description: key is the label key that the selector applies
                            to.
                          type: string
                        operator:
                          description: operator represents a key's relationship to
                            a set of values. Valid operators are In, NotIn, Exists
                            and DoesNotExist.
                          type: string
                        values:
                          description: values is an array of string values. If the
                            operator is In or NotIn, the values array must be non-empty.
                            If the operator is Exists or DoesNotExist, the values
                            array must be empty. This array is replaced during a strategic
                            merge patch.
                          items:
                            type: string
                          type: array
                      required:
                      - key
                      - operator
                      type: object
                    type: array
                  matchLabels:
                    additionalProperties:
                      type: string
                    description: matchLabels is a map of {key,value} pairs. A single
                      {key,value} in the matchLabels map is equivalent to an element
                      of matchExpressions, whose key field is "key", the operator
                      is "In", and the values array contains only "value". The requirements
                      are ANDed.
                    type: object
                type: object
                x-kubernetes-map-type: atomic
              networkZone:
                description: 'Optional: Sets Network Zone for OneAgent and ActiveGate
                  pods'
                type: string
              oneAgent:
                description: General configuration about OneAgent instances
                properties:
                  applicationMonitoring:
                    description: 'Optional: enable application-only monitoring and
                      change its settings Cannot be used in conjunction with cloud-native
                      fullstack monitoring, classic fullstack monitoring or host monitoring'
                    nullable: true
                    properties:
                      codeModulesImage:
                        description: 'Optional: the Dynatrace installer container
                          image'
                        type: string
                      initResources:
                        description: 'Optional: define resources requests and limits
                          for the initContainer'
                        properties:
                          limits:
                            additionalProperties:
                              anyOf:
                              - type: integer
                              - type: string
                              pattern: ^(\+|-)?(([0-9]+(\.[0-9]*)?)|(\.[0-9]+))(([KMGTPE]i)|[numkMGTPE]|([eE](\+|-)?(([0-9]+(\.[0-9]*)?)|(\.[0-9]+))))?$
                              x-kubernetes-int-or-string: true
                            description: 'Limits describes the maximum amount of compute
                              resources allowed. More info: https://kubernetes.io/docs/concepts/configuration/manage-resources-containers/'
                            type: object
                          requests:
                            additionalProperties:
                              anyOf:
                              - type: integer
                              - type: string
                              pattern: ^(\+|-)?(([0-9]+(\.[0-9]*)?)|(\.[0-9]+))(([KMGTPE]i)|[numkMGTPE]|([eE](\+|-)?(([0-9]+(\.[0-9]*)?)|(\.[0-9]+))))?$
                              x-kubernetes-int-or-string: true
                            description: 'Requests describes the minimum amount of
                              compute resources required. If Requests is omitted for
                              a container, it defaults to Limits if that is explicitly
                              specified, otherwise to an implementation-defined value.
                              More info: https://kubernetes.io/docs/concepts/configuration/manage-resources-containers/'
                            type: object
                        type: object
                      useCSIDriver:
                        description: 'Optional: If you want to use CSIDriver; disable
                          if your cluster does not have ''nodes'' to fall back to
                          the volume approach.'
                        type: boolean
                      version:
                        description: 'Optional: If specified, indicates the OneAgent
                          version to use Defaults to latest Example: {major.minor.release}
                          - 1.200.0'
                        type: string
                    type: object
                  classicFullStack:
                    description: 'Optional: enable classic fullstack monitoring and
                      change its settings Cannot be used in conjunction with cloud-native
                      fullstack monitoring, application monitoring or host monitoring'
                    nullable: true
                    properties:
                      annotations:
                        additionalProperties:
                          type: string
                        description: 'Optional: Adds additional annotations to the
                          OneAgent pods'
                        type: object
                      args:
                        description: 'Optional: Arguments to the OneAgent installer'
                        items:
                          type: string
                        type: array
                        x-kubernetes-list-type: set
                      autoUpdate:
                        description: 'Optional: Enables automatic restarts of OneAgent
                          pods in case a new version is available Defaults to true'
                        type: boolean
                      dnsPolicy:
                        description: 'Optional: Sets DNS Policy for the OneAgent pods'
                        type: string
                      env:
                        description: 'Optional: List of environment variables to set
                          for the installer'
                        items:
                          description: EnvVar represents an environment variable present
                            in a Container.
                          properties:
                            name:
                              description: Name of the environment variable. Must
                                be a C_IDENTIFIER.
                              type: string
                            value:
                              description: 'Variable references $(VAR_NAME) are expanded
                                using the previously defined environment variables
                                in the container and any service environment variables.
                                If a variable cannot be resolved, the reference in
                                the input string will be unchanged. Double $$ are
                                reduced to a single $, which allows for escaping the
                                $(VAR_NAME) syntax: i.e. "$$(VAR_NAME)" will produce
                                the string literal "$(VAR_NAME)". Escaped references
                                will never be expanded, regardless of whether the
                                variable exists or not. Defaults to "".'
                              type: string
                            valueFrom:
                              description: Source for the environment variable's value.
                                Cannot be used if value is not empty.
                              properties:
                                configMapKeyRef:
                                  description: Selects a key of a ConfigMap.
                                  properties:
                                    key:
                                      description: The key to select.
                                      type: string
                                    name:
                                      description: 'Name of the referent. More info:
                                        https://kubernetes.io/docs/concepts/overview/working-with-objects/names/#names
                                        TODO: Add other useful fields. apiVersion,
                                        kind, uid?'
                                      type: string
                                    optional:
                                      description: Specify whether the ConfigMap or
                                        its key must be defined
                                      type: boolean
                                  required:
                                  - key
                                  type: object
                                  x-kubernetes-map-type: atomic
                                fieldRef:
                                  description: 'Selects a field of the pod: supports
                                    metadata.name, metadata.namespace, `metadata.labels[''<KEY>'']`,
                                    `metadata.annotations[''<KEY>'']`, spec.nodeName,
                                    spec.serviceAccountName, status.hostIP, status.podIP,
                                    status.podIPs.'
                                  properties:
                                    apiVersion:
                                      description: Version of the schema the FieldPath
                                        is written in terms of, defaults to "v1".
                                      type: string
                                    fieldPath:
                                      description: Path of the field to select in
                                        the specified API version.
                                      type: string
                                  required:
                                  - fieldPath
                                  type: object
                                  x-kubernetes-map-type: atomic
                                resourceFieldRef:
                                  description: 'Selects a resource of the container:
                                    only resources limits and requests (limits.cpu,
                                    limits.memory, limits.ephemeral-storage, requests.cpu,
                                    requests.memory and requests.ephemeral-storage)
                                    are currently supported.'
                                  properties:
                                    containerName:
                                      description: 'Container name: required for volumes,
                                        optional for env vars'
                                      type: string
                                    divisor:
                                      anyOf:
                                      - type: integer
                                      - type: string
                                      description: Specifies the output format of
                                        the exposed resources, defaults to "1"
                                      pattern: ^(\+|-)?(([0-9]+(\.[0-9]*)?)|(\.[0-9]+))(([KMGTPE]i)|[numkMGTPE]|([eE](\+|-)?(([0-9]+(\.[0-9]*)?)|(\.[0-9]+))))?$
                                      x-kubernetes-int-or-string: true
                                    resource:
                                      description: 'Required: resource to select'
                                      type: string
                                  required:
                                  - resource
                                  type: object
                                  x-kubernetes-map-type: atomic
                                secretKeyRef:
                                  description: Selects a key of a secret in the pod's
                                    namespace
                                  properties:
                                    key:
                                      description: The key of the secret to select
                                        from.  Must be a valid secret key.
                                      type: string
                                    name:
                                      description: 'Name of the referent. More info:
                                        https://kubernetes.io/docs/concepts/overview/working-with-objects/names/#names
                                        TODO: Add other useful fields. apiVersion,
                                        kind, uid?'
                                      type: string
                                    optional:
                                      description: Specify whether the Secret or its
                                        key must be defined
                                      type: boolean
                                  required:
                                  - key
                                  type: object
                                  x-kubernetes-map-type: atomic
                              type: object
                          required:
                          - name
                          type: object
                        type: array
                      image:
                        description: 'Optional: the Dynatrace installer container
                          image Defaults to the registry on the tenant for both Kubernetes
                          and for OpenShift'
                        type: string
                      labels:
                        additionalProperties:
                          type: string
                        description: 'Optional: Adds additional labels for the OneAgent
                          pods'
                        type: object
                      nodeSelector:
                        additionalProperties:
                          type: string
                        description: Node selector to control the selection of nodes
                          (optional)
                        type: object
                      oneAgentResources:
                        description: 'Optional: define resources requests and limits
                          for single pods'
                        properties:
                          limits:
                            additionalProperties:
                              anyOf:
                              - type: integer
                              - type: string
                              pattern: ^(\+|-)?(([0-9]+(\.[0-9]*)?)|(\.[0-9]+))(([KMGTPE]i)|[numkMGTPE]|([eE](\+|-)?(([0-9]+(\.[0-9]*)?)|(\.[0-9]+))))?$
                              x-kubernetes-int-or-string: true
                            description: 'Limits describes the maximum amount of compute
                              resources allowed. More info: https://kubernetes.io/docs/concepts/configuration/manage-resources-containers/'
                            type: object
                          requests:
                            additionalProperties:
                              anyOf:
                              - type: integer
                              - type: string
                              pattern: ^(\+|-)?(([0-9]+(\.[0-9]*)?)|(\.[0-9]+))(([KMGTPE]i)|[numkMGTPE]|([eE](\+|-)?(([0-9]+(\.[0-9]*)?)|(\.[0-9]+))))?$
                              x-kubernetes-int-or-string: true
                            description: 'Requests describes the minimum amount of
                              compute resources required. If Requests is omitted for
                              a container, it defaults to Limits if that is explicitly
                              specified, otherwise to an implementation-defined value.
                              More info: https://kubernetes.io/docs/concepts/configuration/manage-resources-containers/'
                            type: object
                        type: object
                      priorityClassName:
                        description: 'Optional: If specified, indicates the pod''s
                          priority. Name must be defined by creating a PriorityClass
                          object with that name. If not specified the setting will
                          be removed from the DaemonSet.'
                        type: string
                      tolerations:
                        description: 'Optional: set tolerations for the OneAgent pods'
                        items:
                          description: The pod this Toleration is attached to tolerates
                            any taint that matches the triple <key,value,effect> using
                            the matching operator <operator>.
                          properties:
                            effect:
                              description: Effect indicates the taint effect to match.
                                Empty means match all taint effects. When specified,
                                allowed values are NoSchedule, PreferNoSchedule and
                                NoExecute.
                              type: string
                            key:
                              description: Key is the taint key that the toleration
                                applies to. Empty means match all taint keys. If the
                                key is empty, operator must be Exists; this combination
                                means to match all values and all keys.
                              type: string
                            operator:
                              description: Operator represents a key's relationship
                                to the value. Valid operators are Exists and Equal.
                                Defaults to Equal. Exists is equivalent to wildcard
                                for value, so that a pod can tolerate all taints of
                                a particular category.
                              type: string
                            tolerationSeconds:
                              description: TolerationSeconds represents the period
                                of time the toleration (which must be of effect NoExecute,
                                otherwise this field is ignored) tolerates the taint.
                                By default, it is not set, which means tolerate the
                                taint forever (do not evict). Zero and negative values
                                will be treated as 0 (evict immediately) by the system.
                              format: int64
                              type: integer
                            value:
                              description: Value is the taint value the toleration
                                matches to. If the operator is Exists, the value should
                                be empty, otherwise just a regular string.
                              type: string
                          type: object
                        type: array
                      version:
                        description: 'Optional: If specified, indicates the OneAgent
                          version to use Defaults to latest Example: {major.minor.release}
                          - 1.200.0'
                        type: string
                    type: object
                  cloudNativeFullStack:
                    description: 'Optional: enable cloud-native fullstack monitoring
                      and change its settings Cannot be used in conjunction with classic
                      fullstack monitoring, application monitoring or host monitoring'
                    nullable: true
                    properties:
                      annotations:
                        additionalProperties:
                          type: string
                        description: 'Optional: Adds additional annotations to the
                          OneAgent pods'
                        type: object
                      args:
                        description: 'Optional: Arguments to the OneAgent installer'
                        items:
                          type: string
                        type: array
                        x-kubernetes-list-type: set
                      autoUpdate:
                        description: 'Optional: Enables automatic restarts of OneAgent
                          pods in case a new version is available Defaults to true'
                        type: boolean
                      codeModulesImage:
                        description: 'Optional: the Dynatrace installer container
                          image'
                        type: string
                      dnsPolicy:
                        description: 'Optional: Sets DNS Policy for the OneAgent pods'
                        type: string
                      env:
                        description: 'Optional: List of environment variables to set
                          for the installer'
                        items:
                          description: EnvVar represents an environment variable present
                            in a Container.
                          properties:
                            name:
                              description: Name of the environment variable. Must
                                be a C_IDENTIFIER.
                              type: string
                            value:
                              description: 'Variable references $(VAR_NAME) are expanded
                                using the previously defined environment variables
                                in the container and any service environment variables.
                                If a variable cannot be resolved, the reference in
                                the input string will be unchanged. Double $$ are
                                reduced to a single $, which allows for escaping the
                                $(VAR_NAME) syntax: i.e. "$$(VAR_NAME)" will produce
                                the string literal "$(VAR_NAME)". Escaped references
                                will never be expanded, regardless of whether the
                                variable exists or not. Defaults to "".'
                              type: string
                            valueFrom:
                              description: Source for the environment variable's value.
                                Cannot be used if value is not empty.
                              properties:
                                configMapKeyRef:
                                  description: Selects a key of a ConfigMap.
                                  properties:
                                    key:
                                      description: The key to select.
                                      type: string
                                    name:
                                      description: 'Name of the referent. More info:
                                        https://kubernetes.io/docs/concepts/overview/working-with-objects/names/#names
                                        TODO: Add other useful fields. apiVersion,
                                        kind, uid?'
                                      type: string
                                    optional:
                                      description: Specify whether the ConfigMap or
                                        its key must be defined
                                      type: boolean
                                  required:
                                  - key
                                  type: object
                                  x-kubernetes-map-type: atomic
                                fieldRef:
                                  description: 'Selects a field of the pod: supports
                                    metadata.name, metadata.namespace, `metadata.labels[''<KEY>'']`,
                                    `metadata.annotations[''<KEY>'']`, spec.nodeName,
                                    spec.serviceAccountName, status.hostIP, status.podIP,
                                    status.podIPs.'
                                  properties:
                                    apiVersion:
                                      description: Version of the schema the FieldPath
                                        is written in terms of, defaults to "v1".
                                      type: string
                                    fieldPath:
                                      description: Path of the field to select in
                                        the specified API version.
                                      type: string
                                  required:
                                  - fieldPath
                                  type: object
                                  x-kubernetes-map-type: atomic
                                resourceFieldRef:
                                  description: 'Selects a resource of the container:
                                    only resources limits and requests (limits.cpu,
                                    limits.memory, limits.ephemeral-storage, requests.cpu,
                                    requests.memory and requests.ephemeral-storage)
                                    are currently supported.'
                                  properties:
                                    containerName:
                                      description: 'Container name: required for volumes,
                                        optional for env vars'
                                      type: string
                                    divisor:
                                      anyOf:
                                      - type: integer
                                      - type: string
                                      description: Specifies the output format of
                                        the exposed resources, defaults to "1"
                                      pattern: ^(\+|-)?(([0-9]+(\.[0-9]*)?)|(\.[0-9]+))(([KMGTPE]i)|[numkMGTPE]|([eE](\+|-)?(([0-9]+(\.[0-9]*)?)|(\.[0-9]+))))?$
                                      x-kubernetes-int-or-string: true
                                    resource:
                                      description: 'Required: resource to select'
                                      type: string
                                  required:
                                  - resource
                                  type: object
                                  x-kubernetes-map-type: atomic
                                secretKeyRef:
                                  description: Selects a key of a secret in the pod's
                                    namespace
                                  properties:
                                    key:
                                      description: The key of the secret to select
                                        from.  Must be a valid secret key.
                                      type: string
                                    name:
                                      description: 'Name of the referent. More info:
                                        https://kubernetes.io/docs/concepts/overview/working-with-objects/names/#names
                                        TODO: Add other useful fields. apiVersion,
                                        kind, uid?'
                                      type: string
                                    optional:
                                      description: Specify whether the Secret or its
                                        key must be defined
                                      type: boolean
                                  required:
                                  - key
                                  type: object
                                  x-kubernetes-map-type: atomic
                              type: object
                          required:
                          - name
                          type: object
                        type: array
                      image:
                        description: 'Optional: the Dynatrace installer container
                          image Defaults to the registry on the tenant for both Kubernetes
                          and for OpenShift'
                        type: string
                      initResources:
                        description: 'Optional: define resources requests and limits
                          for the initContainer'
                        properties:
                          limits:
                            additionalProperties:
                              anyOf:
                              - type: integer
                              - type: string
                              pattern: ^(\+|-)?(([0-9]+(\.[0-9]*)?)|(\.[0-9]+))(([KMGTPE]i)|[numkMGTPE]|([eE](\+|-)?(([0-9]+(\.[0-9]*)?)|(\.[0-9]+))))?$
                              x-kubernetes-int-or-string: true
                            description: 'Limits describes the maximum amount of compute
                              resources allowed. More info: https://kubernetes.io/docs/concepts/configuration/manage-resources-containers/'
                            type: object
                          requests:
                            additionalProperties:
                              anyOf:
                              - type: integer
                              - type: string
                              pattern: ^(\+|-)?(([0-9]+(\.[0-9]*)?)|(\.[0-9]+))(([KMGTPE]i)|[numkMGTPE]|([eE](\+|-)?(([0-9]+(\.[0-9]*)?)|(\.[0-9]+))))?$
                              x-kubernetes-int-or-string: true
                            description: 'Requests describes the minimum amount of
                              compute resources required. If Requests is omitted for
                              a container, it defaults to Limits if that is explicitly
                              specified, otherwise to an implementation-defined value.
                              More info: https://kubernetes.io/docs/concepts/configuration/manage-resources-containers/'
                            type: object
                        type: object
                      labels:
                        additionalProperties:
                          type: string
                        description: 'Optional: Adds additional labels for the OneAgent
                          pods'
                        type: object
                      nodeSelector:
                        additionalProperties:
                          type: string
                        description: Node selector to control the selection of nodes
                          (optional)
                        type: object
                      oneAgentResources:
                        description: 'Optional: define resources requests and limits
                          for single pods'
                        properties:
                          limits:
                            additionalProperties:
                              anyOf:
                              - type: integer
                              - type: string
                              pattern: ^(\+|-)?(([0-9]+(\.[0-9]*)?)|(\.[0-9]+))(([KMGTPE]i)|[numkMGTPE]|([eE](\+|-)?(([0-9]+(\.[0-9]*)?)|(\.[0-9]+))))?$
                              x-kubernetes-int-or-string: true
                            description: 'Limits describes the maximum amount of compute
                              resources allowed. More info: https://kubernetes.io/docs/concepts/configuration/manage-resources-containers/'
                            type: object
                          requests:
                            additionalProperties:
                              anyOf:
                              - type: integer
                              - type: string
                              pattern: ^(\+|-)?(([0-9]+(\.[0-9]*)?)|(\.[0-9]+))(([KMGTPE]i)|[numkMGTPE]|([eE](\+|-)?(([0-9]+(\.[0-9]*)?)|(\.[0-9]+))))?$
                              x-kubernetes-int-or-string: true
                            description: 'Requests describes the minimum amount of
                              compute resources required. If Requests is omitted for
                              a container, it defaults to Limits if that is explicitly
                              specified, otherwise to an implementation-defined value.
                              More info: https://kubernetes.io/docs/concepts/configuration/manage-resources-containers/'
                            type: object
                        type: object
                      priorityClassName:
                        description: 'Optional: If specified, indicates the pod''s
                          priority. Name must be defined by creating a PriorityClass
                          object with that name. If not specified the setting will
                          be removed from the DaemonSet.'
                        type: string
                      tolerations:
                        description: 'Optional: set tolerations for the OneAgent pods'
                        items:
                          description: The pod this Toleration is attached to tolerates
                            any taint that matches the triple <key,value,effect> using
                            the matching operator <operator>.
                          properties:
                            effect:
                              description: Effect indicates the taint effect to match.
                                Empty means match all taint effects. When specified,
                                allowed values are NoSchedule, PreferNoSchedule and
                                NoExecute.
                              type: string
                            key:
                              description: Key is the taint key that the toleration
                                applies to. Empty means match all taint keys. If the
                                key is empty, operator must be Exists; this combination
                                means to match all values and all keys.
                              type: string
                            operator:
                              description: Operator represents a key's relationship
                                to the value. Valid operators are Exists and Equal.
                                Defaults to Equal. Exists is equivalent to wildcard
                                for value, so that a pod can tolerate all taints of
                                a particular category.
                              type: string
                            tolerationSeconds:
                              description: TolerationSeconds represents the period
                                of time the toleration (which must be of effect NoExecute,
                                otherwise this field is ignored) tolerates the taint.
                                By default, it is not set, which means tolerate the
                                taint forever (do not evict). Zero and negative values
                                will be treated as 0 (evict immediately) by the system.
                              format: int64
                              type: integer
                            value:
                              description: Value is the taint value the toleration
                                matches to. If the operator is Exists, the value should
                                be empty, otherwise just a regular string.
                              type: string
                          type: object
                        type: array
                      version:
                        description: 'Optional: If specified, indicates the OneAgent
                          version to use Defaults to latest Example: {major.minor.release}
                          - 1.200.0'
                        type: string
                    type: object
                  hostMonitoring:
                    description: 'Optional: enable host monitoring and change its
                      settings Cannot be used in conjunction with cloud-native fullstack
                      monitoring, classic fullstack monitoring or application monitoring'
                    nullable: true
                    properties:
                      annotations:
                        additionalProperties:
                          type: string
                        description: 'Optional: Adds additional annotations to the
                          OneAgent pods'
                        type: object
                      args:
                        description: 'Optional: Arguments to the OneAgent installer'
                        items:
                          type: string
                        type: array
                        x-kubernetes-list-type: set
                      autoUpdate:
                        description: 'Optional: Enables automatic restarts of OneAgent
                          pods in case a new version is available Defaults to true'
                        type: boolean
                      dnsPolicy:
                        description: 'Optional: Sets DNS Policy for the OneAgent pods'
                        type: string
                      env:
                        description: 'Optional: List of environment variables to set
                          for the installer'
                        items:
                          description: EnvVar represents an environment variable present
                            in a Container.
                          properties:
                            name:
                              description: Name of the environment variable. Must
                                be a C_IDENTIFIER.
                              type: string
                            value:
                              description: 'Variable references $(VAR_NAME) are expanded
                                using the previously defined environment variables
                                in the container and any service environment variables.
                                If a variable cannot be resolved, the reference in
                                the input string will be unchanged. Double $$ are
                                reduced to a single $, which allows for escaping the
                                $(VAR_NAME) syntax: i.e. "$$(VAR_NAME)" will produce
                                the string literal "$(VAR_NAME)". Escaped references
                                will never be expanded, regardless of whether the
                                variable exists or not. Defaults to "".'
                              type: string
                            valueFrom:
                              description: Source for the environment variable's value.
                                Cannot be used if value is not empty.
                              properties:
                                configMapKeyRef:
                                  description: Selects a key of a ConfigMap.
                                  properties:
                                    key:
                                      description: The key to select.
                                      type: string
                                    name:
                                      description: 'Name of the referent. More info:
                                        https://kubernetes.io/docs/concepts/overview/working-with-objects/names/#names
                                        TODO: Add other useful fields. apiVersion,
                                        kind, uid?'
                                      type: string
                                    optional:
                                      description: Specify whether the ConfigMap or
                                        its key must be defined
                                      type: boolean
                                  required:
                                  - key
                                  type: object
                                  x-kubernetes-map-type: atomic
                                fieldRef:
                                  description: 'Selects a field of the pod: supports
                                    metadata.name, metadata.namespace, `metadata.labels[''<KEY>'']`,
                                    `metadata.annotations[''<KEY>'']`, spec.nodeName,
                                    spec.serviceAccountName, status.hostIP, status.podIP,
                                    status.podIPs.'
                                  properties:
                                    apiVersion:
                                      description: Version of the schema the FieldPath
                                        is written in terms of, defaults to "v1".
                                      type: string
                                    fieldPath:
                                      description: Path of the field to select in
                                        the specified API version.
                                      type: string
                                  required:
                                  - fieldPath
                                  type: object
                                  x-kubernetes-map-type: atomic
                                resourceFieldRef:
                                  description: 'Selects a resource of the container:
                                    only resources limits and requests (limits.cpu,
                                    limits.memory, limits.ephemeral-storage, requests.cpu,
                                    requests.memory and requests.ephemeral-storage)
                                    are currently supported.'
                                  properties:
                                    containerName:
                                      description: 'Container name: required for volumes,
                                        optional for env vars'
                                      type: string
                                    divisor:
                                      anyOf:
                                      - type: integer
                                      - type: string
                                      description: Specifies the output format of
                                        the exposed resources, defaults to "1"
                                      pattern: ^(\+|-)?(([0-9]+(\.[0-9]*)?)|(\.[0-9]+))(([KMGTPE]i)|[numkMGTPE]|([eE](\+|-)?(([0-9]+(\.[0-9]*)?)|(\.[0-9]+))))?$
                                      x-kubernetes-int-or-string: true
                                    resource:
                                      description: 'Required: resource to select'
                                      type: string
                                  required:
                                  - resource
                                  type: object
                                  x-kubernetes-map-type: atomic
                                secretKeyRef:
                                  description: Selects a key of a secret in the pod's
                                    namespace
                                  properties:
                                    key:
                                      description: The key of the secret to select
                                        from.  Must be a valid secret key.
                                      type: string
                                    name:
                                      description: 'Name of the referent. More info:
                                        https://kubernetes.io/docs/concepts/overview/working-with-objects/names/#names
                                        TODO: Add other useful fields. apiVersion,
                                        kind, uid?'
                                      type: string
                                    optional:
                                      description: Specify whether the Secret or its
                                        key must be defined
                                      type: boolean
                                  required:
                                  - key
                                  type: object
                                  x-kubernetes-map-type: atomic
                              type: object
                          required:
                          - name
                          type: object
                        type: array
                      image:
                        description: 'Optional: the Dynatrace installer container
                          image Defaults to the registry on the tenant for both Kubernetes
                          and for OpenShift'
                        type: string
                      labels:
                        additionalProperties:
                          type: string
                        description: 'Optional: Adds additional labels for the OneAgent
                          pods'
                        type: object
                      nodeSelector:
                        additionalProperties:
                          type: string
                        description: Node selector to control the selection of nodes
                          (optional)
                        type: object
                      oneAgentResources:
                        description: 'Optional: define resources requests and limits
                          for single pods'
                        properties:
                          limits:
                            additionalProperties:
                              anyOf:
                              - type: integer
                              - type: string
                              pattern: ^(\+|-)?(([0-9]+(\.[0-9]*)?)|(\.[0-9]+))(([KMGTPE]i)|[numkMGTPE]|([eE](\+|-)?(([0-9]+(\.[0-9]*)?)|(\.[0-9]+))))?$
                              x-kubernetes-int-or-string: true
                            description: 'Limits describes the maximum amount of compute
                              resources allowed. More info: https://kubernetes.io/docs/concepts/configuration/manage-resources-containers/'
                            type: object
                          requests:
                            additionalProperties:
                              anyOf:
                              - type: integer
                              - type: string
                              pattern: ^(\+|-)?(([0-9]+(\.[0-9]*)?)|(\.[0-9]+))(([KMGTPE]i)|[numkMGTPE]|([eE](\+|-)?(([0-9]+(\.[0-9]*)?)|(\.[0-9]+))))?$
                              x-kubernetes-int-or-string: true
                            description: 'Requests describes the minimum amount of
                              compute resources required. If Requests is omitted for
                              a container, it defaults to Limits if that is explicitly
                              specified, otherwise to an implementation-defined value.
                              More info: https://kubernetes.io/docs/concepts/configuration/manage-resources-containers/'
                            type: object
                        type: object
                      priorityClassName:
                        description: 'Optional: If specified, indicates the pod''s
                          priority. Name must be defined by creating a PriorityClass
                          object with that name. If not specified the setting will
                          be removed from the DaemonSet.'
                        type: string
                      tolerations:
                        description: 'Optional: set tolerations for the OneAgent pods'
                        items:
                          description: The pod this Toleration is attached to tolerates
                            any taint that matches the triple <key,value,effect> using
                            the matching operator <operator>.
                          properties:
                            effect:
                              description: Effect indicates the taint effect to match.
                                Empty means match all taint effects. When specified,
                                allowed values are NoSchedule, PreferNoSchedule and
                                NoExecute.
                              type: string
                            key:
                              description: Key is the taint key that the toleration
                                applies to. Empty means match all taint keys. If the
                                key is empty, operator must be Exists; this combination
                                means to match all values and all keys.
                              type: string
                            operator:
                              description: Operator represents a key's relationship
                                to the value. Valid operators are Exists and Equal.
                                Defaults to Equal. Exists is equivalent to wildcard
                                for value, so that a pod can tolerate all taints of
                                a particular category.
                              type: string
                            tolerationSeconds:
                              description: TolerationSeconds represents the period
                                of time the toleration (which must be of effect NoExecute,
                                otherwise this field is ignored) tolerates the taint.
                                By default, it is not set, which means tolerate the
                                taint forever (do not evict). Zero and negative values
                                will be treated as 0 (evict immediately) by the system.
                              format: int64
                              type: integer
                            value:
                              description: Value is the taint value the toleration
                                matches to. If the operator is Exists, the value should
                                be empty, otherwise just a regular string.
                              type: string
                          type: object
                        type: array
                      version:
                        description: 'Optional: If specified, indicates the OneAgent
                          version to use Defaults to latest Example: {major.minor.release}
                          - 1.200.0'
                        type: string
                    type: object
                type: object
              proxy:
                description: 'Optional: Set custom proxy settings either directly
                  or from a secret with the field ''proxy'''
                properties:
                  value:
                    type: string
                  valueFrom:
                    type: string
                type: object
              routing:
                description: 'Deprecated: Configuration for Routing'
                properties:
                  customProperties:
                    description: 'Optional: Add a custom properties file by providing
                      it as a value or reference it from a secret If referenced from
                      a secret, make sure the key is called ''customProperties'''
                    properties:
                      value:
                        type: string
                      valueFrom:
                        type: string
                    type: object
                  enabled:
                    description: Enables Capability
                    type: boolean
                  env:
                    description: 'Optional: List of environment variables to set for
                      the ActiveGate'
                    items:
                      description: EnvVar represents an environment variable present
                        in a Container.
                      properties:
                        name:
                          description: Name of the environment variable. Must be a
                            C_IDENTIFIER.
                          type: string
                        value:
                          description: 'Variable references $(VAR_NAME) are expanded
                            using the previously defined environment variables in
                            the container and any service environment variables. If
                            a variable cannot be resolved, the reference in the input
                            string will be unchanged. Double $$ are reduced to a single
                            $, which allows for escaping the $(VAR_NAME) syntax: i.e.
                            "$$(VAR_NAME)" will produce the string literal "$(VAR_NAME)".
                            Escaped references will never be expanded, regardless
                            of whether the variable exists or not. Defaults to "".'
                          type: string
                        valueFrom:
                          description: Source for the environment variable's value.
                            Cannot be used if value is not empty.
                          properties:
                            configMapKeyRef:
                              description: Selects a key of a ConfigMap.
                              properties:
                                key:
                                  description: The key to select.
                                  type: string
                                name:
                                  description: 'Name of the referent. More info: https://kubernetes.io/docs/concepts/overview/working-with-objects/names/#names
                                    TODO: Add other useful fields. apiVersion, kind,
                                    uid?'
                                  type: string
                                optional:
                                  description: Specify whether the ConfigMap or its
                                    key must be defined
                                  type: boolean
                              required:
                              - key
                              type: object
                              x-kubernetes-map-type: atomic
                            fieldRef:
                              description: 'Selects a field of the pod: supports metadata.name,
                                metadata.namespace, `metadata.labels[''<KEY>'']`,
                                `metadata.annotations[''<KEY>'']`, spec.nodeName,
                                spec.serviceAccountName, status.hostIP, status.podIP,
                                status.podIPs.'
                              properties:
                                apiVersion:
                                  description: Version of the schema the FieldPath
                                    is written in terms of, defaults to "v1".
                                  type: string
                                fieldPath:
                                  description: Path of the field to select in the
                                    specified API version.
                                  type: string
                              required:
                              - fieldPath
                              type: object
                              x-kubernetes-map-type: atomic
                            resourceFieldRef:
                              description: 'Selects a resource of the container: only
                                resources limits and requests (limits.cpu, limits.memory,
                                limits.ephemeral-storage, requests.cpu, requests.memory
                                and requests.ephemeral-storage) are currently supported.'
                              properties:
                                containerName:
                                  description: 'Container name: required for volumes,
                                    optional for env vars'
                                  type: string
                                divisor:
                                  anyOf:
                                  - type: integer
                                  - type: string
                                  description: Specifies the output format of the
                                    exposed resources, defaults to "1"
                                  pattern: ^(\+|-)?(([0-9]+(\.[0-9]*)?)|(\.[0-9]+))(([KMGTPE]i)|[numkMGTPE]|([eE](\+|-)?(([0-9]+(\.[0-9]*)?)|(\.[0-9]+))))?$
                                  x-kubernetes-int-or-string: true
                                resource:
                                  description: 'Required: resource to select'
                                  type: string
                              required:
                              - resource
                              type: object
                              x-kubernetes-map-type: atomic
                            secretKeyRef:
                              description: Selects a key of a secret in the pod's
                                namespace
                              properties:
                                key:
                                  description: The key of the secret to select from.  Must
                                    be a valid secret key.
                                  type: string
                                name:
                                  description: 'Name of the referent. More info: https://kubernetes.io/docs/concepts/overview/working-with-objects/names/#names
                                    TODO: Add other useful fields. apiVersion, kind,
                                    uid?'
                                  type: string
                                optional:
                                  description: Specify whether the Secret or its key
                                    must be defined
                                  type: boolean
                              required:
                              - key
                              type: object
                              x-kubernetes-map-type: atomic
                          type: object
                      required:
                      - name
                      type: object
                    type: array
                  group:
                    description: 'Optional: Set activation group for ActiveGate'
                    type: string
                  image:
                    description: 'Optional: the ActiveGate container image. Defaults
                      to the latest ActiveGate image provided by the registry on the
                      tenant'
                    type: string
                  labels:
                    additionalProperties:
                      type: string
                    description: 'Optional: Adds additional labels for the ActiveGate
                      pods'
                    type: object
                  nodeSelector:
                    additionalProperties:
                      type: string
                    description: 'Optional: Node selector to control the selection
                      of nodes'
                    type: object
                  replicas:
                    description: Amount of replicas for your ActiveGates
                    format: int32
                    type: integer
                  resources:
                    description: 'Optional: define resources requests and limits for
                      single ActiveGate pods'
                    properties:
                      limits:
                        additionalProperties:
                          anyOf:
                          - type: integer
                          - type: string
                          pattern: ^(\+|-)?(([0-9]+(\.[0-9]*)?)|(\.[0-9]+))(([KMGTPE]i)|[numkMGTPE]|([eE](\+|-)?(([0-9]+(\.[0-9]*)?)|(\.[0-9]+))))?$
                          x-kubernetes-int-or-string: true
                        description: 'Limits describes the maximum amount of compute
                          resources allowed. More info: https://kubernetes.io/docs/concepts/configuration/manage-resources-containers/'
                        type: object
                      requests:
                        additionalProperties:
                          anyOf:
                          - type: integer
                          - type: string
                          pattern: ^(\+|-)?(([0-9]+(\.[0-9]*)?)|(\.[0-9]+))(([KMGTPE]i)|[numkMGTPE]|([eE](\+|-)?(([0-9]+(\.[0-9]*)?)|(\.[0-9]+))))?$
                          x-kubernetes-int-or-string: true
                        description: 'Requests describes the minimum amount of compute
                          resources required. If Requests is omitted for a container,
                          it defaults to Limits if that is explicitly specified, otherwise
                          to an implementation-defined value. More info: https://kubernetes.io/docs/concepts/configuration/manage-resources-containers/'
                        type: object
                    type: object
                  tolerations:
                    description: 'Optional: set tolerations for the ActiveGatePods
                      pods'
                    items:
                      description: The pod this Toleration is attached to tolerates
                        any taint that matches the triple <key,value,effect> using
                        the matching operator <operator>.
                      properties:
                        effect:
                          description: Effect indicates the taint effect to match.
                            Empty means match all taint effects. When specified, allowed
                            values are NoSchedule, PreferNoSchedule and NoExecute.
                          type: string
                        key:
                          description: Key is the taint key that the toleration applies
                            to. Empty means match all taint keys. If the key is empty,
                            operator must be Exists; this combination means to match
                            all values and all keys.
                          type: string
                        operator:
                          description: Operator represents a key's relationship to
                            the value. Valid operators are Exists and Equal. Defaults
                            to Equal. Exists is equivalent to wildcard for value,
                            so that a pod can tolerate all taints of a particular
                            category.
                          type: string
                        tolerationSeconds:
                          description: TolerationSeconds represents the period of
                            time the toleration (which must be of effect NoExecute,
                            otherwise this field is ignored) tolerates the taint.
                            By default, it is not set, which means tolerate the taint
                            forever (do not evict). Zero and negative values will
                            be treated as 0 (evict immediately) by the system.
                          format: int64
                          type: integer
                        value:
                          description: Value is the taint value the toleration matches
                            to. If the operator is Exists, the value should be empty,
                            otherwise just a regular string.
                          type: string
                      type: object
                    type: array
                  topologySpreadConstraints:
                    description: 'Optional: Adds TopologySpreadConstraints for the
                      ActiveGate pods'
                    items:
                      description: TopologySpreadConstraint specifies how to spread
                        matching pods among the given topology.
                      properties:
                        labelSelector:
                          description: LabelSelector is used to find matching pods.
                            Pods that match this label selector are counted to determine
                            the number of pods in their corresponding topology domain.
                          properties:
                            matchExpressions:
                              description: matchExpressions is a list of label selector
                                requirements. The requirements are ANDed.
                              items:
                                description: A label selector requirement is a selector
                                  that contains values, a key, and an operator that
                                  relates the key and values.
                                properties:
                                  key:
                                    description: key is the label key that the selector
                                      applies to.
                                    type: string
                                  operator:
                                    description: operator represents a key's relationship
                                      to a set of values. Valid operators are In,
                                      NotIn, Exists and DoesNotExist.
                                    type: string
                                  values:
                                    description: values is an array of string values.
                                      If the operator is In or NotIn, the values array
                                      must be non-empty. If the operator is Exists
                                      or DoesNotExist, the values array must be empty.
                                      This array is replaced during a strategic merge
                                      patch.
                                    items:
                                      type: string
                                    type: array
                                required:
                                - key
                                - operator
                                type: object
                              type: array
                            matchLabels:
                              additionalProperties:
                                type: string
                              description: matchLabels is a map of {key,value} pairs.
                                A single {key,value} in the matchLabels map is equivalent
                                to an element of matchExpressions, whose key field
                                is "key", the operator is "In", and the values array
                                contains only "value". The requirements are ANDed.
                              type: object
                          type: object
                          x-kubernetes-map-type: atomic
                        matchLabelKeys:
                          description: MatchLabelKeys is a set of pod label keys to
                            select the pods over which spreading will be calculated.
                            The keys are used to lookup values from the incoming pod
                            labels, those key-value labels are ANDed with labelSelector
                            to select the group of existing pods over which spreading
                            will be calculated for the incoming pod. Keys that don't
                            exist in the incoming pod labels will be ignored. A null
                            or empty list means only match against labelSelector.
                          items:
                            type: string
                          type: array
                          x-kubernetes-list-type: atomic
                        maxSkew:
                          description: 'MaxSkew describes the degree to which pods
                            may be unevenly distributed. When `whenUnsatisfiable=DoNotSchedule`,
                            it is the maximum permitted difference between the number
                            of matching pods in the target topology and the global
                            minimum. The global minimum is the minimum number of matching
                            pods in an eligible domain or zero if the number of eligible
                            domains is less than MinDomains. For example, in a 3-zone
                            cluster, MaxSkew is set to 1, and pods with the same labelSelector
                            spread as 2/2/1: In this case, the global minimum is 1.
                            | zone1 | zone2 | zone3 | |  P P  |  P P  |   P   | -
                            if MaxSkew is 1, incoming pod can only be scheduled to
                            zone3 to become 2/2/2; scheduling it onto zone1(zone2)
                            would make the ActualSkew(3-1) on zone1(zone2) violate
                            MaxSkew(1). - if MaxSkew is 2, incoming pod can be scheduled
                            onto any zone. When `whenUnsatisfiable=ScheduleAnyway`,
                            it is used to give higher precedence to topologies that
                            satisfy it. It''s a required field. Default value is 1
                            and 0 is not allowed.'
                          format: int32
                          type: integer
                        minDomains:
                          description: "MinDomains indicates a minimum number of eligible
                            domains. When the number of eligible domains with matching
                            topology keys is less than minDomains, Pod Topology Spread
                            treats \"global minimum\" as 0, and then the calculation
                            of Skew is performed. And when the number of eligible
                            domains with matching topology keys equals or greater
                            than minDomains, this value has no effect on scheduling.
                            As a result, when the number of eligible domains is less
                            than minDomains, scheduler won't schedule more than maxSkew
                            Pods to those domains. If value is nil, the constraint
                            behaves as if MinDomains is equal to 1. Valid values are
                            integers greater than 0. When value is not nil, WhenUnsatisfiable
                            must be DoNotSchedule. \n For example, in a 3-zone cluster,
                            MaxSkew is set to 2, MinDomains is set to 5 and pods with
                            the same labelSelector spread as 2/2/2: | zone1 | zone2
                            | zone3 | |  P P  |  P P  |  P P  | The number of domains
                            is less than 5(MinDomains), so \"global minimum\" is treated
                            as 0. In this situation, new pod with the same labelSelector
                            cannot be scheduled, because computed skew will be 3(3
                            - 0) if new Pod is scheduled to any of the three zones,
                            it will violate MaxSkew. \n This is a beta field and requires
                            the MinDomainsInPodTopologySpread feature gate to be enabled
                            (enabled by default)."
                          format: int32
                          type: integer
                        nodeAffinityPolicy:
                          description: "NodeAffinityPolicy indicates how we will treat
                            Pod's nodeAffinity/nodeSelector when calculating pod topology
                            spread skew. Options are: - Honor: only nodes matching
                            nodeAffinity/nodeSelector are included in the calculations.
                            - Ignore: nodeAffinity/nodeSelector are ignored. All nodes
                            are included in the calculations. \n If this value is
                            nil, the behavior is equivalent to the Honor policy. This
                            is a alpha-level feature enabled by the NodeInclusionPolicyInPodTopologySpread
                            feature flag."
                          type: string
                        nodeTaintsPolicy:
                          description: "NodeTaintsPolicy indicates how we will treat
                            node taints when calculating pod topology spread skew.
                            Options are: - Honor: nodes without taints, along with
                            tainted nodes for which the incoming pod has a toleration,
                            are included. - Ignore: node taints are ignored. All nodes
                            are included. \n If this value is nil, the behavior is
                            equivalent to the Ignore policy. This is a alpha-level
                            feature enabled by the NodeInclusionPolicyInPodTopologySpread
                            feature flag."
                          type: string
                        topologyKey:
                          description: TopologyKey is the key of node labels. Nodes
                            that have a label with this key and identical values are
                            considered to be in the same topology. We consider each
                            <key, value> as a "bucket", and try to put balanced number
                            of pods into each bucket. We define a domain as a particular
                            instance of a topology. Also, we define an eligible domain
                            as a domain whose nodes meet the requirements of nodeAffinityPolicy
                            and nodeTaintsPolicy. e.g. If TopologyKey is "kubernetes.io/hostname",
                            each Node is a domain of that topology. And, if TopologyKey
                            is "topology.kubernetes.io/zone", each zone is a domain
                            of that topology. It's a required field.
                          type: string
                        whenUnsatisfiable:
                          description: 'WhenUnsatisfiable indicates how to deal with
                            a pod if it doesn''t satisfy the spread constraint. -
                            DoNotSchedule (default) tells the scheduler not to schedule
                            it. - ScheduleAnyway tells the scheduler to schedule the
                            pod in any location, but giving higher precedence to topologies
                            that would help reduce the skew. A constraint is considered
                            "Unsatisfiable" for an incoming pod if and only if every
                            possible node assignment for that pod would violate "MaxSkew"
                            on some topology. For example, in a 3-zone cluster, MaxSkew
                            is set to 1, and pods with the same labelSelector spread
                            as 3/1/1: | zone1 | zone2 | zone3 | | P P P |   P   |   P   |
                            If WhenUnsatisfiable is set to DoNotSchedule, incoming
                            pod can only be scheduled to zone2(zone3) to become 3/2/1(3/1/2)
                            as ActualSkew(2-1) on zone2(zone3) satisfies MaxSkew(1).
                            In other words, the cluster can still be imbalanced, but
                            scheduler won''t make it *more* imbalanced. It''s a required
                            field.'
                          type: string
                      required:
                      - maxSkew
                      - topologyKey
                      - whenUnsatisfiable
                      type: object
                    type: array
                type: object
              skipCertCheck:
                description: Disable certificate validation checks for installer download
                  and API communication
                type: boolean
              synthetic:
                description: General configuration for Synthetic Monitoring
                properties:
                  autoscaler:
                    description: to accommodate pods with accordance to the load observed
                      for Synthetic Engine
                    properties:
                      dynaQuery:
                        description: query to collect the load metric from Dynatrace
                          Tenant
                        type: string
                      maxReplicas:
                        description: upper bound for replicas
                        format: int32
                        type: integer
                      minReplicas:
                        description: lower bound for replicas
                        format: int32
                        type: integer
                    type: object
                  dynaMetric:
                    description: to publish metrics from Dynatrace Observability
                    properties:
                      env:
                        description: 'optional: environment variables for External
                          Metric Server'
                        items:
                          description: EnvVar represents an environment variable present
                            in a Container.
                          properties:
                            name:
                              description: Name of the environment variable. Must
                                be a C_IDENTIFIER.
                              type: string
                            value:
                              description: 'Variable references $(VAR_NAME) are expanded
                                using the previously defined environment variables
                                in the container and any service environment variables.
                                If a variable cannot be resolved, the reference in
                                the input string will be unchanged. Double $$ are
                                reduced to a single $, which allows for escaping the
                                $(VAR_NAME) syntax: i.e. "$$(VAR_NAME)" will produce
                                the string literal "$(VAR_NAME)". Escaped references
                                will never be expanded, regardless of whether the
                                variable exists or not. Defaults to "".'
                              type: string
                            valueFrom:
                              description: Source for the environment variable's value.
                                Cannot be used if value is not empty.
                              properties:
                                configMapKeyRef:
                                  description: Selects a key of a ConfigMap.
                                  properties:
                                    key:
                                      description: The key to select.
                                      type: string
                                    name:
                                      description: 'Name of the referent. More info:
                                        https://kubernetes.io/docs/concepts/overview/working-with-objects/names/#names
                                        TODO: Add other useful fields. apiVersion,
                                        kind, uid?'
                                      type: string
                                    optional:
                                      description: Specify whether the ConfigMap or
                                        its key must be defined
                                      type: boolean
                                  required:
                                  - key
                                  type: object
                                  x-kubernetes-map-type: atomic
                                fieldRef:
                                  description: 'Selects a field of the pod: supports
                                    metadata.name, metadata.namespace, `metadata.labels[''<KEY>'']`,
                                    `metadata.annotations[''<KEY>'']`, spec.nodeName,
                                    spec.serviceAccountName, status.hostIP, status.podIP,
                                    status.podIPs.'
                                  properties:
                                    apiVersion:
                                      description: Version of the schema the FieldPath
                                        is written in terms of, defaults to "v1".
                                      type: string
                                    fieldPath:
                                      description: Path of the field to select in
                                        the specified API version.
                                      type: string
                                  required:
                                  - fieldPath
                                  type: object
                                  x-kubernetes-map-type: atomic
                                resourceFieldRef:
                                  description: 'Selects a resource of the container:
                                    only resources limits and requests (limits.cpu,
                                    limits.memory, limits.ephemeral-storage, requests.cpu,
                                    requests.memory and requests.ephemeral-storage)
                                    are currently supported.'
                                  properties:
                                    containerName:
                                      description: 'Container name: required for volumes,
                                        optional for env vars'
                                      type: string
                                    divisor:
                                      anyOf:
                                      - type: integer
                                      - type: string
                                      description: Specifies the output format of
                                        the exposed resources, defaults to "1"
                                      pattern: ^(\+|-)?(([0-9]+(\.[0-9]*)?)|(\.[0-9]+))(([KMGTPE]i)|[numkMGTPE]|([eE](\+|-)?(([0-9]+(\.[0-9]*)?)|(\.[0-9]+))))?$
                                      x-kubernetes-int-or-string: true
                                    resource:
                                      description: 'Required: resource to select'
                                      type: string
                                  required:
                                  - resource
                                  type: object
                                  x-kubernetes-map-type: atomic
                                secretKeyRef:
                                  description: Selects a key of a secret in the pod's
                                    namespace
                                  properties:
                                    key:
                                      description: The key of the secret to select
                                        from.  Must be a valid secret key.
                                      type: string
                                    name:
                                      description: 'Name of the referent. More info:
                                        https://kubernetes.io/docs/concepts/overview/working-with-objects/names/#names
                                        TODO: Add other useful fields. apiVersion,
                                        kind, uid?'
                                      type: string
                                    optional:
                                      description: Specify whether the Secret or its
                                        key must be defined
                                      type: boolean
                                  required:
                                  - key
                                  type: object
                                  x-kubernetes-map-type: atomic
                              type: object
                          required:
                          - name
                          type: object
                        type: array
                      token:
                        description: credentials to query the metrics
                        type: string
                    required:
                    - token
                    type: object
                  env:
                    description: 'optional: environment variables for Synthetic Engine'
                    items:
                      description: EnvVar represents an environment variable present
                        in a Container.
                      properties:
                        name:
                          description: Name of the environment variable. Must be a
                            C_IDENTIFIER.
                          type: string
                        value:
                          description: 'Variable references $(VAR_NAME) are expanded
                            using the previously defined environment variables in
                            the container and any service environment variables. If
                            a variable cannot be resolved, the reference in the input
                            string will be unchanged. Double $$ are reduced to a single
                            $, which allows for escaping the $(VAR_NAME) syntax: i.e.
                            "$$(VAR_NAME)" will produce the string literal "$(VAR_NAME)".
                            Escaped references will never be expanded, regardless
                            of whether the variable exists or not. Defaults to "".'
                          type: string
                        valueFrom:
                          description: Source for the environment variable's value.
                            Cannot be used if value is not empty.
                          properties:
                            configMapKeyRef:
                              description: Selects a key of a ConfigMap.
                              properties:
                                key:
                                  description: The key to select.
                                  type: string
                                name:
                                  description: 'Name of the referent. More info: https://kubernetes.io/docs/concepts/overview/working-with-objects/names/#names
                                    TODO: Add other useful fields. apiVersion, kind,
                                    uid?'
                                  type: string
                                optional:
                                  description: Specify whether the ConfigMap or its
                                    key must be defined
                                  type: boolean
                              required:
                              - key
                              type: object
                              x-kubernetes-map-type: atomic
                            fieldRef:
                              description: 'Selects a field of the pod: supports metadata.name,
                                metadata.namespace, `metadata.labels[''<KEY>'']`,
                                `metadata.annotations[''<KEY>'']`, spec.nodeName,
                                spec.serviceAccountName, status.hostIP, status.podIP,
                                status.podIPs.'
                              properties:
                                apiVersion:
                                  description: Version of the schema the FieldPath
                                    is written in terms of, defaults to "v1".
                                  type: string
                                fieldPath:
                                  description: Path of the field to select in the
                                    specified API version.
                                  type: string
                              required:
                              - fieldPath
                              type: object
                              x-kubernetes-map-type: atomic
                            resourceFieldRef:
                              description: 'Selects a resource of the container: only
                                resources limits and requests (limits.cpu, limits.memory,
                                limits.ephemeral-storage, requests.cpu, requests.memory
                                and requests.ephemeral-storage) are currently supported.'
                              properties:
                                containerName:
                                  description: 'Container name: required for volumes,
                                    optional for env vars'
                                  type: string
                                divisor:
                                  anyOf:
                                  - type: integer
                                  - type: string
                                  description: Specifies the output format of the
                                    exposed resources, defaults to "1"
                                  pattern: ^(\+|-)?(([0-9]+(\.[0-9]*)?)|(\.[0-9]+))(([KMGTPE]i)|[numkMGTPE]|([eE](\+|-)?(([0-9]+(\.[0-9]*)?)|(\.[0-9]+))))?$
                                  x-kubernetes-int-or-string: true
                                resource:
                                  description: 'Required: resource to select'
                                  type: string
                              required:
                              - resource
                              type: object
                              x-kubernetes-map-type: atomic
                            secretKeyRef:
                              description: Selects a key of a secret in the pod's
                                namespace
                              properties:
                                key:
                                  description: The key of the secret to select from.  Must
                                    be a valid secret key.
                                  type: string
                                name:
                                  description: 'Name of the referent. More info: https://kubernetes.io/docs/concepts/overview/working-with-objects/names/#names
                                    TODO: Add other useful fields. apiVersion, kind,
                                    uid?'
                                  type: string
                                optional:
                                  description: Specify whether the Secret or its key
                                    must be defined
                                  type: boolean
                              required:
                              - key
                              type: object
                              x-kubernetes-map-type: atomic
                          type: object
                      required:
                      - name
                      type: object
                    type: array
                  locationEntityId:
                    description: private synthetic location
                    type: string
                  nodeType:
                    description: synthetic node type
                    type: string
                required:
                - locationEntityId
                type: object
              tokens:
                description: Credentials for the DynaKube to connect back to Dynatrace.
                type: string
              trustedCAs:
                description: 'Optional: Adds custom RootCAs from a configmap This
                  property only affects certificates used to communicate with the
                  Dynatrace API. The property is not applied to the ActiveGate'
                type: string
            required:
            - apiUrl
            type: object
          status:
            description: DynaKubeStatus defines the observed state of DynaKube
            properties:
              activeGate:
                properties:
                  imageHash:
                    description: ImageHash contains the last image hash seen.
                    type: string
                  lastUpdateProbeTimestamp:
                    description: LastUpdateProbeTimestamp defines the last timestamp
                      when the querying for updates have been done
                    format: date-time
                    type: string
                  version:
                    description: Version contains the version to be deployed.
                    type: string
                type: object
              communicationHostForClient:
                description: CommunicationHostForClient caches a communication host
                  specific to the api url.
                properties:
                  host:
                    type: string
                  port:
                    format: int32
                    type: integer
                  protocol:
                    type: string
                type: object
              conditions:
                description: Conditions includes status about the current state of
                  the instance
                items:
                  description: "Condition contains details for one aspect of the current
                    state of this API Resource. --- This struct is intended for direct
                    use as an array at the field path .status.conditions.  For example,
                    \n type FooStatus struct{ // Represents the observations of a
                    foo's current state. // Known .status.conditions.type are: \"Available\",
                    \"Progressing\", and \"Degraded\" // +patchMergeKey=type // +patchStrategy=merge
                    // +listType=map // +listMapKey=type Conditions []metav1.Condition
                    `json:\"conditions,omitempty\" patchStrategy:\"merge\" patchMergeKey:\"type\"
                    protobuf:\"bytes,1,rep,name=conditions\"` \n // other fields }"
                  properties:
                    lastTransitionTime:
                      description: lastTransitionTime is the last time the condition
                        transitioned from one status to another. This should be when
                        the underlying condition changed.  If that is not known, then
                        using the time when the API field changed is acceptable.
                      format: date-time
                      type: string
                    message:
                      description: message is a human readable message indicating
                        details about the transition. This may be an empty string.
                      maxLength: 32768
                      type: string
                    observedGeneration:
                      description: observedGeneration represents the .metadata.generation
                        that the condition was set based upon. For instance, if .metadata.generation
                        is currently 12, but the .status.conditions[x].observedGeneration
                        is 9, the condition is out of date with respect to the current
                        state of the instance.
                      format: int64
                      minimum: 0
                      type: integer
                    reason:
                      description: reason contains a programmatic identifier indicating
                        the reason for the condition's last transition. Producers
                        of specific condition types may define expected values and
                        meanings for this field, and whether the values are considered
                        a guaranteed API. The value should be a CamelCase string.
                        This field may not be empty.
                      maxLength: 1024
                      minLength: 1
                      pattern: ^[A-Za-z]([A-Za-z0-9_,:]*[A-Za-z0-9_])?$
                      type: string
                    status:
                      description: status of the condition, one of True, False, Unknown.
                      enum:
                      - "True"
                      - "False"
                      - Unknown
                      type: string
                    type:
                      description: type of condition in CamelCase or in foo.example.com/CamelCase.
                        --- Many .condition.type values are consistent across resources
                        like Available, but because arbitrary conditions can be useful
                        (see .node.status.conditions), the ability to deconflict is
                        important. The regex it matches is (dns1123SubdomainFmt/)?(qualifiedNameFmt)
                      maxLength: 316
                      pattern: ^([a-z0-9]([-a-z0-9]*[a-z0-9])?(\.[a-z0-9]([-a-z0-9]*[a-z0-9])?)*/)?(([A-Za-z0-9][-A-Za-z0-9_.]*)?[A-Za-z0-9])$
                      type: string
                  required:
                  - lastTransitionTime
                  - message
                  - reason
                  - status
                  - type
                  type: object
                type: array
              connectionInfo:
                description: ConnectionInfo caches information about the tenant and
                  its communication hosts
                properties:
                  communicationHosts:
                    items:
                      properties:
                        host:
                          type: string
                        port:
                          format: int32
                          type: integer
                        protocol:
                          type: string
                      type: object
                    type: array
                  formattedCommunicationEndpoints:
                    type: string
                  tenantUUID:
                    type: string
                type: object
<<<<<<< HEAD
              dynaMetrics:
                properties:
                  imageHash:
                    description: ImageHash contains the last image hash seen.
                    type: string
                  lastUpdateProbeTimestamp:
                    description: LastUpdateProbeTimestamp defines the last timestamp
                      when the querying for updates have been done
                    format: date-time
                    type: string
                  version:
                    description: Version contains the version to be deployed.
                    type: string
                type: object
              eec:
                properties:
                  imageHash:
                    description: ImageHash contains the last image hash seen.
                    type: string
                  lastUpdateProbeTimestamp:
                    description: LastUpdateProbeTimestamp defines the last timestamp
                      when the querying for updates have been done
                    format: date-time
                    type: string
                  version:
                    description: Version contains the version to be deployed.
                    type: string
                type: object
=======
>>>>>>> c49dfc1f
              kubeSystemUUID:
                description: KubeSystemUUID contains the UUID of the current Kubernetes
                  cluster
                type: string
              lastAPITokenProbeTimestamp:
                description: LastAPITokenProbeTimestamp tracks when the last request
                  for the API token validity was sent
                format: date-time
                type: string
              lastClusterVersionProbeTimestamp:
                description: LastClusterVersionProbeTimestamp indicates when the cluster's
                  version was last checked
                format: date-time
                type: string
              lastDataIngestTokenProbeTimestamp:
                description: 'Deprecated: use LastAPITokenProbeTimestamp instead LastDataIngestTokenProbeTimestamp
                  tracks when the last request for the DataIngest token validity was
                  sent'
                format: date-time
                type: string
              lastPaaSTokenProbeTimestamp:
                description: 'Deprecated: use LastAPITokenProbeTimestamp instead LastPaaSTokenProbeTimestamp
                  tracks when the last request for the PaaS token validity was sent'
                format: date-time
                type: string
              latestAgentVersionUnixDefault:
                description: LatestAgentVersionUnixDefault caches the current agent
                  version for unix and the default installer which is configured for
                  the environment
                type: string
              latestAgentVersionUnixPaas:
                description: LatestAgentVersionUnixDefault caches the current agent
                  version for unix and the PaaS installer which is configured for
                  the environment
                type: string
              oneAgent:
                properties:
                  imageHash:
                    description: ImageHash contains the last image hash seen.
                    type: string
                  instances:
                    additionalProperties:
                      properties:
                        ipAddress:
                          type: string
                        podName:
                          type: string
                      type: object
                    type: object
                  lastHostsRequestTimestamp:
                    description: LastHostsRequestTimestamp indicates the last timestamp
                      the Operator queried for hosts
                    format: date-time
                    type: string
                  lastUpdateProbeTimestamp:
                    description: LastUpdateProbeTimestamp defines the last timestamp
                      when the querying for updates have been done
                    format: date-time
                    type: string
                  version:
                    description: Version contains the version to be deployed.
                    type: string
                type: object
              phase:
                description: Defines the current state (Running, Updating, Error,
                  ...)
                type: string
              synthetic:
                properties:
                  imageHash:
                    description: ImageHash contains the last image hash seen.
                    type: string
                  lastUpdateProbeTimestamp:
                    description: LastUpdateProbeTimestamp defines the last timestamp
                      when the querying for updates have been done
                    format: date-time
                    type: string
                  version:
                    description: Version contains the version to be deployed.
                    type: string
                type: object
              synthetic:
                properties:
                  imageHash:
                    description: ImageHash contains the last image hash seen.
                    type: string
                  lastUpdateProbeTimestamp:
                    description: LastUpdateProbeTimestamp defines the last timestamp
                      when the querying for updates have been done
                    format: date-time
                    type: string
                  version:
                    description: Version contains the version to be deployed.
                    type: string
                type: object
              tokens:
                description: Credentials used to connect back to Dynatrace.
                type: string
              updatedTimestamp:
                description: UpdatedTimestamp indicates when the instance was last
                  updated
                format: date-time
                type: string
            type: object
        type: object
    served: true
    storage: true
    subresources:
      status: {}
{{- end -}}<|MERGE_RESOLUTION|>--- conflicted
+++ resolved
@@ -3128,277 +3128,6 @@
                 description: Disable certificate validation checks for installer download
                   and API communication
                 type: boolean
-              synthetic:
-                description: General configuration for Synthetic Monitoring
-                properties:
-                  autoscaler:
-                    description: to accommodate pods with accordance to the load observed
-                      for Synthetic Engine
-                    properties:
-                      dynaQuery:
-                        description: query to collect the load metric from Dynatrace
-                          Tenant
-                        type: string
-                      maxReplicas:
-                        description: upper bound for replicas
-                        format: int32
-                        type: integer
-                      minReplicas:
-                        description: lower bound for replicas
-                        format: int32
-                        type: integer
-                    type: object
-                  dynaMetric:
-                    description: to publish metrics from Dynatrace Observability
-                    properties:
-                      env:
-                        description: 'optional: environment variables for External
-                          Metric Server'
-                        items:
-                          description: EnvVar represents an environment variable present
-                            in a Container.
-                          properties:
-                            name:
-                              description: Name of the environment variable. Must
-                                be a C_IDENTIFIER.
-                              type: string
-                            value:
-                              description: 'Variable references $(VAR_NAME) are expanded
-                                using the previously defined environment variables
-                                in the container and any service environment variables.
-                                If a variable cannot be resolved, the reference in
-                                the input string will be unchanged. Double $$ are
-                                reduced to a single $, which allows for escaping the
-                                $(VAR_NAME) syntax: i.e. "$$(VAR_NAME)" will produce
-                                the string literal "$(VAR_NAME)". Escaped references
-                                will never be expanded, regardless of whether the
-                                variable exists or not. Defaults to "".'
-                              type: string
-                            valueFrom:
-                              description: Source for the environment variable's value.
-                                Cannot be used if value is not empty.
-                              properties:
-                                configMapKeyRef:
-                                  description: Selects a key of a ConfigMap.
-                                  properties:
-                                    key:
-                                      description: The key to select.
-                                      type: string
-                                    name:
-                                      description: 'Name of the referent. More info:
-                                        https://kubernetes.io/docs/concepts/overview/working-with-objects/names/#names
-                                        TODO: Add other useful fields. apiVersion,
-                                        kind, uid?'
-                                      type: string
-                                    optional:
-                                      description: Specify whether the ConfigMap or
-                                        its key must be defined
-                                      type: boolean
-                                  required:
-                                  - key
-                                  type: object
-                                  x-kubernetes-map-type: atomic
-                                fieldRef:
-                                  description: 'Selects a field of the pod: supports
-                                    metadata.name, metadata.namespace, `metadata.labels[''<KEY>'']`,
-                                    `metadata.annotations[''<KEY>'']`, spec.nodeName,
-                                    spec.serviceAccountName, status.hostIP, status.podIP,
-                                    status.podIPs.'
-                                  properties:
-                                    apiVersion:
-                                      description: Version of the schema the FieldPath
-                                        is written in terms of, defaults to "v1".
-                                      type: string
-                                    fieldPath:
-                                      description: Path of the field to select in
-                                        the specified API version.
-                                      type: string
-                                  required:
-                                  - fieldPath
-                                  type: object
-                                  x-kubernetes-map-type: atomic
-                                resourceFieldRef:
-                                  description: 'Selects a resource of the container:
-                                    only resources limits and requests (limits.cpu,
-                                    limits.memory, limits.ephemeral-storage, requests.cpu,
-                                    requests.memory and requests.ephemeral-storage)
-                                    are currently supported.'
-                                  properties:
-                                    containerName:
-                                      description: 'Container name: required for volumes,
-                                        optional for env vars'
-                                      type: string
-                                    divisor:
-                                      anyOf:
-                                      - type: integer
-                                      - type: string
-                                      description: Specifies the output format of
-                                        the exposed resources, defaults to "1"
-                                      pattern: ^(\+|-)?(([0-9]+(\.[0-9]*)?)|(\.[0-9]+))(([KMGTPE]i)|[numkMGTPE]|([eE](\+|-)?(([0-9]+(\.[0-9]*)?)|(\.[0-9]+))))?$
-                                      x-kubernetes-int-or-string: true
-                                    resource:
-                                      description: 'Required: resource to select'
-                                      type: string
-                                  required:
-                                  - resource
-                                  type: object
-                                  x-kubernetes-map-type: atomic
-                                secretKeyRef:
-                                  description: Selects a key of a secret in the pod's
-                                    namespace
-                                  properties:
-                                    key:
-                                      description: The key of the secret to select
-                                        from.  Must be a valid secret key.
-                                      type: string
-                                    name:
-                                      description: 'Name of the referent. More info:
-                                        https://kubernetes.io/docs/concepts/overview/working-with-objects/names/#names
-                                        TODO: Add other useful fields. apiVersion,
-                                        kind, uid?'
-                                      type: string
-                                    optional:
-                                      description: Specify whether the Secret or its
-                                        key must be defined
-                                      type: boolean
-                                  required:
-                                  - key
-                                  type: object
-                                  x-kubernetes-map-type: atomic
-                              type: object
-                          required:
-                          - name
-                          type: object
-                        type: array
-                      token:
-                        description: credentials to query the metrics
-                        type: string
-                    required:
-                    - token
-                    type: object
-                  env:
-                    description: 'optional: environment variables for Synthetic Engine'
-                    items:
-                      description: EnvVar represents an environment variable present
-                        in a Container.
-                      properties:
-                        name:
-                          description: Name of the environment variable. Must be a
-                            C_IDENTIFIER.
-                          type: string
-                        value:
-                          description: 'Variable references $(VAR_NAME) are expanded
-                            using the previously defined environment variables in
-                            the container and any service environment variables. If
-                            a variable cannot be resolved, the reference in the input
-                            string will be unchanged. Double $$ are reduced to a single
-                            $, which allows for escaping the $(VAR_NAME) syntax: i.e.
-                            "$$(VAR_NAME)" will produce the string literal "$(VAR_NAME)".
-                            Escaped references will never be expanded, regardless
-                            of whether the variable exists or not. Defaults to "".'
-                          type: string
-                        valueFrom:
-                          description: Source for the environment variable's value.
-                            Cannot be used if value is not empty.
-                          properties:
-                            configMapKeyRef:
-                              description: Selects a key of a ConfigMap.
-                              properties:
-                                key:
-                                  description: The key to select.
-                                  type: string
-                                name:
-                                  description: 'Name of the referent. More info: https://kubernetes.io/docs/concepts/overview/working-with-objects/names/#names
-                                    TODO: Add other useful fields. apiVersion, kind,
-                                    uid?'
-                                  type: string
-                                optional:
-                                  description: Specify whether the ConfigMap or its
-                                    key must be defined
-                                  type: boolean
-                              required:
-                              - key
-                              type: object
-                              x-kubernetes-map-type: atomic
-                            fieldRef:
-                              description: 'Selects a field of the pod: supports metadata.name,
-                                metadata.namespace, `metadata.labels[''<KEY>'']`,
-                                `metadata.annotations[''<KEY>'']`, spec.nodeName,
-                                spec.serviceAccountName, status.hostIP, status.podIP,
-                                status.podIPs.'
-                              properties:
-                                apiVersion:
-                                  description: Version of the schema the FieldPath
-                                    is written in terms of, defaults to "v1".
-                                  type: string
-                                fieldPath:
-                                  description: Path of the field to select in the
-                                    specified API version.
-                                  type: string
-                              required:
-                              - fieldPath
-                              type: object
-                              x-kubernetes-map-type: atomic
-                            resourceFieldRef:
-                              description: 'Selects a resource of the container: only
-                                resources limits and requests (limits.cpu, limits.memory,
-                                limits.ephemeral-storage, requests.cpu, requests.memory
-                                and requests.ephemeral-storage) are currently supported.'
-                              properties:
-                                containerName:
-                                  description: 'Container name: required for volumes,
-                                    optional for env vars'
-                                  type: string
-                                divisor:
-                                  anyOf:
-                                  - type: integer
-                                  - type: string
-                                  description: Specifies the output format of the
-                                    exposed resources, defaults to "1"
-                                  pattern: ^(\+|-)?(([0-9]+(\.[0-9]*)?)|(\.[0-9]+))(([KMGTPE]i)|[numkMGTPE]|([eE](\+|-)?(([0-9]+(\.[0-9]*)?)|(\.[0-9]+))))?$
-                                  x-kubernetes-int-or-string: true
-                                resource:
-                                  description: 'Required: resource to select'
-                                  type: string
-                              required:
-                              - resource
-                              type: object
-                              x-kubernetes-map-type: atomic
-                            secretKeyRef:
-                              description: Selects a key of a secret in the pod's
-                                namespace
-                              properties:
-                                key:
-                                  description: The key of the secret to select from.  Must
-                                    be a valid secret key.
-                                  type: string
-                                name:
-                                  description: 'Name of the referent. More info: https://kubernetes.io/docs/concepts/overview/working-with-objects/names/#names
-                                    TODO: Add other useful fields. apiVersion, kind,
-                                    uid?'
-                                  type: string
-                                optional:
-                                  description: Specify whether the Secret or its key
-                                    must be defined
-                                  type: boolean
-                              required:
-                              - key
-                              type: object
-                              x-kubernetes-map-type: atomic
-                          type: object
-                      required:
-                      - name
-                      type: object
-                    type: array
-                  locationEntityId:
-                    description: private synthetic location
-                    type: string
-                  nodeType:
-                    description: synthetic node type
-                    type: string
-                required:
-                - locationEntityId
-                type: object
               tokens:
                 description: Credentials for the DynaKube to connect back to Dynatrace.
                 type: string
@@ -3530,37 +3259,6 @@
                   tenantUUID:
                     type: string
                 type: object
-<<<<<<< HEAD
-              dynaMetrics:
-                properties:
-                  imageHash:
-                    description: ImageHash contains the last image hash seen.
-                    type: string
-                  lastUpdateProbeTimestamp:
-                    description: LastUpdateProbeTimestamp defines the last timestamp
-                      when the querying for updates have been done
-                    format: date-time
-                    type: string
-                  version:
-                    description: Version contains the version to be deployed.
-                    type: string
-                type: object
-              eec:
-                properties:
-                  imageHash:
-                    description: ImageHash contains the last image hash seen.
-                    type: string
-                  lastUpdateProbeTimestamp:
-                    description: LastUpdateProbeTimestamp defines the last timestamp
-                      when the querying for updates have been done
-                    format: date-time
-                    type: string
-                  version:
-                    description: Version contains the version to be deployed.
-                    type: string
-                type: object
-=======
->>>>>>> c49dfc1f
               kubeSystemUUID:
                 description: KubeSystemUUID contains the UUID of the current Kubernetes
                   cluster
@@ -3642,20 +3340,6 @@
                     description: Version contains the version to be deployed.
                     type: string
                 type: object
-              synthetic:
-                properties:
-                  imageHash:
-                    description: ImageHash contains the last image hash seen.
-                    type: string
-                  lastUpdateProbeTimestamp:
-                    description: LastUpdateProbeTimestamp defines the last timestamp
-                      when the querying for updates have been done
-                    format: date-time
-                    type: string
-                  version:
-                    description: Version contains the version to be deployed.
-                    type: string
-                type: object
               tokens:
                 description: Credentials used to connect back to Dynatrace.
                 type: string
