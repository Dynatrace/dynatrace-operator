--- conflicted
+++ resolved
@@ -291,12 +291,8 @@
                         "labels": {},
                         "job": {
                           "securityContext": {"allowPrivilegeEscalation":true,"privileged":true,"readOnlyRootFilesystem":true,"runAsNonRoot":false,"runAsUser":0,"seLinuxOptions":{"level":"s0"},"seccompProfile":{"type":"RuntimeDefault"}},
-<<<<<<< HEAD
-                          "resources": {"requests":{"cpu":"200m","memory":"30Mi"}}
-=======
-                          "resources": {"requests":{"cpu":"300m","memory":"100Mi"}},
+                          "resources": {"requests":{"cpu":"200m","memory":"30Mi"}},
                           "priorityClassName": "dynatrace-high-priority"
->>>>>>> b7ba46d8
                         }
                       }
                 image: image-name
