apiVersion: dynatrace.com/v1alpha1
kind: DynaKube
metadata:
  name: dynakube
  namespace: dynatrace
spec:
  # dynatrace api url including `/api` path at the end
  # either set ENVIRONMENTID to the proper tenant id or change the apiUrl as a whole, e.q. for Managed
  apiUrl: https://ENVIRONMENTID.live.dynatrace.com/api

  # name of secret holding `apiToken` and `paasToken`
  # if unset, name of custom resource is used
  #
  # tokens: ""

  # Optional: Disable certificate validation checks for installer download and API communication
  #
  # skipCertCheck: false

  # Optional: Set custom proxy settings either directly or from a secret with the field 'proxy'
  #
  # proxy:
  #   value: https://my-proxy-url.com
  #   valueFrom: name-of-my-proxy-secret

  # Optional: Adds custom RootCAs from a configmap
  # trustedCAs: name-of-my-ca-configmap

  # Optional: Sets Network Zone for OneAgent and ActiveGate pods
  #
  # networkZone: name-of-my-network-zone

  # Optional: Defines a custom pull secret in case you use a private registry when pulling images from the dynatrace environment
  #
  # customPullSecret:

  # Optional: when enabled, and if Istio is installed on the Kubernetes environment, then the
  # Operator will create the corresponding VirtualService and ServiceEntry objects to allow access
  # to the Dynatrace cluster from the agent or the activeGate. Disabled by default.
  #
  # enableIstio: false

  # Configuration for ActiveGate instances.
  activeGate:
    # Optional: to use a custom ActiveGate Docker image.
    image: ""

  oneAgent:
    # Optional: The version of the OneAgent to be used when useImmutableImage is enabled. The latest is used by default.
    #
    # version:

    # Optional: to use a custom OneAgent Docker image. Defaults to docker.io/dynatrace/oneagent in
    # Kubernetes and registry.connect.redhat.com/dynatrace/oneagent in OpenShift.
    #
    image: ""

    # Optional: disables automatic restarts of oneagent pods in case a new version is available. True
    # by default.
    #
    # autoUpdate: true

  classicFullStack:
    # Enable classic oneagent monitoring
    enabled: true

    # Optional: node selector to control on which nodes the OneAgent will be deployed.
    #
    # nodeSelector: {}

    # Optional: tolerations to include with the OneAgent DaemonSet.
    # See more here: https://kubernetes.io/docs/concepts/configuration/taint-and-toleration/
    tolerations:
      - effect: NoSchedule
        key: node-role.kubernetes.io/master
        operator: Exists

    # Optional: resource settings for OneAgent container. Consumption of the OneAgent heavily depends
    # on the workload to monitor; please adjust values accordingly.
    #
    # resources:
    #   requests:
    #     cpu: 100m
    #     memory: 512Mi
    #   limits:
    #     cpu: 300m
    #     memory: 1.5Gi

    # Optional: arguments to add to the OneAgent installer.
    # Available options: https://www.dynatrace.com/support/help/shortlink/linux-custom-installation
    # Limitations: https://www.dynatrace.com/support/help/shortlink/oneagent-docker#limitations
    args:
      - "--set-app-log-content-access=true"

    # Optional: additional environment variables to add to the OneAgent Pods.
    #
    # env: []

    # Optional: priority class to assign to the OneAgent Pods. By default no class is set.
    # See more here: https://kubernetes.io/docs/concepts/configuration/pod-priority-preemption/
    #
    # priorityClassName: priority-class

    # Optional: DNS Policy for OneAgent pods. Defaults to ClusterFirstWithHostNet.
    # See more: https://kubernetes.io/docs/concepts/services-networking/dns-pod-service/#pod-s-dns-policy
    #
    # dnsPolicy: "ClusterFirstWithHostNet"

    # Optional: name of the ServiceAccount to assign to the OneAgent Pods. Defaults to
    # "dynatrace-oneagent"
    #
    # serviceAccountName: service-account-name

    # Optional: labels are customer defined labels for OneAgent Pods to structure workloads as desired.
    #
    # labels:
    #   custom: label

    # Optional: when enabled the OneAgent Pods will run as unprivileged. Enabled by default.
    #
<<<<<<< HEAD
    # useUnprivilegedMode: true
=======
    useUnprivilegedMode: true
>>>>>>> 917ca3de

    # Optional: if enabled, the Operator will use the immutable image from the Dynatrace environment or from your custom
    # registry, otherwise an installer image is used. Disabled by default.
    #
    # useImmutableImage: false

  # Enables and configures an ActiveGate instance that allows monitoring
  # of Kubernetes environments
  kubernetesMonitoring:
    # Enable Kubernetes monitoring capability
    enabled: true

    # Amount of replicas of activegate pods
    #
    # replicas: 1

    # Optional: name of the ServiceAccount to assign to the ActiveGate Pods. Defaults to
    # "dynatrace-kubernetes-monitoring"
    #
    # serviceAccountName: "dynatrace-kubernetes-monitoring"

    # Optional: tolerations to include with the ActiveGate StatefulSet.
    # See more here: https://kubernetes.io/docs/concepts/configuration/taint-and-toleration/
    #
    # tolerations:
    # - effect: NoSchedule
    #   key: node-role.kubernetes.io/master
    #   operator: Exists

    # Optional: node selector to control on which nodes the OneAgent will be deployed.
    #
    # nodeSelector: {}

    # Optional: resource settings for ActiveGate container. Consumption of the ActiveGate heavily depends
    # on the workload to monitor; please adjust values accordingly.
    #
    # resources:
    #   requests:
    #     cpu: 100m
    #     memory: 512Mi
    #   limits:
    #     cpu: 300m
    #     memory: 1.5Gi

    # Optional: labels are customer defined labels for ActiveGate Pods to structure workloads as desired.
    #
    # labels:
    #   custom: label

    # Optional: arguments to add to the ActiveGate instances.
    # Available options: https://www.dynatrace.com/support/help/shortlink/linux-custom-installation
    # Limitations: https://www.dynatrace.com/support/help/shortlink/oneagent-docker#limitations
    #
    # args: []

    # Optional: additional environment variables to add to the ActiveGate Pods.
    #
    # env: []

    # Optional: Set activation group for ActiveGate
    #
    # group: ""

    # Optional: Add a custom properties file by providing it as a value or reference it from a secret
    # If referenced from a secret, make sure the key is called 'customProperties'
    #
    # customProperties:
    #   value: |
    #     [connectivity]
    #     networkZone=
    #   valueFrom: myCustomPropertiesConfigMap<|MERGE_RESOLUTION|>--- conflicted
+++ resolved
@@ -118,11 +118,7 @@
 
     # Optional: when enabled the OneAgent Pods will run as unprivileged. Enabled by default.
     #
-<<<<<<< HEAD
     # useUnprivilegedMode: true
-=======
-    useUnprivilegedMode: true
->>>>>>> 917ca3de
 
     # Optional: if enabled, the Operator will use the immutable image from the Dynatrace environment or from your custom
     # registry, otherwise an installer image is used. Disabled by default.
@@ -132,7 +128,7 @@
   # Enables and configures an ActiveGate instance that allows monitoring
   # of Kubernetes environments
   kubernetesMonitoring:
-    # Enable Kubernetes monitoring capability
+    # Enable Kubernetes monitoring functionality
     enabled: true
 
     # Amount of replicas of activegate pods
