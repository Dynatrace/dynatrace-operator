version: "2"
linters:
  default: none
  enable:
    - asasalint
    - asciicheck
    - bidichk
    - copyloopvar
    - decorder
    - depguard
    - dogsled
    - dupl
    - durationcheck
    - errorlint
    - forbidigo
    - gocheckcompilerdirectives
    - gochecksumtype
    - gocognit
    - goconst
    - gocritic
    - gocyclo
    - godot
    - goheader
    - gomoddirectives
    - gomodguard
    - goprintffuncname
    - gosec
    - gosmopolitan
    - govet
    - grouper
    - importas
    - ineffassign
    - intrange
    - loggercheck
    - makezero
    - mirror
    - misspell
    - mnd
    - nakedret
    - nilerr
    - nilnil
    - nlreturn
    - noctx
    - nolintlint
    - nosprintfhostport
    - perfsprint
    - prealloc
    - predeclared
    - protogetter
    - reassign
    - revive
    - sloglint
    - staticcheck
    - testableexamples
    - testifylint
    - thelper
    - tparallel
    - unconvert
    - unparam
    - unused
    - usestdlibvars
    - wastedassign
    - whitespace
    - wsl
    - zerologlint
  settings:
    depguard:
      rules:
        all:
          files:
            - $all
          allow:
            - $gostd
            - github.com/Dynatrace
            - github.com/container-storage-interface
            - github.com/containers
            - github.com/klauspost
            - github.com/opencontainers
            - github.com/prometheus
            - istio.io
            - k8s.io
            - sigs.k8s.io
            - golang.org
            - go.opentelemetry.io
            - go.uber.org
            - gopkg.in
            - go/build
            - google.golang.org
            - github.com/mattn/go-sqlite3
            - github.com/pkg/errors
            - github.com/spf13/afero
            - github.com/spf13/cobra
            - github.com/evanphx/json-patch
            - github.com/go-logr/logr
            - github.com/stretchr/testify
            - github.com/google/go-containerregistry
            - github.com/docker/cli
            - github.com/go-gormigrate/gormigrate
            - github.com/google/uuid
            - github.com/kubernetes-csi/csi-lib-utils/connection
            - github.com/kubernetes-csi/csi-lib-utils/rpc
          deny:
            - pkg: unsafe
              desc: Please don't use unsafe package
        main:
          files:
            - $all
            - '!$test'
            - '!test/**/*.go'
            - '!**/testing/**'
            - '!**/*mock*/**/.go'
          deny:
            - pkg: github.com/google/go-cmp
              desc: Please don't use go-cmp for non-test code.
    dupl:
      threshold: 150
    godot:
      exclude:
        - ^\ \+
    gosec:
      excludes:
        - G101
        - G305
    govet:
      enable:
        - fieldalignment
      disable:
        - copylocks
    misspell:
      locale: US
    mnd:
      checks:
        - argument
        - case
        - condition
        - operation
        - return
      ignored-numbers:
        - "0666"
        - "0644"
        - "0755"
        - "0770"
        - "0755"
        - "0000"
        - "1001"
        - "1000"
        - "1234"
      ignored-files:
        - test*.go,testing.go
      ignored-functions:
        - ^time\.
        - strings.SplitN
        - ^wait\.
        - rand.WithLength
        - ^require\.
        - WaitForCondition
        - ^int*
    revive:
      enable-all-rules: true
      rules:
        - name: cognitive-complexity
          arguments:
            - 20
        - name: function-result-limit
          arguments:
            - 3
        - name: function-length
          arguments:
            - 52
            - 468
        - name: cyclomatic
          arguments:
            - 12
        - name: banned-characters
          disabled: true
        - name: file-header
          disabled: true
        - name: max-public-structs
          disabled: true
        - name: argument-limit
          arguments:
            - 5
        - name: line-length-limit
          disabled: true
        - name: add-constant
          disabled: true
        - name: var-naming
          disabled: true
        - name: unused-receiver
          disabled: true
        - name: import-shadowing
          disabled: true
        - name: modifies-value-receiver
          disabled: true
        - name: bare-return
          disabled: true
        - name: bare-return
          disabled: true
        - name: if-return
          disabled: true
        - name: redefines-builtin-id
          disabled: true
        - name: context-keys-type
          disabled: true
        - name: unused-parameter
          disabled: true
        - name: time-naming
          disabled: true
        - name: errorf
          disabled: true
        - name: unexported-return
          disabled: true
        - name: unhandled-error
          disabled: true
        - name: confusing-naming
          disabled: true
        - name: indent-error-flow
          disabled: true
        - name: early-return
          disabled: true
        - name: bool-literal-in-expr
          disabled: true
        - name: error-strings
          disabled: true
        - name: empty-lines
          disabled: true
        - name: flag-parameter
          disabled: true
        - name: blank-imports
          disabled: true
        - name: increment-decrement
          disabled: true
        - name: context-as-argument
          disabled: true
        - name: confusing-results
          disabled: true
        - name: receiver-naming
          disabled: true
        - name: nested-structs
          disabled: true
        - name: struct-tag
          disabled: true
        - name: error-naming
          disabled: true
        - name: range-val-address
          disabled: true
        - name: import-alias-naming
          arguments:
            - ^[a-z][\w]{0,}$
        - name: unchecked-type-assertion
          disabled: true
    staticcheck:
      checks:
        - all
<<<<<<< HEAD
        - "-QF1008" # could remove embedded field from selector, example: dk.ObjectMeta.Labels == dk.Labels
=======
        - "-ST1016" # this is stylecheck, but has been rolled into staticcheck
>>>>>>> 85b6469d
  exclusions:
    generated: lax
    presets:
      - comments
      - common-false-positives
      - legacy
      - std-error-handling
    rules:
      - linters:
          - dupl
          - perfsprint
          - wsl
        path: _(test|gen)\.go
      - linters:
          - govet
          - noctx
          - perfsprint
          - thelper
          - wsl
        path: (test/*)
      - linters:
          - dupl
          - govet
        path: _(test|gen)\.go
      - linters:
          - gosec
        path: pkg/webhook/validation/proxy_url_test.go
      - linters:
          - gosec
        path: pkg/ingestendpoint/secret_test.go
      - linters:
          - unparam
        text: always receives
      - linters:
          - revive
        path: pkg/clients/dynatrace
      - linters:
          - godot
        path-except: pkg/api/(.+)\.go
      - linters:
          - goconst
        path: (.+)_test\.go
    paths:
      - pkg/api/v1alpha1/dynakube
      - pkg/api/v1alpha1/edgeconnect
      - pkg/api/v1beta1/dynakube
      - pkg/api/v1beta2/dynakube
      - pkg/api/v1beta3/dynakube
      - third_party$
      - builtin$
      - examples$
formatters:
  enable:
    - gci
    - gofmt
  exclusions:
    generated: lax
    paths:
      - pkg/api/v1alpha1/dynakube
      - pkg/api/v1alpha1/edgeconnect
      - pkg/api/v1beta1/dynakube
      - pkg/api/v1beta2/dynakube
      - pkg/api/v1beta3/dynakube
      - third_party$
      - builtin$
      - examples$<|MERGE_RESOLUTION|>--- conflicted
+++ resolved
@@ -252,11 +252,6 @@
     staticcheck:
       checks:
         - all
-<<<<<<< HEAD
-        - "-QF1008" # could remove embedded field from selector, example: dk.ObjectMeta.Labels == dk.Labels
-=======
-        - "-ST1016" # this is stylecheck, but has been rolled into staticcheck
->>>>>>> 85b6469d
   exclusions:
     generated: lax
     presets:
