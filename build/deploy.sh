#!/bin/bash

set -eu

build_date="$(date -u --rfc-3339=seconds)"
go_build_args=(
  "-ldflags=-X 'github.com/Dynatrace/dynatrace-operator/version.Version=${TAG}' -X 'github.com/Dynatrace/dynatrace-operator/version.Commit=${COMMIT}' -X 'github.com/Dynatrace/dynatrace-operator/version.BuildDate=${build_date}'"
  "-tags" "containers_image_storage_stub"
)

go build "${go_build_args[@]}" -o ./build/_output/bin/dynatrace-operator ./cmd/operator/
<<<<<<< HEAD
CGO_ENABLED=1 go build "${go_build_args[@]}" -o ./build/_output/bin/csi-driver ./cmd/csidriver
=======
>>>>>>> 8644738e

if [[ "${GCR:-}" == "true" ]]; then
  echo "$GCLOUD_SERVICE_KEY" | base64 -d | docker login -u _json_key --password-stdin https://gcr.io
  gcloud --quiet config set project "$GCP_PROJECT"
fi

go get github.com/google/go-licenses
go-licenses save ./... --save_path third_party_licenses

base_image="dynatrace-operator"

if [[ -z "${LABEL:-}" ]]; then
  docker build . -f ./Dockerfile -t "$base_image"
else
  docker build . -f ./Dockerfile -t "$base_image" --label "$LABEL"
fi

failed=false

read -ra images <<<"$IMAGES"
for image in ${images[@]}; do
  out_image="$image:$TAG"
  if [[ "$image" != "$OAO_IMAGE_RHCC_SCAN" ]]; then
    out_image="$out_image-$TRAVIS_CPU_ARCH"
  fi

  echo "Building docker image: $out_image"
  docker tag "$base_image" "$out_image"

  echo "Pushing docker image: $out_image"
  if ! docker push "$out_image"; then
    echo "Failed to push docker image: $out_image"
    failed=true
  fi
done

if [[ "$failed" == "true" ]]; then
  exit 1
fi<|MERGE_RESOLUTION|>--- conflicted
+++ resolved
@@ -8,11 +8,7 @@
   "-tags" "containers_image_storage_stub"
 )
 
-go build "${go_build_args[@]}" -o ./build/_output/bin/dynatrace-operator ./cmd/operator/
-<<<<<<< HEAD
-CGO_ENABLED=1 go build "${go_build_args[@]}" -o ./build/_output/bin/csi-driver ./cmd/csidriver
-=======
->>>>>>> 8644738e
+CGO_ENABLED=1 go build "${go_build_args[@]}" -o ./build/_output/bin/dynatrace-operator ./cmd/operator/
 
 if [[ "${GCR:-}" == "true" ]]; then
   echo "$GCLOUD_SERVICE_KEY" | base64 -d | docker login -u _json_key --password-stdin https://gcr.io
