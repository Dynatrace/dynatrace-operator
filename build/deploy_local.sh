--- conflicted
+++ resolved
@@ -1,16 +1,12 @@
 #!/bin/bash
 
-<<<<<<< HEAD
 if [[ ! "${TAG}" ]]; then
   echo "TAG variable not set"
   echo "usage: 'make deploy-local TAG=\"<your-image-tag>\"'"
   exit 5
 fi
 
-export CGO_ENABLED=0
-=======
 export CGO_ENABLED=1
->>>>>>> b48cad45
 export GOOS=linux
 export GOARCH=amd64
 
