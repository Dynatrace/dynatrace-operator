package sampleapps

import (
	"context"
	"testing"
	"time"

	"github.com/stretchr/testify/require"
	appsv1 "k8s.io/api/apps/v1"
	corev1 "k8s.io/api/core/v1"
	"sigs.k8s.io/e2e-framework/klient/k8s/resources"
	"sigs.k8s.io/e2e-framework/klient/wait"
	"sigs.k8s.io/e2e-framework/klient/wait/conditions"
	"sigs.k8s.io/e2e-framework/pkg/envconf"
)

const (
	Name           = "myapp"
	Namespace      = "test-namespace-1"
	AdaptedTimeOut = time.Minute * 10
)

func Install(ctx context.Context, t *testing.T, config *envconf.Config) context.Context {
	var sampleDeployment appsv1.Deployment
	resource := config.Client().Resources()

	require.NoError(t, resource.Get(ctx, Name, Namespace, &sampleDeployment))
	require.NoError(t, wait.For(
		conditions.New(resource).DeploymentConditionMatch(
			&sampleDeployment, appsv1.DeploymentAvailable, corev1.ConditionTrue), wait.WithTimeout(AdaptedTimeOut)))

	return ctx
}

func RestartHalf(ctx context.Context, t *testing.T, config *envconf.Config) context.Context {
	deleteFn := func(t *testing.T, ctx context.Context, pods corev1.PodList, resource *resources.Resources) {
		for i, podItem := range pods.Items {
			if i%2 == 1 {
				continue // skip odd-indexed pods
			}
			require.NoError(t, resource.Delete(ctx, &podItem))
		}
	}

	return doRestart(ctx, t, config, deleteFn)
}

func Restart(ctx context.Context, t *testing.T, config *envconf.Config) context.Context {
	deleteFn := func(t *testing.T, ctx context.Context, pods corev1.PodList, resource *resources.Resources) {
		for _, podItem := range pods.Items {
			require.NoError(t, resource.Delete(ctx, &podItem))
		}
	}

	return doRestart(ctx, t, config, deleteFn)
}

func doRestart(ctx context.Context, t *testing.T, config *envconf.Config, deleteFn func(t *testing.T, ctx context.Context, pods corev1.PodList, resource *resources.Resources)) context.Context {
	var sampleDeployment appsv1.Deployment
	var pods corev1.PodList
	resource := config.Client().Resources()

	require.NoError(t, resource.WithNamespace(Namespace).List(ctx, &pods))

<<<<<<< HEAD
	for _, podItem := range pods.Items {
		podItem := podItem
		require.NoError(t, resource.Delete(ctx, &podItem))
	}
=======
	deleteFn(t, ctx, pods, resource)
>>>>>>> 2cb733a2

	require.NoError(t, resource.Get(ctx, Name, Namespace, &sampleDeployment))
	require.NoError(t, wait.For(
		conditions.New(resource).DeploymentConditionMatch(
			&sampleDeployment, appsv1.DeploymentAvailable, corev1.ConditionTrue)))

	return ctx
}

func Get(ctx context.Context, t *testing.T, resource *resources.Resources) corev1.PodList {
	var pods corev1.PodList

	require.NoError(t, resource.WithNamespace(Namespace).List(ctx, &pods))
	return pods
}<|MERGE_RESOLUTION|>--- conflicted
+++ resolved
@@ -38,7 +38,7 @@
 			if i%2 == 1 {
 				continue // skip odd-indexed pods
 			}
-			require.NoError(t, resource.Delete(ctx, &podItem))
+			require.NoError(t, resource.Delete(ctx, &podItem)) //nolint:gosec
 		}
 	}
 
@@ -48,7 +48,7 @@
 func Restart(ctx context.Context, t *testing.T, config *envconf.Config) context.Context {
 	deleteFn := func(t *testing.T, ctx context.Context, pods corev1.PodList, resource *resources.Resources) {
 		for _, podItem := range pods.Items {
-			require.NoError(t, resource.Delete(ctx, &podItem))
+			require.NoError(t, resource.Delete(ctx, &podItem)) //nolint:gosec
 		}
 	}
 
@@ -62,14 +62,7 @@
 
 	require.NoError(t, resource.WithNamespace(Namespace).List(ctx, &pods))
 
-<<<<<<< HEAD
-	for _, podItem := range pods.Items {
-		podItem := podItem
-		require.NoError(t, resource.Delete(ctx, &podItem))
-	}
-=======
 	deleteFn(t, ctx, pods, resource)
->>>>>>> 2cb733a2
 
 	require.NoError(t, resource.Get(ctx, Name, Namespace, &sampleDeployment))
 	require.NoError(t, wait.For(
