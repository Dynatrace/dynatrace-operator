package server

import (
	"context"
	"testing"

	dynatracev1alpha1 "github.com/Dynatrace/dynatrace-operator/api/v1alpha1"
	dtcsi "github.com/Dynatrace/dynatrace-operator/controllers/csi"
	"github.com/Dynatrace/dynatrace-operator/dtclient"
	"github.com/Dynatrace/dynatrace-operator/scheme"
	"github.com/Dynatrace/dynatrace-operator/scheme/fake"
	dtwebhook "github.com/Dynatrace/dynatrace-operator/webhook"
	jsonpatch "github.com/evanphx/json-patch"
	"github.com/stretchr/testify/assert"
	"github.com/stretchr/testify/require"
	admissionv1 "k8s.io/api/admission/v1"
	corev1 "k8s.io/api/core/v1"
	"k8s.io/apimachinery/pkg/api/resource"
	metav1 "k8s.io/apimachinery/pkg/apis/meta/v1"
	"k8s.io/apimachinery/pkg/runtime"
	"k8s.io/apimachinery/pkg/util/json"
	"sigs.k8s.io/controller-runtime/pkg/webhook/admission"
)

const (
	installOneAgentContainerName = "install-oneagent"

	testVersion = "test-version"
)

func TestInjectionWithMissingOneAgentAPM(t *testing.T) {
	decoder, err := admission.NewDecoder(scheme.Scheme)
	require.NoError(t, err)

	inj := &podInjector{
		client: fake.NewClient(
			&corev1.Namespace{
				ObjectMeta: metav1.ObjectMeta{
					Name:   "test-namespace",
					Labels: map[string]string{"oneagent.dynatrace.com/instance": "dynakube"},
				},
			}),
		decoder:   decoder,
		image:     "operator-image",
		namespace: "dynatrace",
	}

	basePod := corev1.Pod{ObjectMeta: metav1.ObjectMeta{Name: "test-pod-123456", Namespace: "test-namespace"}}
	basePodBytes, err := json.Marshal(&basePod)
	require.NoError(t, err)

	req := admission.Request{
		AdmissionRequest: admissionv1.AdmissionRequest{
			Object:    runtime.RawExtension{Raw: basePodBytes},
			Namespace: "test-namespace",
		},
	}
	resp := inj.Handle(context.TODO(), req)
	require.NoError(t, resp.Complete(req))
	// Allowed, since WebHook is more general now
	require.True(t, resp.Allowed)
}

<<<<<<< HEAD
func TestPodInjection(t *testing.T) {
	decoder, err := admission.NewDecoder(scheme.Scheme)
	require.NoError(t, err)

	inj := &podInjector{
		client: fake.NewClient(
			&dynatracev1alpha1.DynaKube{
				ObjectMeta: metav1.ObjectMeta{Name: "oneagent", Namespace: "dynatrace"},
				Spec: dynatracev1alpha1.DynaKubeSpec{
					APIURL: "https://test-api-url.com/api",
					InfraMonitoring: dynatracev1alpha1.FullStackSpec{
						Enabled:           true,
						UseImmutableImage: true,
					},
					CodeModules: dynatracev1alpha1.CodeModulesSpec{
						Enabled: true,
						Resources: corev1.ResourceRequirements{
							Limits: corev1.ResourceList{
								corev1.ResourceCPU:    resource.MustParse("1"),
								corev1.ResourceMemory: resource.MustParse("500M"),
							},
							Requests: corev1.ResourceList{
								corev1.ResourceCPU:    resource.MustParse("100m"),
								corev1.ResourceMemory: resource.MustParse("100M"),
							},
						},
						Selector: metav1.LabelSelector{
							MatchLabels: map[string]string{
								"inject": "true",
							},
						},
=======
func createPodInjector(_ *testing.T, decoder *admission.Decoder) (*podInjector, *dynatracev1alpha1.DynaKube) {
	dynakube := &dynatracev1alpha1.DynaKube{
		ObjectMeta: metav1.ObjectMeta{Name: "oneagent", Namespace: "dynatrace"},
		Spec: dynatracev1alpha1.DynaKubeSpec{
			APIURL: "https://test-api-url.com/api",
			InfraMonitoring: dynatracev1alpha1.FullStackSpec{
				Enabled:           true,
				UseImmutableImage: true,
			},
			CodeModules: dynatracev1alpha1.CodeModulesSpec{
				Enabled: true,
				Resources: corev1.ResourceRequirements{
					Limits: corev1.ResourceList{
						corev1.ResourceCPU:    resource.MustParse("1"),
						corev1.ResourceMemory: resource.MustParse("500M"),
>>>>>>> df20d5a4
					},
					Requests: corev1.ResourceList{
						corev1.ResourceCPU:    resource.MustParse("100m"),
						corev1.ResourceMemory: resource.MustParse("100M"),
					},
				},
			},
		},
		Status: dynatracev1alpha1.DynaKubeStatus{
			OneAgent: dynatracev1alpha1.OneAgentStatus{
				UseImmutableImage: true,
			},
		},
	}

	return &podInjector{
		client: fake.NewClient(
			dynakube,
			&corev1.Namespace{
				ObjectMeta: metav1.ObjectMeta{
					Name:   "test-namespace",
					Labels: map[string]string{"inject": "true"},
				},
			},
		),
		decoder:   decoder,
		image:     "test-api-url.com/linux/codemodule",
		namespace: "dynatrace",
	}, dynakube
}

func TestPodInjection(t *testing.T) {
	decoder, err := admission.NewDecoder(scheme.Scheme)
	require.NoError(t, err)

	inj, instance := createPodInjector(t, decoder)
	instance.Spec.CodeModules.Volume = corev1.VolumeSource{
		EmptyDir: &corev1.EmptyDirVolumeSource{},
	}
	err = inj.client.Update(context.TODO(), instance)
	require.NoError(t, err)

	basePod := corev1.Pod{
<<<<<<< HEAD
		ObjectMeta: metav1.ObjectMeta{
			Name:      "test-pod-123456",
			Namespace: "test-namespace",
		},
=======
		ObjectMeta: metav1.ObjectMeta{Name: "test-pod-12345", Namespace: "test-namespace"},
>>>>>>> df20d5a4
		Spec: corev1.PodSpec{
			Containers: []corev1.Container{{
				Name:  "test-container",
				Image: "alpine",
			}},
		},
	}
	basePodBytes, err := json.Marshal(&basePod)
	require.NoError(t, err)

	req := admission.Request{
		AdmissionRequest: admissionv1.AdmissionRequest{
			Object: runtime.RawExtension{
				Raw: basePodBytes,
			},
			Namespace: "test-namespace",
		},
	}
	resp := inj.Handle(context.TODO(), req)
	require.NoError(t, resp.Complete(req))

	if !resp.Allowed {
		require.FailNow(t, "failed to inject", resp.Result)
	}

	patchType := admissionv1.PatchTypeJSONPatch
	assert.Equal(t, resp.PatchType, &patchType)

	patch, err := jsonpatch.DecodePatch(resp.Patch)
	require.NoError(t, err)

	updPodBytes, err := patch.Apply(basePodBytes)
	require.NoError(t, err)

	var updPod corev1.Pod
	require.NoError(t, json.Unmarshal(updPodBytes, &updPod))

	expected := buildResultPod(t)

	expected.Spec.Volumes[0] = corev1.Volume{
		Name: "oneagent-bin",
		VolumeSource: corev1.VolumeSource{
			EmptyDir: &corev1.EmptyDirVolumeSource{},
		},
	}

	setEnvVar(t, &expected, "MODE", "installer")

	expected.Spec.InitContainers[0].Image = "test-api-url.com/linux/codemodule"

	expected.Spec.InitContainers[0].Resources = corev1.ResourceRequirements{
		Limits: corev1.ResourceList{
			corev1.ResourceCPU:    resource.MustParse("1"),
			corev1.ResourceMemory: resource.MustParse("500M"),
		},
		Requests: corev1.ResourceList{
			corev1.ResourceCPU:    resource.MustParse("100m"),
			corev1.ResourceMemory: resource.MustParse("100M"),
		},
	}

	assert.Equal(t, expected, updPod)
}

func TestPodInjectionWithCSI(t *testing.T) {
	decoder, err := admission.NewDecoder(scheme.Scheme)
	require.NoError(t, err)

	inj, _ := createPodInjector(t, decoder)

	basePod := corev1.Pod{
		ObjectMeta: metav1.ObjectMeta{Name: "test-pod-12345", Namespace: "test-namespace"},
		Spec: corev1.PodSpec{
			Containers: []corev1.Container{{
				Name:  "test-container",
				Image: "alpine",
			}},
		},
	}
	basePodBytes, err := json.Marshal(&basePod)
	require.NoError(t, err)

	req := admission.Request{
		AdmissionRequest: admissionv1.AdmissionRequest{
			Object: runtime.RawExtension{
				Raw: basePodBytes,
			},
			Namespace: "test-namespace",
		},
	}
	resp := inj.Handle(context.TODO(), req)
	require.NoError(t, resp.Complete(req))

	if !resp.Allowed {
		require.FailNow(t, "failed to inject", resp.Result)
	}

	patchType := admissionv1.PatchTypeJSONPatch
	assert.Equal(t, resp.PatchType, &patchType)

	patch, err := jsonpatch.DecodePatch(resp.Patch)
	require.NoError(t, err)

	updPodBytes, err := patch.Apply(basePodBytes)
	require.NoError(t, err)

	var updPod corev1.Pod
	require.NoError(t, json.Unmarshal(updPodBytes, &updPod))

	expected := buildResultPod(t)

	expected.Spec.InitContainers[0].Image = "test-api-url.com/linux/codemodule"

	expected.Spec.InitContainers[0].Resources = corev1.ResourceRequirements{
		Limits: corev1.ResourceList{
			corev1.ResourceCPU:    resource.MustParse("1"),
			corev1.ResourceMemory: resource.MustParse("500M"),
		},
		Requests: corev1.ResourceList{
			corev1.ResourceCPU:    resource.MustParse("100m"),
			corev1.ResourceMemory: resource.MustParse("100M"),
		},
	}

	assert.Equal(t, expected, updPod)
}

func createDynakubeInstance(_ *testing.T) *dynatracev1alpha1.DynaKube {
	instance := &dynatracev1alpha1.DynaKube{
		ObjectMeta: metav1.ObjectMeta{Name: "oneagent", Namespace: "dynatrace"},
		Spec: dynatracev1alpha1.DynaKubeSpec{
			InfraMonitoring: dynatracev1alpha1.FullStackSpec{
				Enabled:           true,
				UseImmutableImage: true,
			},
			CodeModules: dynatracev1alpha1.CodeModulesSpec{
				Enabled: true,
			},
		},
		Status: dynatracev1alpha1.DynaKubeStatus{
			OneAgent: dynatracev1alpha1.OneAgentStatus{
				UseImmutableImage: true,
			},
		},
	}

	return instance
}

func withAgentVersion(_ *testing.T, instance *dynatracev1alpha1.DynaKube, version string) {
	instance.Spec.OneAgent = dynatracev1alpha1.OneAgentSpec{
		Version: version,
	}
}

func withoutCSIDriver(_ *testing.T, instance *dynatracev1alpha1.DynaKube) {
	instance.Spec.CodeModules.Volume = corev1.VolumeSource{
		EmptyDir: &corev1.EmptyDirVolumeSource{},
	}
}

func TestUseImmutableImage(t *testing.T) {
	t.Run(`do not use immutable image`, func(t *testing.T) {
		decoder, err := admission.NewDecoder(scheme.Scheme)
		require.NoError(t, err)

		instance := createDynakubeInstance(t)
		withoutCSIDriver(t, instance)

		inj := &podInjector{
			client: fake.NewClient(
				instance,
				&corev1.Namespace{
					ObjectMeta: metav1.ObjectMeta{
						Name:   "test-namespace",
						Labels: map[string]string{"oneagent.dynatrace.com/instance": "oneagent"},
					},
				},
			),
			decoder:   decoder,
			image:     "test-image",
			namespace: "dynatrace",
		}

		basePod := corev1.Pod{
			ObjectMeta: metav1.ObjectMeta{
				Name:      "test-pod-12345",
				Namespace: "test-namespace",
				Annotations: map[string]string{
					"oneagent.dynatrace.com/image": "customregistry/linux/codemodule",
				}},
			Spec: corev1.PodSpec{
				Containers: []corev1.Container{{
					Name:  "test-container",
					Image: "alpine",
				}},
			},
		}
		basePodBytes, err := json.Marshal(&basePod)
		require.NoError(t, err)

		req := admission.Request{
			AdmissionRequest: admissionv1.AdmissionRequest{
				Object: runtime.RawExtension{
					Raw: basePodBytes,
				},
				Namespace: "test-namespace",
			},
		}
		resp := inj.Handle(context.TODO(), req)
		require.NoError(t, resp.Complete(req))

		if !resp.Allowed {
			require.FailNow(t, "failed to inject", resp.Result)
		}

		patchType := admissionv1.PatchTypeJSONPatch
		assert.Equal(t, resp.PatchType, &patchType)

		patch, err := jsonpatch.DecodePatch(resp.Patch)
		require.NoError(t, err)

		updPodBytes, err := patch.Apply(basePodBytes)
		require.NoError(t, err)

		var updPod corev1.Pod
		require.NoError(t, json.Unmarshal(updPodBytes, &updPod))

		expected := buildResultPod(t)
		expected.Spec.Volumes[0] = corev1.Volume{
			Name: "oneagent-bin",
			VolumeSource: corev1.VolumeSource{
				EmptyDir: &corev1.EmptyDirVolumeSource{},
			},
		}
		setEnvVar(t, &expected, "MODE", "installer")

		expected.ObjectMeta.Annotations["oneagent.dynatrace.com/image"] = "customregistry/linux/codemodule"

		assert.Equal(t, expected, updPod)
	})
	t.Run(`use immutable image`, func(t *testing.T) {
		decoder, err := admission.NewDecoder(scheme.Scheme)
		require.NoError(t, err)

		instance := createDynakubeInstance(t)
		withoutCSIDriver(t, instance)

		inj := &podInjector{
			client: fake.NewClient(
				instance,
				&corev1.Namespace{
					ObjectMeta: metav1.ObjectMeta{
						Name:   "test-namespace",
						Labels: map[string]string{"oneagent.dynatrace.com/instance": "oneagent"},
					},
				},
			),
			decoder:   decoder,
			image:     "test-image",
			namespace: "dynatrace",
		}

		basePod := corev1.Pod{
			ObjectMeta: metav1.ObjectMeta{
				Name:      "test-pod-12345",
				Namespace: "test-namespace",
				Annotations: map[string]string{
					"oneagent.dynatrace.com/image": "customregistry/linux/codemodule",
				}},
			Spec: corev1.PodSpec{
				Containers: []corev1.Container{{
					Name:  "test-container",
					Image: "alpine",
				}},
			},
		}
		basePodBytes, err := json.Marshal(&basePod)
		require.NoError(t, err)

		req := admission.Request{
			AdmissionRequest: admissionv1.AdmissionRequest{
				Object: runtime.RawExtension{
					Raw: basePodBytes,
				},
				Namespace: "test-namespace",
			},
		}
		resp := inj.Handle(context.TODO(), req)
		require.NoError(t, resp.Complete(req))

		if !resp.Allowed {
			require.FailNow(t, "failed to inject", resp.Result)
		}

		patchType := admissionv1.PatchTypeJSONPatch
		assert.Equal(t, resp.PatchType, &patchType)

		patch, err := jsonpatch.DecodePatch(resp.Patch)
		require.NoError(t, err)

		updPodBytes, err := patch.Apply(basePodBytes)
		require.NoError(t, err)

		var updPod corev1.Pod
		require.NoError(t, json.Unmarshal(updPodBytes, &updPod))

		expected := buildResultPod(t)
		expected.Spec.Volumes[0] = corev1.Volume{
			Name: "oneagent-bin",
			VolumeSource: corev1.VolumeSource{
				EmptyDir: &corev1.EmptyDirVolumeSource{},
			},
		}
		setEnvVar(t, &expected, "MODE", "installer")

		expected.ObjectMeta.Annotations["oneagent.dynatrace.com/image"] = "customregistry/linux/codemodule"

		assert.Equal(t, expected, updPod)
	})

	t.Run(`honor custom image name`, func(t *testing.T) {
		decoder, err := admission.NewDecoder(scheme.Scheme)
		require.NoError(t, err)

<<<<<<< HEAD
		instance := &dynatracev1alpha1.DynaKube{
			ObjectMeta: metav1.ObjectMeta{Name: "oneagent", Namespace: "dynatrace"},
			Spec: dynatracev1alpha1.DynaKubeSpec{
				InfraMonitoring: dynatracev1alpha1.FullStackSpec{
					Enabled:           true,
					UseImmutableImage: true,
				},
				CodeModules: dynatracev1alpha1.CodeModulesSpec{
					Enabled: true,
					Selector: metav1.LabelSelector{
						MatchLabels: map[string]string{
							"inject": "true",
						},
					},
				},
			},
			Status: dynatracev1alpha1.DynaKubeStatus{
				OneAgent: dynatracev1alpha1.OneAgentStatus{
					UseImmutableImage: true,
				},
			},
		}
=======
		instance := createDynakubeInstance(t)
		withoutCSIDriver(t, instance)
>>>>>>> df20d5a4

		inj := &podInjector{
			client: fake.NewClient(
				instance,
				&corev1.Namespace{
					ObjectMeta: metav1.ObjectMeta{
						Name:   "test-namespace",
						Labels: map[string]string{"inject": "true"},
					},
				},
			),
			decoder:   decoder,
			image:     "test-image",
			namespace: "dynatrace",
		}

		basePod := corev1.Pod{
			ObjectMeta: metav1.ObjectMeta{
				Name:        "test-pod-12345",
				Namespace:   "test-namespace",
				Annotations: map[string]string{}},
			Spec: corev1.PodSpec{
				Containers: []corev1.Container{{
					Name:  "test-container",
					Image: "alpine",
				}},
			},
		}
		basePodBytes, err := json.Marshal(&basePod)
		require.NoError(t, err)

		req := admission.Request{
			AdmissionRequest: admissionv1.AdmissionRequest{
				Object: runtime.RawExtension{
					Raw: basePodBytes,
				},
				Namespace: "test-namespace",
			},
		}
		resp := inj.Handle(context.TODO(), req)
		require.NoError(t, resp.Complete(req))

		if !resp.Allowed {
			require.FailNow(t, "failed to inject", resp.Result)
		}

		patchType := admissionv1.PatchTypeJSONPatch
		assert.Equal(t, resp.PatchType, &patchType)

		patch, err := jsonpatch.DecodePatch(resp.Patch)
		require.NoError(t, err)

		updPodBytes, err := patch.Apply(basePodBytes)
		require.NoError(t, err)

		var updPod corev1.Pod
		require.NoError(t, json.Unmarshal(updPodBytes, &updPod))

		expected := buildResultPod(t)
		expected.Spec.Volumes[0] = corev1.Volume{
			Name: "oneagent-bin",
			VolumeSource: corev1.VolumeSource{
				EmptyDir: &corev1.EmptyDirVolumeSource{},
			},
		}
		setEnvVar(t, &expected, "MODE", "installer")

		assert.Equal(t, expected, updPod)
	})
}

func TestUseImmutableImageWithCSI(t *testing.T) {
	t.Run(`do not use immutable image`, func(t *testing.T) {
		decoder, err := admission.NewDecoder(scheme.Scheme)
		require.NoError(t, err)

<<<<<<< HEAD
		instance := &dynatracev1alpha1.DynaKube{
			ObjectMeta: metav1.ObjectMeta{Name: "oneagent", Namespace: "dynatrace"},
			Spec: dynatracev1alpha1.DynaKubeSpec{
				InfraMonitoring: dynatracev1alpha1.FullStackSpec{
					Enabled:           true,
					UseImmutableImage: true,
				},
				CodeModules: dynatracev1alpha1.CodeModulesSpec{
					Enabled: true,
					Selector: metav1.LabelSelector{
						MatchLabels: map[string]string{
							"inject": "true",
						},
					},
				},
			},
			Status: dynatracev1alpha1.DynaKubeStatus{
				OneAgent: dynatracev1alpha1.OneAgentStatus{
					UseImmutableImage: true,
				},
			},
		}
=======
		instance := createDynakubeInstance(t)
>>>>>>> df20d5a4

		inj := &podInjector{
			client: fake.NewClient(
				instance,
				&corev1.Namespace{
					ObjectMeta: metav1.ObjectMeta{
						Name: "test-namespace",
						Labels: map[string]string{
							"oneagent.dynatrace.com/instance": "oneagent",
							"inject":                          "true",
						},
					},
				},
			),
			decoder:   decoder,
			image:     "test-image",
			namespace: "dynatrace",
		}

		basePod := corev1.Pod{
			ObjectMeta: metav1.ObjectMeta{
				Name:      "test-pod-12345",
				Namespace: "test-namespace",
				Annotations: map[string]string{
					"oneagent.dynatrace.com/image": "customregistry/linux/codemodule",
				}},
			Spec: corev1.PodSpec{
				Containers: []corev1.Container{{
					Name:  "test-container",
					Image: "alpine",
				}},
			},
		}
		basePodBytes, err := json.Marshal(&basePod)
		require.NoError(t, err)

		req := admission.Request{
			AdmissionRequest: admissionv1.AdmissionRequest{
				Object: runtime.RawExtension{
					Raw: basePodBytes,
				},
				Namespace: "test-namespace",
			},
		}
		resp := inj.Handle(context.TODO(), req)
		require.NoError(t, resp.Complete(req))

		if !resp.Allowed {
			require.FailNow(t, "failed to inject", resp.Result)
		}

		patchType := admissionv1.PatchTypeJSONPatch
		assert.Equal(t, resp.PatchType, &patchType)

		patch, err := jsonpatch.DecodePatch(resp.Patch)
		require.NoError(t, err)

		updPodBytes, err := patch.Apply(basePodBytes)
		require.NoError(t, err)

		var updPod corev1.Pod
		require.NoError(t, json.Unmarshal(updPodBytes, &updPod))

		expected := buildResultPod(t)

		expected.ObjectMeta.Annotations["oneagent.dynatrace.com/image"] = "customregistry/linux/codemodule"

		assert.Equal(t, expected, updPod)
	})
	t.Run(`use immutable image`, func(t *testing.T) {
		decoder, err := admission.NewDecoder(scheme.Scheme)
		require.NoError(t, err)

		instance := createDynakubeInstance(t)

		inj := &podInjector{
			client: fake.NewClient(
				instance,
				&corev1.Namespace{
					ObjectMeta: metav1.ObjectMeta{
						Name:   "test-namespace",
						Labels: map[string]string{"oneagent.dynatrace.com/instance": "oneagent"},
					},
				},
			),
			decoder:   decoder,
			image:     "test-image",
			namespace: "dynatrace",
		}

		basePod := corev1.Pod{
			ObjectMeta: metav1.ObjectMeta{
				Name:      "test-pod-12345",
				Namespace: "test-namespace",
				Annotations: map[string]string{
					"oneagent.dynatrace.com/image": "customregistry/linux/codemodule",
				}},
			Spec: corev1.PodSpec{
				Containers: []corev1.Container{{
					Name:  "test-container",
					Image: "alpine",
				}},
			},
		}
		basePodBytes, err := json.Marshal(&basePod)
		require.NoError(t, err)

		req := admission.Request{
			AdmissionRequest: admissionv1.AdmissionRequest{
				Object: runtime.RawExtension{
					Raw: basePodBytes,
				},
				Namespace: "test-namespace",
			},
		}
		resp := inj.Handle(context.TODO(), req)
		require.NoError(t, resp.Complete(req))

		if !resp.Allowed {
			require.FailNow(t, "failed to inject", resp.Result)
		}

		patchType := admissionv1.PatchTypeJSONPatch
		assert.Equal(t, resp.PatchType, &patchType)

		patch, err := jsonpatch.DecodePatch(resp.Patch)
		require.NoError(t, err)

		updPodBytes, err := patch.Apply(basePodBytes)
		require.NoError(t, err)

		var updPod corev1.Pod
		require.NoError(t, json.Unmarshal(updPodBytes, &updPod))

		expected := buildResultPod(t)

		expected.ObjectMeta.Annotations["oneagent.dynatrace.com/image"] = "customregistry/linux/codemodule"

		assert.Equal(t, expected, updPod)
	})

	t.Run(`honor custom image name`, func(t *testing.T) {
		decoder, err := admission.NewDecoder(scheme.Scheme)
		require.NoError(t, err)

<<<<<<< HEAD
		instance := &dynatracev1alpha1.DynaKube{
			ObjectMeta: metav1.ObjectMeta{Name: "oneagent", Namespace: "dynatrace"},
			Spec: dynatracev1alpha1.DynaKubeSpec{
				InfraMonitoring: dynatracev1alpha1.FullStackSpec{
					Enabled:           true,
					UseImmutableImage: true,
				},
				CodeModules: dynatracev1alpha1.CodeModulesSpec{
					Enabled: true,
					Selector: metav1.LabelSelector{
						MatchLabels: map[string]string{
							"inject": "true",
						},
					},
				},
				OneAgent: dynatracev1alpha1.OneAgentSpec{
					Image: "test-image",
				},
			},
			Status: dynatracev1alpha1.DynaKubeStatus{
				OneAgent: dynatracev1alpha1.OneAgentStatus{
					UseImmutableImage: true,
				},
			},
		}
=======
		instance := createDynakubeInstance(t)
>>>>>>> df20d5a4

		inj := &podInjector{
			client: fake.NewClient(
				instance,
				&corev1.Namespace{
					ObjectMeta: metav1.ObjectMeta{
						Name: "test-namespace",
						Labels: map[string]string{
							"oneagent.dynatrace.com/instance": "oneagent",
							"inject":                          "true",
						},
					},
				},
			),
			decoder:   decoder,
			image:     "test-image",
			namespace: "dynatrace",
		}

		basePod := corev1.Pod{
			ObjectMeta: metav1.ObjectMeta{
				Name:        "test-pod-12345",
				Namespace:   "test-namespace",
				Annotations: map[string]string{}},
			Spec: corev1.PodSpec{
				Containers: []corev1.Container{{
					Name:  "test-container",
					Image: "alpine",
				}},
			},
		}
		basePodBytes, err := json.Marshal(&basePod)
		require.NoError(t, err)

		req := admission.Request{
			AdmissionRequest: admissionv1.AdmissionRequest{
				Object: runtime.RawExtension{
					Raw: basePodBytes,
				},
				Namespace: "test-namespace",
			},
		}
		resp := inj.Handle(context.TODO(), req)
		require.NoError(t, resp.Complete(req))

		if !resp.Allowed {
			require.FailNow(t, "failed to inject", resp.Result)
		}

		patchType := admissionv1.PatchTypeJSONPatch
		assert.Equal(t, resp.PatchType, &patchType)

		patch, err := jsonpatch.DecodePatch(resp.Patch)
		require.NoError(t, err)

		updPodBytes, err := patch.Apply(basePodBytes)
		require.NoError(t, err)

		var updPod corev1.Pod
		require.NoError(t, json.Unmarshal(updPodBytes, &updPod))

		expected := buildResultPod(t)

		assert.Equal(t, expected, updPod)
	})
}

func TestAgentVersion(t *testing.T) {
	decoder, err := admission.NewDecoder(scheme.Scheme)
	require.NoError(t, err)

<<<<<<< HEAD
	instance := &dynatracev1alpha1.DynaKube{
		ObjectMeta: metav1.ObjectMeta{Name: "oneagent", Namespace: "dynatrace"},
		Spec: dynatracev1alpha1.DynaKubeSpec{
			InfraMonitoring: dynatracev1alpha1.FullStackSpec{
				Enabled:           true,
				UseImmutableImage: true,
			},
			CodeModules: dynatracev1alpha1.CodeModulesSpec{
				Enabled: true,
				Selector: metav1.LabelSelector{
					MatchLabels: map[string]string{
						"inject": "true",
					},
				},
			},
			OneAgent: dynatracev1alpha1.OneAgentSpec{
				Version: "test-version",
=======
	instance := createDynakubeInstance(t)
	withoutCSIDriver(t, instance)
	withAgentVersion(t, instance, testVersion)

	inj := &podInjector{
		client: fake.NewClient(
			instance,
			&corev1.Namespace{
				ObjectMeta: metav1.ObjectMeta{
					Name:   "test-namespace",
					Labels: map[string]string{"oneagent.dynatrace.com/instance": "oneagent"},
				},
>>>>>>> df20d5a4
			},
		),
		decoder:   decoder,
		image:     "test-image",
		namespace: "dynatrace",
	}

	basePod := corev1.Pod{
		ObjectMeta: metav1.ObjectMeta{
			Name:        "test-pod-12345",
			Namespace:   "test-namespace",
			Annotations: map[string]string{}},
		Spec: corev1.PodSpec{
			Containers: []corev1.Container{{
				Name:  "test-container",
				Image: "alpine",
			}},
		},
	}
	basePodBytes, err := json.Marshal(&basePod)
	require.NoError(t, err)

	req := admission.Request{
		AdmissionRequest: admissionv1.AdmissionRequest{
			Object: runtime.RawExtension{
				Raw: basePodBytes,
			},
			Namespace: "test-namespace",
		},
	}
	resp := inj.Handle(context.TODO(), req)
	require.NoError(t, resp.Complete(req))

	if !resp.Allowed {
		require.FailNow(t, "failed to inject", resp.Result)
	}

	patchType := admissionv1.PatchTypeJSONPatch
	assert.Equal(t, resp.PatchType, &patchType)

	patch, err := jsonpatch.DecodePatch(resp.Patch)
	require.NoError(t, err)

	updPodBytes, err := patch.Apply(basePodBytes)
	require.NoError(t, err)

	var updPod corev1.Pod
	require.NoError(t, json.Unmarshal(updPodBytes, &updPod))

	expected := buildResultPod(t)
	expected.Spec.Volumes[0] = corev1.Volume{
		Name: "oneagent-bin",
		VolumeSource: corev1.VolumeSource{
			EmptyDir: &corev1.EmptyDirVolumeSource{},
		},
	}
	setEnvVar(t, &expected, "MODE", "installer")

	assert.Equal(t, expected, updPod)
}

func TestAgentVersionWithCSI(t *testing.T) {
	decoder, err := admission.NewDecoder(scheme.Scheme)
	require.NoError(t, err)

	instance := createDynakubeInstance(t)
	withAgentVersion(t, instance, testVersion)

	inj := &podInjector{
		client: fake.NewClient(
			instance,
			&corev1.Namespace{
				ObjectMeta: metav1.ObjectMeta{
					Name: "test-namespace",
					Labels: map[string]string{
						"oneagent.dynatrace.com/instance": "oneagent",
						"inject":                          "true",
					},
				},
			},
		),
		decoder:   decoder,
		image:     "test-image",
		namespace: "dynatrace",
	}

	basePod := corev1.Pod{
		ObjectMeta: metav1.ObjectMeta{
			Name:        "test-pod-12345",
			Namespace:   "test-namespace",
			Annotations: map[string]string{}},
		Spec: corev1.PodSpec{
			Containers: []corev1.Container{{
				Name:  "test-container",
				Image: "alpine",
			}},
		},
	}
	basePodBytes, err := json.Marshal(&basePod)
	require.NoError(t, err)

	req := admission.Request{
		AdmissionRequest: admissionv1.AdmissionRequest{
			Object: runtime.RawExtension{
				Raw: basePodBytes,
			},
			Namespace: "test-namespace",
		},
	}
	resp := inj.Handle(context.TODO(), req)
	require.NoError(t, resp.Complete(req))

	if !resp.Allowed {
		require.FailNow(t, "failed to inject", resp.Result)
	}

	patchType := admissionv1.PatchTypeJSONPatch
	assert.Equal(t, resp.PatchType, &patchType)

	patch, err := jsonpatch.DecodePatch(resp.Patch)
	require.NoError(t, err)

	updPodBytes, err := patch.Apply(basePodBytes)
	require.NoError(t, err)

	var updPod corev1.Pod
	require.NoError(t, json.Unmarshal(updPodBytes, &updPod))

	expected := buildResultPod(t)
	assert.Equal(t, expected, updPod)
}

func buildResultPod(_ *testing.T) corev1.Pod {
	return corev1.Pod{
		ObjectMeta: metav1.ObjectMeta{
			Name:      "test-pod-12345",
			Namespace: "test-namespace",
			Annotations: map[string]string{
				"oneagent.dynatrace.com/injected": "true",
			},
		},
		Spec: corev1.PodSpec{
			InitContainers: []corev1.Container{{
				Name:            installOneAgentContainerName,
				Image:           "test-image",
				ImagePullPolicy: corev1.PullAlways,
				Command:         []string{"/usr/bin/env"},
				Args:            []string{"bash", "/mnt/config/init.sh"},
				Env: []corev1.EnvVar{
					{Name: "FLAVOR", Value: dtclient.FlavorMultidistro},
					{Name: "TECHNOLOGIES", Value: "all"},
					{Name: "INSTALLPATH", Value: "/opt/dynatrace/oneagent-paas"},
					{Name: "INSTALLER_URL", Value: ""},
					{Name: "FAILURE_POLICY", Value: "silent"},
					{Name: "CONTAINERS_COUNT", Value: "1"},
					{Name: "MODE", Value: "provisioned"},
					{Name: "K8S_PODNAME", ValueFrom: &corev1.EnvVarSource{FieldRef: &corev1.ObjectFieldSelector{FieldPath: "metadata.name"}}},
					{Name: "K8S_PODUID", ValueFrom: &corev1.EnvVarSource{FieldRef: &corev1.ObjectFieldSelector{FieldPath: "metadata.uid"}}},
					{Name: "K8S_BASEPODNAME", Value: "test-pod"},
					{Name: "K8S_NAMESPACE", ValueFrom: &corev1.EnvVarSource{FieldRef: &corev1.ObjectFieldSelector{FieldPath: "metadata.namespace"}}},
					{Name: "K8S_NODE_NAME", ValueFrom: &corev1.EnvVarSource{FieldRef: &corev1.ObjectFieldSelector{FieldPath: "spec.nodeName"}}},
					{Name: "CONTAINER_1_NAME", Value: "test-container"},
					{Name: "CONTAINER_1_IMAGE", Value: "alpine"},
				},
				VolumeMounts: []corev1.VolumeMount{
					{Name: "oneagent-bin", MountPath: "/mnt/bin"},
					{Name: "oneagent-share", MountPath: "/mnt/share"},
					{Name: "oneagent-config", MountPath: "/mnt/config"},
				},
			}},
			Containers: []corev1.Container{{
				Name:  "test-container",
				Image: "alpine",
				Env: []corev1.EnvVar{
					{Name: "LD_PRELOAD", Value: "/opt/dynatrace/oneagent-paas/agent/lib64/liboneagentproc.so"},
					{Name: "DT_DEPLOYMENT_METADATA", Value: "orchestration_tech=Operator;script_version=snapshot;orchestrator_id="},
				},
				VolumeMounts: []corev1.VolumeMount{
					{Name: "oneagent-share", MountPath: "/etc/ld.so.preload", SubPath: "ld.so.preload"},
					{Name: "oneagent-bin", MountPath: "/opt/dynatrace/oneagent-paas"},
					{
						Name:      "oneagent-share",
						MountPath: "/var/lib/dynatrace/oneagent/agent/config/container.conf",
						SubPath:   "container_test-container.conf",
					},
				},
			}},
			Volumes: []corev1.Volume{
				{
					Name: "oneagent-bin",
					VolumeSource: corev1.VolumeSource{
						CSI: &corev1.CSIVolumeSource{
							Driver: dtcsi.DriverName,
						},
					},
				},
				{
					Name: "oneagent-share",
					VolumeSource: corev1.VolumeSource{
						EmptyDir: &corev1.EmptyDirVolumeSource{},
					},
				},
				{
					Name: "oneagent-config",
					VolumeSource: corev1.VolumeSource{
						Secret: &corev1.SecretVolumeSource{
							SecretName: dtwebhook.SecretConfigName,
						},
					},
				},
			},
		},
<<<<<<< HEAD
	}, updPod)
}

func TestNoCodeModulesEnabled(t *testing.T) {
	decoder, err := admission.NewDecoder(scheme.Scheme)
	require.NoError(t, err)

	inj := &podInjector{
		client: fake.NewClient(
			&corev1.Namespace{
				ObjectMeta: metav1.ObjectMeta{
					Name: "dynatrace",
				},
			},
			&corev1.Namespace{
				ObjectMeta: metav1.ObjectMeta{
					Name: "test-namespace",
				},
			},
			&corev1.Namespace{
				ObjectMeta: metav1.ObjectMeta{
					Name: "another-namespace",
				},
			},
		),
		decoder:   decoder,
		image:     "test-api-url.com/linux/codemodule",
		namespace: "dynatrace",
	}
	pod := &dynatracev1alpha1.DynaKube{
		ObjectMeta: metav1.ObjectMeta{Name: "dynakube-1", Namespace: "dynatrace"},
		Spec: dynatracev1alpha1.DynaKubeSpec{
			APIURL: "https://test-api-url.com/api",
			KubernetesMonitoringSpec: dynatracev1alpha1.KubernetesMonitoringSpec{
				CapabilityProperties: dynatracev1alpha1.CapabilityProperties{
					Enabled: true,
				},
			},
		},
		Status: dynatracev1alpha1.DynaKubeStatus{
			OneAgent: dynatracev1alpha1.OneAgentStatus{
				UseImmutableImage: true,
			},
		},
	}

	basePodBytes, err := json.Marshal(&pod)
	require.NoError(t, err)

	req := admission.Request{
		AdmissionRequest: admissionv1.AdmissionRequest{
			Object: runtime.RawExtension{
				Raw: basePodBytes,
			},
			Namespace: pod.Namespace,
		},
	}

	resp := inj.Handle(context.TODO(), req)
	require.NoError(t, resp.Complete(req))
	assert.True(t, resp.Allowed)
=======
	}
}

func setEnvVar(_ *testing.T, pod *corev1.Pod, name string, value string) {
	for idx := range pod.Spec.InitContainers[0].Env {
		if pod.Spec.InitContainers[0].Env[idx].Name == name {
			pod.Spec.InitContainers[0].Env[idx].Value = value
			break
		}
	}
>>>>>>> df20d5a4
}<|MERGE_RESOLUTION|>--- conflicted
+++ resolved
@@ -61,14 +61,8 @@
 	require.True(t, resp.Allowed)
 }
 
-<<<<<<< HEAD
-func TestPodInjection(t *testing.T) {
-	decoder, err := admission.NewDecoder(scheme.Scheme)
-	require.NoError(t, err)
-
-	inj := &podInjector{
-		client: fake.NewClient(
-			&dynatracev1alpha1.DynaKube{
+func createPodInjector(_ *testing.T, decoder *admission.Decoder) (*podInjector, *dynatracev1alpha1.DynaKube) {
+	dynakube :=&dynatracev1alpha1.DynaKube{
 				ObjectMeta: metav1.ObjectMeta{Name: "oneagent", Namespace: "dynatrace"},
 				Spec: dynatracev1alpha1.DynaKubeSpec{
 					APIURL: "https://test-api-url.com/api",
@@ -93,39 +87,14 @@
 								"inject": "true",
 							},
 						},
-=======
-func createPodInjector(_ *testing.T, decoder *admission.Decoder) (*podInjector, *dynatracev1alpha1.DynaKube) {
-	dynakube := &dynatracev1alpha1.DynaKube{
-		ObjectMeta: metav1.ObjectMeta{Name: "oneagent", Namespace: "dynatrace"},
-		Spec: dynatracev1alpha1.DynaKubeSpec{
-			APIURL: "https://test-api-url.com/api",
-			InfraMonitoring: dynatracev1alpha1.FullStackSpec{
-				Enabled:           true,
-				UseImmutableImage: true,
-			},
-			CodeModules: dynatracev1alpha1.CodeModulesSpec{
-				Enabled: true,
-				Resources: corev1.ResourceRequirements{
-					Limits: corev1.ResourceList{
-						corev1.ResourceCPU:    resource.MustParse("1"),
-						corev1.ResourceMemory: resource.MustParse("500M"),
->>>>>>> df20d5a4
-					},
-					Requests: corev1.ResourceList{
-						corev1.ResourceCPU:    resource.MustParse("100m"),
-						corev1.ResourceMemory: resource.MustParse("100M"),
-					},
-				},
-			},
-		},
-		Status: dynatracev1alpha1.DynaKubeStatus{
-			OneAgent: dynatracev1alpha1.OneAgentStatus{
-				UseImmutableImage: true,
-			},
-		},
-	}
-
-	return &podInjector{
+					},
+				},
+				Status: dynatracev1alpha1.DynaKubeStatus{
+					OneAgent: dynatracev1alpha1.OneAgentStatus{
+						UseImmutableImage: true,
+					},
+				},
+			}return &podInjector{
 		client: fake.NewClient(
 			dynakube,
 			&corev1.Namespace{
@@ -153,14 +122,10 @@
 	require.NoError(t, err)
 
 	basePod := corev1.Pod{
-<<<<<<< HEAD
 		ObjectMeta: metav1.ObjectMeta{
-			Name:      "test-pod-123456",
+			Name:      "test-pod-12345",
 			Namespace: "test-namespace",
 		},
-=======
-		ObjectMeta: metav1.ObjectMeta{Name: "test-pod-12345", Namespace: "test-namespace"},
->>>>>>> df20d5a4
 		Spec: corev1.PodSpec{
 			Containers: []corev1.Container{{
 				Name:  "test-container",
@@ -288,24 +253,28 @@
 	assert.Equal(t, expected, updPod)
 }
 
-func createDynakubeInstance(_ *testing.T) *dynatracev1alpha1.DynaKube {
-	instance := &dynatracev1alpha1.DynaKube{
-		ObjectMeta: metav1.ObjectMeta{Name: "oneagent", Namespace: "dynatrace"},
-		Spec: dynatracev1alpha1.DynaKubeSpec{
-			InfraMonitoring: dynatracev1alpha1.FullStackSpec{
-				Enabled:           true,
-				UseImmutableImage: true,
-			},
-			CodeModules: dynatracev1alpha1.CodeModulesSpec{
-				Enabled: true,
-			},
-		},
-		Status: dynatracev1alpha1.DynaKubeStatus{
-			OneAgent: dynatracev1alpha1.OneAgentStatus{
-				UseImmutableImage: true,
-			},
-		},
-	}
+func createDynakubeInstance(_ *testing.T) *dynatracev1alpha1.DynaKube {	instance := &dynatracev1alpha1.DynaKube{
+			ObjectMeta: metav1.ObjectMeta{Name: "oneagent", Namespace: "dynatrace"},
+			Spec: dynatracev1alpha1.DynaKubeSpec{
+				InfraMonitoring: dynatracev1alpha1.FullStackSpec{
+					Enabled:           true,
+					UseImmutableImage: true,
+				},
+				CodeModules: dynatracev1alpha1.CodeModulesSpec{
+					Enabled: true,
+					Selector: metav1.LabelSelector{
+						MatchLabels: map[string]string{
+							"inject": "true",
+						},
+					},
+				},
+			},
+			Status: dynatracev1alpha1.DynaKubeStatus{
+				OneAgent: dynatracev1alpha1.OneAgentStatus{
+					UseImmutableImage: true,
+				},
+			},
+		}
 
 	return instance
 }
@@ -336,7 +305,7 @@
 				&corev1.Namespace{
 					ObjectMeta: metav1.ObjectMeta{
 						Name:   "test-namespace",
-						Labels: map[string]string{"oneagent.dynatrace.com/instance": "oneagent"},
+						Labels: map[string]string{"inject": "true"},
 					},
 				},
 			),
@@ -486,33 +455,8 @@
 		decoder, err := admission.NewDecoder(scheme.Scheme)
 		require.NoError(t, err)
 
-<<<<<<< HEAD
-		instance := &dynatracev1alpha1.DynaKube{
-			ObjectMeta: metav1.ObjectMeta{Name: "oneagent", Namespace: "dynatrace"},
-			Spec: dynatracev1alpha1.DynaKubeSpec{
-				InfraMonitoring: dynatracev1alpha1.FullStackSpec{
-					Enabled:           true,
-					UseImmutableImage: true,
-				},
-				CodeModules: dynatracev1alpha1.CodeModulesSpec{
-					Enabled: true,
-					Selector: metav1.LabelSelector{
-						MatchLabels: map[string]string{
-							"inject": "true",
-						},
-					},
-				},
-			},
-			Status: dynatracev1alpha1.DynaKubeStatus{
-				OneAgent: dynatracev1alpha1.OneAgentStatus{
-					UseImmutableImage: true,
-				},
-			},
-		}
-=======
 		instance := createDynakubeInstance(t)
 		withoutCSIDriver(t, instance)
->>>>>>> df20d5a4
 
 		inj := &podInjector{
 			client: fake.NewClient(
@@ -520,7 +464,7 @@
 				&corev1.Namespace{
 					ObjectMeta: metav1.ObjectMeta{
 						Name:   "test-namespace",
-						Labels: map[string]string{"inject": "true"},
+						Labels: map[string]string{"oneagent.dynatrace.com/instance": "oneagent"},
 					},
 				},
 			),
@@ -589,32 +533,7 @@
 		decoder, err := admission.NewDecoder(scheme.Scheme)
 		require.NoError(t, err)
 
-<<<<<<< HEAD
-		instance := &dynatracev1alpha1.DynaKube{
-			ObjectMeta: metav1.ObjectMeta{Name: "oneagent", Namespace: "dynatrace"},
-			Spec: dynatracev1alpha1.DynaKubeSpec{
-				InfraMonitoring: dynatracev1alpha1.FullStackSpec{
-					Enabled:           true,
-					UseImmutableImage: true,
-				},
-				CodeModules: dynatracev1alpha1.CodeModulesSpec{
-					Enabled: true,
-					Selector: metav1.LabelSelector{
-						MatchLabels: map[string]string{
-							"inject": "true",
-						},
-					},
-				},
-			},
-			Status: dynatracev1alpha1.DynaKubeStatus{
-				OneAgent: dynatracev1alpha1.OneAgentStatus{
-					UseImmutableImage: true,
-				},
-			},
-		}
-=======
 		instance := createDynakubeInstance(t)
->>>>>>> df20d5a4
 
 		inj := &podInjector{
 			client: fake.NewClient(
@@ -760,35 +679,7 @@
 		decoder, err := admission.NewDecoder(scheme.Scheme)
 		require.NoError(t, err)
 
-<<<<<<< HEAD
-		instance := &dynatracev1alpha1.DynaKube{
-			ObjectMeta: metav1.ObjectMeta{Name: "oneagent", Namespace: "dynatrace"},
-			Spec: dynatracev1alpha1.DynaKubeSpec{
-				InfraMonitoring: dynatracev1alpha1.FullStackSpec{
-					Enabled:           true,
-					UseImmutableImage: true,
-				},
-				CodeModules: dynatracev1alpha1.CodeModulesSpec{
-					Enabled: true,
-					Selector: metav1.LabelSelector{
-						MatchLabels: map[string]string{
-							"inject": "true",
-						},
-					},
-				},
-				OneAgent: dynatracev1alpha1.OneAgentSpec{
-					Image: "test-image",
-				},
-			},
-			Status: dynatracev1alpha1.DynaKubeStatus{
-				OneAgent: dynatracev1alpha1.OneAgentStatus{
-					UseImmutableImage: true,
-				},
-			},
-		}
-=======
 		instance := createDynakubeInstance(t)
->>>>>>> df20d5a4
 
 		inj := &podInjector{
 			client: fake.NewClient(
@@ -860,25 +751,6 @@
 	decoder, err := admission.NewDecoder(scheme.Scheme)
 	require.NoError(t, err)
 
-<<<<<<< HEAD
-	instance := &dynatracev1alpha1.DynaKube{
-		ObjectMeta: metav1.ObjectMeta{Name: "oneagent", Namespace: "dynatrace"},
-		Spec: dynatracev1alpha1.DynaKubeSpec{
-			InfraMonitoring: dynatracev1alpha1.FullStackSpec{
-				Enabled:           true,
-				UseImmutableImage: true,
-			},
-			CodeModules: dynatracev1alpha1.CodeModulesSpec{
-				Enabled: true,
-				Selector: metav1.LabelSelector{
-					MatchLabels: map[string]string{
-						"inject": "true",
-					},
-				},
-			},
-			OneAgent: dynatracev1alpha1.OneAgentSpec{
-				Version: "test-version",
-=======
 	instance := createDynakubeInstance(t)
 	withoutCSIDriver(t, instance)
 	withAgentVersion(t, instance, testVersion)
@@ -891,7 +763,6 @@
 					Name:   "test-namespace",
 					Labels: map[string]string{"oneagent.dynatrace.com/instance": "oneagent"},
 				},
->>>>>>> df20d5a4
 			},
 		),
 		decoder:   decoder,
@@ -1104,8 +975,16 @@
 				},
 			},
 		},
-<<<<<<< HEAD
-	}, updPod)
+	}
+}
+
+func setEnvVar(_ *testing.T, pod *corev1.Pod, name string, value string) {
+	for idx := range pod.Spec.InitContainers[0].Env {
+		if pod.Spec.InitContainers[0].Env[idx].Name == name {
+			pod.Spec.InitContainers[0].Env[idx].Value = value
+			break
+		}
+	}
 }
 
 func TestNoCodeModulesEnabled(t *testing.T) {
@@ -1166,16 +1045,4 @@
 	resp := inj.Handle(context.TODO(), req)
 	require.NoError(t, resp.Complete(req))
 	assert.True(t, resp.Allowed)
-=======
-	}
-}
-
-func setEnvVar(_ *testing.T, pod *corev1.Pod, name string, value string) {
-	for idx := range pod.Spec.InitContainers[0].Env {
-		if pod.Spec.InitContainers[0].Env[idx].Name == name {
-			pod.Spec.InitContainers[0].Env[idx].Value = value
-			break
-		}
-	}
->>>>>>> df20d5a4
 }