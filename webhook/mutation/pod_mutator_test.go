package mutation

import (
	"context"
	"fmt"
	"sort"
	"testing"

	dynatracev1beta1 "github.com/Dynatrace/dynatrace-operator/api/v1beta1"
	dtcsi "github.com/Dynatrace/dynatrace-operator/controllers/csi"
	dtingestendpoint "github.com/Dynatrace/dynatrace-operator/controllers/ingestendpoint"
	"github.com/Dynatrace/dynatrace-operator/dtclient"
	"github.com/Dynatrace/dynatrace-operator/mapper"
	"github.com/Dynatrace/dynatrace-operator/scheme"
	"github.com/Dynatrace/dynatrace-operator/scheme/fake"
	t_utils "github.com/Dynatrace/dynatrace-operator/testing"
	dtwebhook "github.com/Dynatrace/dynatrace-operator/webhook"
	jsonpatch "github.com/evanphx/json-patch"
	"github.com/stretchr/testify/assert"
	"github.com/stretchr/testify/require"
	admissionv1 "k8s.io/api/admission/v1"
	corev1 "k8s.io/api/core/v1"
	"k8s.io/apimachinery/pkg/api/resource"
	metav1 "k8s.io/apimachinery/pkg/apis/meta/v1"
	"k8s.io/apimachinery/pkg/runtime"
	"k8s.io/apimachinery/pkg/util/json"
	"k8s.io/client-go/tools/record"
	"sigs.k8s.io/controller-runtime/pkg/client"
	"sigs.k8s.io/controller-runtime/pkg/webhook/admission"
)

const (
	fakeEventRecorderBufferSize = 10
	dynakubeName                = "dynakube"
	dataIngestToken             = "data-ingest-token"
)

func TestInjectionWithMissingOneAgentAPM(t *testing.T) {
	decoder, err := admission.NewDecoder(scheme.Scheme)
	require.NoError(t, err)

	inj := &podMutator{
		client: fake.NewClient(
			&corev1.Namespace{
				ObjectMeta: metav1.ObjectMeta{
					Name:   "test-namespace",
					Labels: map[string]string{mapper.InstanceLabel: dynakubeName},
				},
			}),
		apiReader: fake.NewClient(
			&corev1.Secret{
				ObjectMeta: metav1.ObjectMeta{
					Name:      dtwebhook.SecretConfigName,
					Namespace: "test-namespace",
				},
			},
		),
		decoder:   decoder,
		image:     "operator-image",
		namespace: "dynatrace",
		recorder:  record.NewFakeRecorder(fakeEventRecorderBufferSize),
	}

	basePod := corev1.Pod{ObjectMeta: metav1.ObjectMeta{Name: "test-pod-123456", Namespace: "test-namespace"}}
	basePodBytes, err := json.Marshal(&basePod)
	require.NoError(t, err)

	req := admission.Request{
		AdmissionRequest: admissionv1.AdmissionRequest{
			Object:    runtime.RawExtension{Raw: basePodBytes},
			Namespace: "test-namespace",
		},
	}
	resp := inj.Handle(context.TODO(), req)
	require.NoError(t, resp.Complete(req))
	require.False(t, resp.Allowed)
	require.Equal(t, resp.Result.Message, "namespace 'test-namespace' is assigned to DynaKube instance 'dynakube' but doesn't exist")
	t_utils.AssertEvents(t,
		inj.recorder.(*record.FakeRecorder).Events,
		t_utils.Events{
			t_utils.Event{
				EventType: corev1.EventTypeWarning,
				Reason:    missingDynakubeEvent,
			},
		},
	)
}

func createPodInjector(_ *testing.T, decoder *admission.Decoder) (*podMutator, *dynatracev1beta1.DynaKube) {
	dynakube := &dynatracev1beta1.DynaKube{
		ObjectMeta: metav1.ObjectMeta{Name: dynakubeName, Namespace: "dynatrace"},
		Spec: dynatracev1beta1.DynaKubeSpec{
			APIURL: "https://test-api-url.com/api",
			OneAgent: dynatracev1beta1.OneAgentSpec{
				CloudNativeFullStack: &dynatracev1beta1.CloudNativeFullStackSpec{
					AppInjectionSpec: dynatracev1beta1.AppInjectionSpec{
						InitResources: corev1.ResourceRequirements{
							Limits: corev1.ResourceList{
								corev1.ResourceCPU:    resource.MustParse("1"),
								corev1.ResourceMemory: resource.MustParse("500M"),
							},
							Requests: corev1.ResourceList{
								corev1.ResourceCPU:    resource.MustParse("100m"),
								corev1.ResourceMemory: resource.MustParse("100M"),
							},
						},
					},
				},
			},
		},
	}

	return &podMutator{
		client: fake.NewClient(
			dynakube,
			&corev1.Namespace{
				ObjectMeta: metav1.ObjectMeta{
					Name:   "test-namespace",
					Labels: map[string]string{mapper.InstanceLabel: dynakubeName},
				},
			},
			&corev1.Secret{
				ObjectMeta: metav1.ObjectMeta{
					Name:      dynakubeName,
					Namespace: "dynatrace",
				},
				Data: map[string][]byte{
					dtclient.DynatraceDataIngestToken: []byte(dataIngestToken),
				},
			},
		),
		apiReader: buildTestSecrets(),
		decoder:   decoder,
		image:     "test-api-url.com/linux/codemodule",
		namespace: "dynatrace",
		recorder:  record.NewFakeRecorder(fakeEventRecorderBufferSize),
	}, dynakube
}

func TestPodInjection(t *testing.T) {
	//type conf struct {
	//	OneAgentEnabled   bool
	//	DataIngestEnabled bool
	//}

	decoder, err := admission.NewDecoder(scheme.Scheme)
	require.NoError(t, err)

	inj, instance := createPodInjector(t, decoder)
	err = inj.client.Update(context.TODO(), instance)
	require.NoError(t, err)

	basePod := corev1.Pod{
		TypeMeta: metav1.TypeMeta{
			Kind: "Pod",
		},
		ObjectMeta: metav1.ObjectMeta{Name: "test-pod-12345", Namespace: "test-namespace"},
		Spec: corev1.PodSpec{
			Containers: []corev1.Container{{
				Name:  "test-container",
				Image: "alpine",
			}},
		},
	}
	basePodBytes, err := json.Marshal(&basePod)
	require.NoError(t, err)

	req := admission.Request{
		AdmissionRequest: admissionv1.AdmissionRequest{
			Object: runtime.RawExtension{
				Raw: basePodBytes,
			},
			Namespace: "test-namespace",
		},
	}
	resp := inj.Handle(context.TODO(), req)
	require.NoError(t, resp.Complete(req))

	if !resp.Allowed {
		require.FailNow(t, "failed to inject", resp.Result)
	}

	patchType := admissionv1.PatchTypeJSONPatch
	assert.Equal(t, resp.PatchType, &patchType)

	patch, err := jsonpatch.DecodePatch(resp.Patch)
	require.NoError(t, err)

	updPodBytes, err := patch.Apply(basePodBytes)
	require.NoError(t, err)

	var updPod corev1.Pod
	require.NoError(t, json.Unmarshal(updPodBytes, &updPod))

	expected := buildResultPod(t, true, true)

	idx := sort.Search(len(expected.Spec.Volumes), func(i int) bool {
		return expected.Spec.Volumes[i].Name >= "oneagent-bin"
	})

	expected.Spec.Volumes[idx].VolumeSource = corev1.VolumeSource{
		CSI: &corev1.CSIVolumeSource{
			Driver: dtcsi.DriverName,
		},
	}

	setEnvVar(t, &expected, "MODE", "provisioned")

	expected.Spec.InitContainers[0].Image = "test-api-url.com/linux/codemodule"

	expected.Spec.InitContainers[0].Resources = corev1.ResourceRequirements{
		Limits: corev1.ResourceList{
			corev1.ResourceCPU:    resource.MustParse("1"),
			corev1.ResourceMemory: resource.MustParse("500M"),
		},
		Requests: corev1.ResourceList{
			corev1.ResourceCPU:    resource.MustParse("100m"),
			corev1.ResourceMemory: resource.MustParse("100M"),
		},
	}

	sortPodInternals(&expected)
	sortPodInternals(&updPod)
	assert.Equal(t, expected, updPod)
	t_utils.AssertEvents(t,
		inj.recorder.(*record.FakeRecorder).Events,
		t_utils.Events{
			t_utils.Event{
				EventType: corev1.EventTypeNormal,
				Reason:    injectEvent,
			},
		},
	)
}

func TestPodInjectionWithCSI(t *testing.T) {
	decoder, err := admission.NewDecoder(scheme.Scheme)
	require.NoError(t, err)

	inj, _ := createPodInjector(t, decoder)

	basePod := corev1.Pod{
		TypeMeta: metav1.TypeMeta{
			Kind: "Pod",
		},
		ObjectMeta: metav1.ObjectMeta{Name: "test-pod-12345", Namespace: "test-namespace"},
		Spec: corev1.PodSpec{
			Containers: []corev1.Container{{
				Name:  "test-container",
				Image: "alpine",
			}},
		},
	}
	basePodBytes, err := json.Marshal(&basePod)
	require.NoError(t, err)

	req := admission.Request{
		AdmissionRequest: admissionv1.AdmissionRequest{
			Object: runtime.RawExtension{
				Raw: basePodBytes,
			},
			Namespace: "test-namespace",
		},
	}
	resp := inj.Handle(context.TODO(), req)
	require.NoError(t, resp.Complete(req))

	if !resp.Allowed {
		require.FailNow(t, "failed to inject", resp.Result)
	}

	patchType := admissionv1.PatchTypeJSONPatch
	assert.Equal(t, resp.PatchType, &patchType)

	patch, err := jsonpatch.DecodePatch(resp.Patch)
	require.NoError(t, err)

	updPodBytes, err := patch.Apply(basePodBytes)
	require.NoError(t, err)

	var updPod corev1.Pod
	require.NoError(t, json.Unmarshal(updPodBytes, &updPod))

	expected := buildResultPod(t, true, true)

	expected.Spec.InitContainers[0].Image = "test-api-url.com/linux/codemodule"

	expected.Spec.InitContainers[0].Resources = corev1.ResourceRequirements{
		Limits: corev1.ResourceList{
			corev1.ResourceCPU:    resource.MustParse("1"),
			corev1.ResourceMemory: resource.MustParse("500M"),
		},
		Requests: corev1.ResourceList{
			corev1.ResourceCPU:    resource.MustParse("100m"),
			corev1.ResourceMemory: resource.MustParse("100M"),
		},
	}

	sortPodInternals(&expected)
	sortPodInternals(&updPod)
	assert.Equal(t, expected, updPod)

	t_utils.AssertEvents(t,
		inj.recorder.(*record.FakeRecorder).Events,
		t_utils.Events{
			t_utils.Event{
				EventType: corev1.EventTypeNormal,
				Reason:    injectEvent,
			},
		},
	)
}

func createDynakubeInstance(_ *testing.T) *dynatracev1beta1.DynaKube {
	instance := &dynatracev1beta1.DynaKube{
		ObjectMeta: metav1.ObjectMeta{Name: dynakubeName, Namespace: "dynatrace"},
		Spec: dynatracev1beta1.DynaKubeSpec{
			APIURL: "https://test-api-url.com/api",
			OneAgent: dynatracev1beta1.OneAgentSpec{
				CloudNativeFullStack: &dynatracev1beta1.CloudNativeFullStackSpec{},
			},
		},
	}

	return instance
}

func TestUseImmutableImage(t *testing.T) {
	t.Run(`use immutable image`, func(t *testing.T) {
		decoder, err := admission.NewDecoder(scheme.Scheme)
		require.NoError(t, err)

		instance := createDynakubeInstance(t)

		inj := &podMutator{
			client: fake.NewClient(
				instance,
				&corev1.Namespace{
					ObjectMeta: metav1.ObjectMeta{
						Name:   "test-namespace",
						Labels: map[string]string{mapper.InstanceLabel: dynakubeName},
					},
				},
				&corev1.Secret{
					ObjectMeta: metav1.ObjectMeta{
						Name:      dynakubeName,
						Namespace: "dynatrace",
					},
					Data: map[string][]byte{
						dtclient.DynatraceDataIngestToken: []byte(dataIngestToken),
					},
				},
			),
			apiReader: buildTestSecrets(),
			decoder:   decoder,
			image:     "test-image",
			namespace: "dynatrace",
			recorder:  record.NewFakeRecorder(fakeEventRecorderBufferSize),
		}

		basePod := corev1.Pod{
			TypeMeta: metav1.TypeMeta{
				Kind: "Pod",
			},
			ObjectMeta: metav1.ObjectMeta{
				Name:      "test-pod-12345",
				Namespace: "test-namespace",
				Annotations: map[string]string{
					"oneagent.dynatrace.com/image": "customregistry/linux/codemodule",
				}},
			Spec: corev1.PodSpec{
				Containers: []corev1.Container{{
					Name:  "test-container",
					Image: "alpine",
				}},
			},
		}
		basePodBytes, err := json.Marshal(&basePod)
		require.NoError(t, err)

		req := admission.Request{
			AdmissionRequest: admissionv1.AdmissionRequest{
				Object: runtime.RawExtension{
					Raw: basePodBytes,
				},
				Namespace: "test-namespace",
			},
		}
		resp := inj.Handle(context.TODO(), req)
		require.NoError(t, resp.Complete(req))

		if !resp.Allowed {
			require.FailNow(t, "failed to inject", resp.Result)
		}

		patchType := admissionv1.PatchTypeJSONPatch
		assert.Equal(t, resp.PatchType, &patchType)

		patch, err := jsonpatch.DecodePatch(resp.Patch)
		require.NoError(t, err)

		updPodBytes, err := patch.Apply(basePodBytes)
		require.NoError(t, err)

		var updPod corev1.Pod
		require.NoError(t, json.Unmarshal(updPodBytes, &updPod))

		expected := buildResultPod(t, true, true)

		idx := sort.Search(len(expected.Spec.Volumes), func(i int) bool {
			return expected.Spec.Volumes[i].Name >= "oneagent-bin"
		})

		expected.Spec.Volumes[idx].VolumeSource = corev1.VolumeSource{
			CSI: &corev1.CSIVolumeSource{
				Driver: dtcsi.DriverName,
			},
		}

		setEnvVar(t, &expected, "MODE", "provisioned")

		expected.ObjectMeta.Annotations["oneagent.dynatrace.com/image"] = "customregistry/linux/codemodule"

		sortPodInternals(&expected)
		sortPodInternals(&updPod)
		assert.Equal(t, expected, updPod)
		t_utils.AssertEvents(t,
			inj.recorder.(*record.FakeRecorder).Events,
			t_utils.Events{
				t_utils.Event{
					EventType: corev1.EventTypeNormal,
					Reason:    injectEvent,
				},
			},
		)
	})

	t.Run(`honor custom image name`, func(t *testing.T) {
		decoder, err := admission.NewDecoder(scheme.Scheme)
		require.NoError(t, err)

		instance := createDynakubeInstance(t)

		inj := &podMutator{
			client: fake.NewClient(
				instance,
				&corev1.Namespace{
					ObjectMeta: metav1.ObjectMeta{
						Name:   "test-namespace",
						Labels: map[string]string{mapper.InstanceLabel: dynakubeName},
					},
				},
				&corev1.Secret{
					ObjectMeta: metav1.ObjectMeta{
						Name:      dynakubeName,
						Namespace: "dynatrace",
					},
					Data: map[string][]byte{
						dtclient.DynatraceDataIngestToken: []byte(dataIngestToken),
					},
				},
			),
			apiReader: buildTestSecrets(),
			decoder:   decoder,
			image:     "test-image",
			namespace: "dynatrace",
			recorder:  record.NewFakeRecorder(fakeEventRecorderBufferSize),
		}

		basePod := corev1.Pod{
			TypeMeta: metav1.TypeMeta{
				Kind: "Pod",
			},
			ObjectMeta: metav1.ObjectMeta{
				Name:        "test-pod-12345",
				Namespace:   "test-namespace",
				Annotations: map[string]string{}},
			Spec: corev1.PodSpec{
				Containers: []corev1.Container{{
					Name:  "test-container",
					Image: "alpine",
				}},
			},
		}
		basePodBytes, err := json.Marshal(&basePod)
		require.NoError(t, err)

		req := admission.Request{
			AdmissionRequest: admissionv1.AdmissionRequest{
				Object: runtime.RawExtension{
					Raw: basePodBytes,
				},
				Namespace: "test-namespace",
			},
		}
		resp := inj.Handle(context.TODO(), req)
		require.NoError(t, resp.Complete(req))

		if !resp.Allowed {
			require.FailNow(t, "failed to inject", resp.Result)
		}

		patchType := admissionv1.PatchTypeJSONPatch
		assert.Equal(t, resp.PatchType, &patchType)

		patch, err := jsonpatch.DecodePatch(resp.Patch)
		require.NoError(t, err)

		updPodBytes, err := patch.Apply(basePodBytes)
		require.NoError(t, err)

		var updPod corev1.Pod
		require.NoError(t, json.Unmarshal(updPodBytes, &updPod))

		expected := buildResultPod(t, true, true)
		idx := sort.Search(len(expected.Spec.Volumes), func(i int) bool {
			return expected.Spec.Volumes[i].Name >= "oneagent-bin"
		})

		expected.Spec.Volumes[idx].VolumeSource = corev1.VolumeSource{
			CSI: &corev1.CSIVolumeSource{
				Driver: dtcsi.DriverName,
			},
		}
		setEnvVar(t, &expected, "MODE", "provisioned")

		sortPodInternals(&expected)
		sortPodInternals(&updPod)
		assert.Equal(t, expected, updPod)
		t_utils.AssertEvents(t,
			inj.recorder.(*record.FakeRecorder).Events,
			t_utils.Events{
				t_utils.Event{
					EventType: corev1.EventTypeNormal,
					Reason:    injectEvent,
				},
			},
		)
	})
}

func TestUseImmutableImageWithCSI(t *testing.T) {
	t.Run(`do not use immutable image`, func(t *testing.T) {
		decoder, err := admission.NewDecoder(scheme.Scheme)
		require.NoError(t, err)

		instance := createDynakubeInstance(t)

		inj := &podMutator{
			client: fake.NewClient(
				instance,
				&corev1.Namespace{
					ObjectMeta: metav1.ObjectMeta{
						Name:   "test-namespace",
						Labels: map[string]string{mapper.InstanceLabel: instance.Name},
					},
				},
				&corev1.Secret{
					ObjectMeta: metav1.ObjectMeta{
						Name:      dynakubeName,
						Namespace: "dynatrace",
					},
					Data: map[string][]byte{
						dtclient.DynatraceDataIngestToken: []byte(dataIngestToken),
					},
				},
			),
			apiReader: buildTestSecrets(),
			decoder:   decoder,
			image:     "test-image",
			namespace: "dynatrace",
			recorder:  record.NewFakeRecorder(fakeEventRecorderBufferSize),
		}

		basePod := corev1.Pod{
			TypeMeta: metav1.TypeMeta{
				Kind: "Pod",
			},
			ObjectMeta: metav1.ObjectMeta{
				Name:      "test-pod-12345",
				Namespace: "test-namespace",
				Annotations: map[string]string{
					"oneagent.dynatrace.com/image": "customregistry/linux/codemodule",
				}},
			Spec: corev1.PodSpec{
				Containers: []corev1.Container{{
					Name:  "test-container",
					Image: "alpine",
				}},
			},
		}
		basePodBytes, err := json.Marshal(&basePod)
		require.NoError(t, err)

		req := admission.Request{
			AdmissionRequest: admissionv1.AdmissionRequest{
				Object: runtime.RawExtension{
					Raw: basePodBytes,
				},
				Namespace: "test-namespace",
			},
		}
		resp := inj.Handle(context.TODO(), req)
		require.NoError(t, resp.Complete(req))

		if !resp.Allowed {
			require.FailNow(t, "failed to inject", resp.Result)
		}

		patchType := admissionv1.PatchTypeJSONPatch
		assert.Equal(t, resp.PatchType, &patchType)

		patch, err := jsonpatch.DecodePatch(resp.Patch)
		require.NoError(t, err)

		updPodBytes, err := patch.Apply(basePodBytes)
		require.NoError(t, err)

		var updPod corev1.Pod
		require.NoError(t, json.Unmarshal(updPodBytes, &updPod))

		expected := buildResultPod(t, true, true)

		expected.ObjectMeta.Annotations["oneagent.dynatrace.com/image"] = "customregistry/linux/codemodule"

		sortPodInternals(&expected)
		sortPodInternals(&updPod)
		assert.Equal(t, expected, updPod)
		t_utils.AssertEvents(t,
			inj.recorder.(*record.FakeRecorder).Events,
			t_utils.Events{
				t_utils.Event{
					EventType: corev1.EventTypeNormal,
					Reason:    injectEvent,
				},
			},
		)
	})
	t.Run(`use immutable image`, func(t *testing.T) {
		decoder, err := admission.NewDecoder(scheme.Scheme)
		require.NoError(t, err)

		instance := createDynakubeInstance(t)

		inj := &podMutator{
			client: fake.NewClient(
				instance,
				&corev1.Namespace{
					ObjectMeta: metav1.ObjectMeta{
						Name:   "test-namespace",
						Labels: map[string]string{mapper.InstanceLabel: instance.Name},
					},
				},
				&corev1.Secret{
					ObjectMeta: metav1.ObjectMeta{
						Name:      dynakubeName,
						Namespace: "dynatrace",
					},
					Data: map[string][]byte{
						dtclient.DynatraceDataIngestToken: []byte(dataIngestToken),
					},
				},
			),
			apiReader: buildTestSecrets(),
			decoder:   decoder,
			image:     "test-image",
			namespace: "dynatrace",
			recorder:  record.NewFakeRecorder(fakeEventRecorderBufferSize),
		}

		basePod := corev1.Pod{
			TypeMeta: metav1.TypeMeta{
				Kind: "Pod",
			},
			ObjectMeta: metav1.ObjectMeta{
				Name:      "test-pod-12345",
				Namespace: "test-namespace",
				Annotations: map[string]string{
					"oneagent.dynatrace.com/image": "customregistry/linux/codemodule",
				}},
			Spec: corev1.PodSpec{
				Containers: []corev1.Container{{
					Name:  "test-container",
					Image: "alpine",
				}},
			},
		}
		basePodBytes, err := json.Marshal(&basePod)
		require.NoError(t, err)

		req := admission.Request{
			AdmissionRequest: admissionv1.AdmissionRequest{
				Object: runtime.RawExtension{
					Raw: basePodBytes,
				},
				Namespace: "test-namespace",
			},
		}
		resp := inj.Handle(context.TODO(), req)
		require.NoError(t, resp.Complete(req))

		if !resp.Allowed {
			require.FailNow(t, "failed to inject", resp.Result)
		}

		patchType := admissionv1.PatchTypeJSONPatch
		assert.Equal(t, resp.PatchType, &patchType)

		patch, err := jsonpatch.DecodePatch(resp.Patch)
		require.NoError(t, err)

		updPodBytes, err := patch.Apply(basePodBytes)
		require.NoError(t, err)

		var updPod corev1.Pod
		require.NoError(t, json.Unmarshal(updPodBytes, &updPod))

		expected := buildResultPod(t, true, true)

		expected.ObjectMeta.Annotations["oneagent.dynatrace.com/image"] = "customregistry/linux/codemodule"

		sortPodInternals(&expected)
		sortPodInternals(&updPod)
		assert.Equal(t, expected, updPod)
		t_utils.AssertEvents(t,
			inj.recorder.(*record.FakeRecorder).Events,
			t_utils.Events{
				t_utils.Event{
					EventType: corev1.EventTypeNormal,
					Reason:    injectEvent,
				},
			},
		)
	})

	t.Run(`honor custom image name`, func(t *testing.T) {
		decoder, err := admission.NewDecoder(scheme.Scheme)
		require.NoError(t, err)

		instance := createDynakubeInstance(t)

		inj := &podMutator{
			client: fake.NewClient(
				instance,
				&corev1.Namespace{
					ObjectMeta: metav1.ObjectMeta{
						Name:   "test-namespace",
						Labels: map[string]string{mapper.InstanceLabel: instance.Name},
					},
				},
				&corev1.Secret{
					ObjectMeta: metav1.ObjectMeta{
						Name:      dynakubeName,
						Namespace: "dynatrace",
					},
					Data: map[string][]byte{
						dtclient.DynatraceDataIngestToken: []byte(dataIngestToken),
					},
				},
			),
			apiReader: buildTestSecrets(),
			decoder:   decoder,
			image:     "test-image",
			namespace: "dynatrace",
			recorder:  record.NewFakeRecorder(fakeEventRecorderBufferSize),
		}

		basePod := corev1.Pod{
			TypeMeta: metav1.TypeMeta{
				Kind: "Pod",
			},
			ObjectMeta: metav1.ObjectMeta{
				Name:        "test-pod-12345",
				Namespace:   "test-namespace",
				Annotations: map[string]string{}},
			Spec: corev1.PodSpec{
				Containers: []corev1.Container{{
					Name:  "test-container",
					Image: "alpine",
				}},
			},
		}
		basePodBytes, err := json.Marshal(&basePod)
		require.NoError(t, err)

		req := admission.Request{
			AdmissionRequest: admissionv1.AdmissionRequest{
				Object: runtime.RawExtension{
					Raw: basePodBytes,
				},
				Namespace: "test-namespace",
			},
		}
		resp := inj.Handle(context.TODO(), req)
		require.NoError(t, resp.Complete(req))

		if !resp.Allowed {
			require.FailNow(t, "failed to inject", resp.Result)
		}

		patchType := admissionv1.PatchTypeJSONPatch
		assert.Equal(t, resp.PatchType, &patchType)

		patch, err := jsonpatch.DecodePatch(resp.Patch)
		require.NoError(t, err)

		updPodBytes, err := patch.Apply(basePodBytes)
		require.NoError(t, err)

		var updPod corev1.Pod
		require.NoError(t, json.Unmarshal(updPodBytes, &updPod))

		expected := buildResultPod(t, true, true)

		sortPodInternals(&expected)
		sortPodInternals(&updPod)
		assert.Equal(t, expected, updPod)
		t_utils.AssertEvents(t,
			inj.recorder.(*record.FakeRecorder).Events,
			t_utils.Events{
				t_utils.Event{
					EventType: corev1.EventTypeNormal,
					Reason:    injectEvent,
				},
			},
		)
	})
}

func TestAgentVersion(t *testing.T) {
	decoder, err := admission.NewDecoder(scheme.Scheme)
	require.NoError(t, err)

	instance := createDynakubeInstance(t)

	inj := &podMutator{
		client: fake.NewClient(
			instance,
			&corev1.Namespace{
				ObjectMeta: metav1.ObjectMeta{
					Name:   "test-namespace",
					Labels: map[string]string{mapper.InstanceLabel: instance.Name},
				},
			},
			&corev1.Secret{
				ObjectMeta: metav1.ObjectMeta{
					Name:      dynakubeName,
					Namespace: "dynatrace",
				},
				Data: map[string][]byte{
					dtclient.DynatraceDataIngestToken: []byte(dataIngestToken),
				},
			},
		),
		apiReader: buildTestSecrets(),
		decoder:   decoder,
		image:     "test-image",
		namespace: "dynatrace",
		recorder:  record.NewFakeRecorder(fakeEventRecorderBufferSize),
	}

	basePod := corev1.Pod{
		TypeMeta: metav1.TypeMeta{
			Kind: "Pod",
		},
		ObjectMeta: metav1.ObjectMeta{
			Name:        "test-pod-12345",
			Namespace:   "test-namespace",
			Annotations: map[string]string{}},
		Spec: corev1.PodSpec{
			Containers: []corev1.Container{{
				Name:  "test-container",
				Image: "alpine",
			}},
		},
	}
	basePodBytes, err := json.Marshal(&basePod)
	require.NoError(t, err)

	req := admission.Request{
		AdmissionRequest: admissionv1.AdmissionRequest{
			Object: runtime.RawExtension{
				Raw: basePodBytes,
			},
			Namespace: "test-namespace",
		},
	}
	resp := inj.Handle(context.TODO(), req)
	require.NoError(t, resp.Complete(req))

	if !resp.Allowed {
		require.FailNow(t, "failed to inject", resp.Result)
	}

	patchType := admissionv1.PatchTypeJSONPatch
	assert.Equal(t, resp.PatchType, &patchType)

	patch, err := jsonpatch.DecodePatch(resp.Patch)
	require.NoError(t, err)

	updPodBytes, err := patch.Apply(basePodBytes)
	require.NoError(t, err)

	var updPod corev1.Pod
	require.NoError(t, json.Unmarshal(updPodBytes, &updPod))

	expected := buildResultPod(t, true, true)
	idx := sort.Search(len(expected.Spec.Volumes), func(i int) bool {
		return expected.Spec.Volumes[i].Name >= "oneagent-bin"
	})

	expected.Spec.Volumes[idx].VolumeSource = corev1.VolumeSource{
		CSI: &corev1.CSIVolumeSource{
			Driver: dtcsi.DriverName,
		},
	}
	setEnvVar(t, &expected, "MODE", "provisioned")

	sortPodInternals(&expected)
	sortPodInternals(&updPod)
	assert.Equal(t, expected, updPod)
	t_utils.AssertEvents(t,
		inj.recorder.(*record.FakeRecorder).Events,
		t_utils.Events{
			t_utils.Event{
				EventType: corev1.EventTypeNormal,
				Reason:    injectEvent,
			},
		},
	)
}

func TestAgentVersionWithCSI(t *testing.T) {
	decoder, err := admission.NewDecoder(scheme.Scheme)
	require.NoError(t, err)

	instance := createDynakubeInstance(t)

	inj := &podMutator{
		client: fake.NewClient(
			instance,
			&corev1.Namespace{
				ObjectMeta: metav1.ObjectMeta{
					Name:   "test-namespace",
					Labels: map[string]string{mapper.InstanceLabel: instance.Name},
				},
			},
			&corev1.Secret{
				ObjectMeta: metav1.ObjectMeta{
					Name:      dynakubeName,
					Namespace: "dynatrace",
				},
				Data: map[string][]byte{
					dtclient.DynatraceDataIngestToken: []byte(dataIngestToken),
				},
			},
		),
		apiReader: buildTestSecrets(),
		decoder:   decoder,
		image:     "test-image",
		namespace: "dynatrace",
		recorder:  record.NewFakeRecorder(fakeEventRecorderBufferSize),
	}

	basePod := corev1.Pod{
		TypeMeta: metav1.TypeMeta{
			Kind: "Pod",
		},
		ObjectMeta: metav1.ObjectMeta{
			Name:        "test-pod-12345",
			Namespace:   "test-namespace",
			Annotations: map[string]string{}},
		Spec: corev1.PodSpec{
			Containers: []corev1.Container{{
				Name:  "test-container",
				Image: "alpine",
			}},
		},
	}
	basePodBytes, err := json.Marshal(&basePod)
	require.NoError(t, err)

	req := admission.Request{
		AdmissionRequest: admissionv1.AdmissionRequest{
			Object: runtime.RawExtension{
				Raw: basePodBytes,
			},
			Namespace: "test-namespace",
		},
	}
	resp := inj.Handle(context.TODO(), req)
	require.NoError(t, resp.Complete(req))

	if !resp.Allowed {
		require.FailNow(t, "failed to inject", resp.Result)
	}

	patchType := admissionv1.PatchTypeJSONPatch
	assert.Equal(t, resp.PatchType, &patchType)

	patch, err := jsonpatch.DecodePatch(resp.Patch)
	require.NoError(t, err)

	updPodBytes, err := patch.Apply(basePodBytes)
	require.NoError(t, err)

	var updPod corev1.Pod
	require.NoError(t, json.Unmarshal(updPodBytes, &updPod))

	expected := buildResultPod(t, true, true)

	sortPodInternals(&expected)
	sortPodInternals(&updPod)
	assert.Equal(t, expected, updPod)

	t_utils.AssertEvents(t,
		inj.recorder.(*record.FakeRecorder).Events,
		t_utils.Events{
			t_utils.Event{
				EventType: corev1.EventTypeNormal,
				Reason:    injectEvent,
			},
		},
	)
}

<<<<<<< HEAD
func buildResultPod(_ *testing.T, oneAgentEnabled bool, dataIngestEnabled bool) corev1.Pod {
	pod := corev1.Pod{
=======
func buildResultPod(_ *testing.T) corev1.Pod {
	return corev1.Pod{
>>>>>>> c1413b4c
		TypeMeta: metav1.TypeMeta{
			Kind: "Pod",
		},
		ObjectMeta: metav1.ObjectMeta{
			Name:      "test-pod-12345",
			Namespace: "test-namespace",
			//Annotations: map[string]string{
			//	"dynakube.dynatrace.com/injected": "true",
			//},
		},
		Spec: corev1.PodSpec{
			InitContainers: []corev1.Container{{
				Name:            dtwebhook.InstallContainerName,
				Image:           "test-image",
				ImagePullPolicy: corev1.PullIfNotPresent,
				Command:         []string{"/usr/bin/env"},
				Args:            []string{"bash", "/mnt/config/init.sh"},
				Env: []corev1.EnvVar{
					//{Name: "FLAVOR", Value: dtclient.FlavorMultidistro},
					//{Name: "TECHNOLOGIES", Value: "all"},
					//{Name: "INSTALLPATH", Value: "/opt/dynatrace/oneagent-paas"},
					//{Name: "INSTALLER_URL", Value: ""},
					{Name: "FAILURE_POLICY", Value: "silent"},
					{Name: "CONTAINERS_COUNT", Value: "1"},
					//{Name: "MODE", Value: "provisioned"},
					{Name: "K8S_PODNAME", ValueFrom: &corev1.EnvVarSource{FieldRef: &corev1.ObjectFieldSelector{FieldPath: "metadata.name"}}},
					{Name: "K8S_PODUID", ValueFrom: &corev1.EnvVarSource{FieldRef: &corev1.ObjectFieldSelector{FieldPath: "metadata.uid"}}},
					{Name: "K8S_BASEPODNAME", Value: "test-pod"},
					{Name: "K8S_NAMESPACE", ValueFrom: &corev1.EnvVarSource{FieldRef: &corev1.ObjectFieldSelector{FieldPath: "metadata.namespace"}}},
					{Name: "K8S_NODE_NAME", ValueFrom: &corev1.EnvVarSource{FieldRef: &corev1.ObjectFieldSelector{FieldPath: "spec.nodeName"}}},
<<<<<<< HEAD
					//{Name: "DT_WORKLOAD_KIND", Value: "Pod"},
					//{Name: "DT_WORKLOAD_NAME", Value: "test-pod-12345"},
					//{Name: "DATA_INGEST_INJECTED", Value: "true"},
					//{Name: "CONTAINER_1_NAME", Value: "test-container"},
					//{Name: "CONTAINER_1_IMAGE", Value: "alpine"},
=======
					{Name: "DT_WORKLOAD_KIND", Value: ""},
					{Name: "DT_WORKLOAD_NAME", Value: "test-pod-12345"},
					{Name: "CONTAINER_1_NAME", Value: "test-container"},
					{Name: "CONTAINER_1_IMAGE", Value: "alpine"},
>>>>>>> c1413b4c
				},
				VolumeMounts: []corev1.VolumeMount{
					//{Name: "oneagent-bin", MountPath: "/mnt/bin"},
					//{Name: "oneagent-share", MountPath: "/mnt/share"},
					{Name: "oneagent-config", MountPath: "/mnt/config"},
<<<<<<< HEAD
					//{Name: "data-ingest-enrichment", MountPath: "/var/lib/dynatrace/enrichment"},
=======
					{Name: "data-ingest-enrichment", MountPath: "/var/lib/dynatrace/enrichment"},
>>>>>>> c1413b4c
				},
			}},
			Containers: []corev1.Container{{
				Name:  "test-container",
				Image: "alpine",
				Env: []corev1.EnvVar{
					{Name: "LD_PRELOAD", Value: "/opt/dynatrace/oneagent-paas/agent/lib64/liboneagentproc.so"},
					{Name: "DT_DEPLOYMENT_METADATA", Value: "orchestration_tech=Operator-cloud_native_fullstack;script_version=snapshot;orchestrator_id="},
					{Name: dtingestendpoint.UrlSecretField, Value: "https://test-api-url.com/api/v2/metrics/ingest"},
					{Name: dtingestendpoint.TokenSecretField, Value: dataIngestToken},
				},
				VolumeMounts: []corev1.VolumeMount{
<<<<<<< HEAD
					//{Name: "oneagent-share", MountPath: "/etc/ld.so.preload", SubPath: "ld.so.preload"},
					//{Name: "oneagent-bin", MountPath: "/opt/dynatrace/oneagent-paas"},
					//{
					//	Name:      "oneagent-share",
					//	MountPath: "/var/lib/dynatrace/oneagent/agent/config/container.conf",
					//	SubPath:   "container_test-container.conf",
					//},
					//{Name: "data-ingest-enrichment", MountPath: "/var/lib/dynatrace/enrichment"},
=======
					{Name: "oneagent-share", MountPath: "/etc/ld.so.preload", SubPath: "ld.so.preload"},
					{Name: "oneagent-bin", MountPath: "/opt/dynatrace/oneagent-paas"},
					{
						Name:      "oneagent-share",
						MountPath: "/var/lib/dynatrace/oneagent/agent/config/container.conf",
						SubPath:   "container_test-container.conf",
					},
					{Name: "data-ingest-endpoint", MountPath: "/var/lib/dynatrace/enrichment/endpoint"},
					{Name: "data-ingest-enrichment", MountPath: "/var/lib/dynatrace/enrichment"},
>>>>>>> c1413b4c
				},
			}},
			Volumes: []corev1.Volume{
				//{
				//	Name: "oneagent-bin",
				//	VolumeSource: corev1.VolumeSource{
				//		CSI: &corev1.CSIVolumeSource{
				//			Driver: dtcsi.DriverName,
				//		},
				//	},
				//},
				//{
				//	Name: "oneagent-share",
				//	VolumeSource: corev1.VolumeSource{
				//		EmptyDir: &corev1.EmptyDirVolumeSource{},
				//	},
				//},
				{
					Name: "oneagent-config",
					VolumeSource: corev1.VolumeSource{
						Secret: &corev1.SecretVolumeSource{
							SecretName: dtwebhook.SecretConfigName,
						},
					},
				},
<<<<<<< HEAD
				//{
				//	Name: "data-ingest-enrichment",
				//	VolumeSource: corev1.VolumeSource{
				//		EmptyDir: &corev1.EmptyDirVolumeSource{},
				//	},
				//},
=======
				{
					Name: "data-ingest-endpoint",
					VolumeSource: corev1.VolumeSource{
						Secret: &corev1.SecretVolumeSource{
							SecretName: dtingestendpoint.SecretEndpointName,
						},
					},
				},
				{
					Name: "data-ingest-enrichment",
					VolumeSource: corev1.VolumeSource{
						EmptyDir: &corev1.EmptyDirVolumeSource{},
					},
				},
>>>>>>> c1413b4c
			},
		},
	}

	if pod.ObjectMeta.Annotations == nil {
		pod.ObjectMeta.Annotations = make(map[string]string)
	}
	if oneAgentEnabled {
		pod.ObjectMeta.Annotations["dynakube.dynatrace.com/injected"] = "oneagent"
	}
	if dataIngestEnabled {
		pod.ObjectMeta.Annotations["dynakube.dynatrace.com/injected"] = "data-ingest"
	}
	if oneAgentEnabled && dataIngestEnabled {
		pod.ObjectMeta.Annotations["dynakube.dynatrace.com/injected"] = "data-ingest,oneagent"
	}

	if oneAgentEnabled {
		pod.Spec.InitContainers[0].Env = append(pod.Spec.InitContainers[0].Env,
			corev1.EnvVar{Name: "ONEAGENT_INJECTED", Value: "true"},
			corev1.EnvVar{Name: "FLAVOR", Value: dtclient.FlavorMultidistro},
			corev1.EnvVar{Name: "TECHNOLOGIES", Value: "all"},
			corev1.EnvVar{Name: "INSTALLPATH", Value: "/opt/dynatrace/oneagent-paas"},
			corev1.EnvVar{Name: "INSTALLER_URL", Value: ""},
			corev1.EnvVar{Name: "MODE", Value: "provisioned"},
			corev1.EnvVar{Name: "CONTAINER_1_NAME", Value: "test-container"},
			corev1.EnvVar{Name: "CONTAINER_1_IMAGE", Value: "alpine"},
		)

		pod.Spec.InitContainers[0].VolumeMounts = append(pod.Spec.InitContainers[0].VolumeMounts,
			corev1.VolumeMount{Name: "oneagent-bin", MountPath: "/mnt/bin"},
			corev1.VolumeMount{Name: "oneagent-share", MountPath: "/mnt/share"},
		)

		pod.Spec.Containers[0].VolumeMounts = append(pod.Spec.Containers[0].VolumeMounts,
			corev1.VolumeMount{Name: "oneagent-share", MountPath: "/etc/ld.so.preload", SubPath: "ld.so.preload"},
			corev1.VolumeMount{Name: "oneagent-bin", MountPath: "/opt/dynatrace/oneagent-paas"},
			corev1.VolumeMount{
				Name:      "oneagent-share",
				MountPath: "/var/lib/dynatrace/oneagent/agent/config/container.conf",
				SubPath:   "container_test-container.conf",
			},
		)

		pod.Spec.Volumes = append(pod.Spec.Volumes,
			corev1.Volume{
				Name: "oneagent-bin",
				VolumeSource: corev1.VolumeSource{
					CSI: &corev1.CSIVolumeSource{
						Driver: dtcsi.DriverName,
					},
				},
			},
			corev1.Volume{
				Name: "oneagent-share",
				VolumeSource: corev1.VolumeSource{
					EmptyDir: &corev1.EmptyDirVolumeSource{},
				},
			},
		)
	} else {
		pod.Spec.InitContainers[0].Env = append(pod.Spec.InitContainers[0].Env,
			corev1.EnvVar{Name: "ONEAGENT_INJECTED", Value: "false"},
		)
	}

	if dataIngestEnabled {
		if pod.ObjectMeta.Annotations == nil {
			pod.ObjectMeta.Annotations = make(map[string]string)
		}

		pod.Spec.InitContainers[0].Env = append(pod.Spec.InitContainers[0].Env,
			corev1.EnvVar{Name: "DATA_INGEST_INJECTED", Value: "true"},
			corev1.EnvVar{Name: "DT_WORKLOAD_KIND", Value: "Pod"},
			corev1.EnvVar{Name: "DT_WORKLOAD_NAME", Value: "test-pod-12345"},
		)

		pod.Spec.InitContainers[0].VolumeMounts = append(pod.Spec.InitContainers[0].VolumeMounts,
			corev1.VolumeMount{Name: "data-ingest-enrichment", MountPath: "/var/lib/dynatrace/enrichment"},
		)

		pod.Spec.Containers[0].VolumeMounts = append(pod.Spec.Containers[0].VolumeMounts,
			corev1.VolumeMount{Name: "data-ingest-enrichment", MountPath: "/var/lib/dynatrace/enrichment"},
		)

		pod.Spec.Volumes = append(pod.Spec.Volumes,
			corev1.Volume{
				Name: "data-ingest-enrichment",
				VolumeSource: corev1.VolumeSource{
					EmptyDir: &corev1.EmptyDirVolumeSource{},
				},
			},
		)
	} else {
		pod.Spec.InitContainers[0].Env = append(pod.Spec.InitContainers[0].Env,
			corev1.EnvVar{Name: "DATA_INGEST_INJECTED", Value: "false"},
		)
	}

	sortPodInternals(&pod)
	return pod
}

func setEnvVar(_ *testing.T, pod *corev1.Pod, name string, value string) {
	for idx := range pod.Spec.InitContainers[0].Env {
		if pod.Spec.InitContainers[0].Env[idx].Name == name {
			pod.Spec.InitContainers[0].Env[idx].Value = value
			break
		}
	}
}

func TestInstrumentThirdPartyContainers(t *testing.T) {
	decoder, err := admission.NewDecoder(scheme.Scheme)
	require.NoError(t, err)

	inj, instance := createPodInjector(t, decoder)

	// enable feature
	instance.Annotations = map[string]string{}
	instance.Annotations[instance.GetFeatureEnableWebhookReinvocationPolicy()] = "true"
	err = inj.client.Update(context.TODO(), instance)
	require.NoError(t, err)

	var testContainerName, testContainerImage = "test-container", "alpine"
	var thirdPartyContainerName, thirdPartyContainerImage = "third-party-container", "sidecar-image"
	basePod := corev1.Pod{
		ObjectMeta: metav1.ObjectMeta{
			Name:        "test-pod-12345",
			Namespace:   "test-namespace",
			Annotations: map[string]string{dtwebhook.AnnotationDynatraceInjected: "data-ingest,oneagent"}},
		Spec: corev1.PodSpec{
			InitContainers: []corev1.Container{{
				Name:  dtwebhook.InstallContainerName,
				Image: "test-installer",
				Env: []corev1.EnvVar{
					{
						Name:  "CONTAINER_1_NAME",
						Value: testContainerName,
					},
					{
						Name:  "CONTAINER_1_IMAGE",
						Value: testContainerImage,
					},
				},
			}},
			Containers: []corev1.Container{
				{
					Name:  testContainerName,
					Image: testContainerImage,
					Env: []corev1.EnvVar{{
						Name:  "LD_PRELOAD",
						Value: "test-install-path",
					}},
				},
				{
					Name:  thirdPartyContainerName,
					Image: thirdPartyContainerImage,
				},
			},
		},
	}

	basePodBytes, err := json.Marshal(&basePod)
	require.NoError(t, err)

	// check setup
	require.Equal(t, "LD_PRELOAD", basePod.Spec.Containers[0].Env[0].Name)

	var baseInstallContainer = basePod.Spec.InitContainers[0]
	require.Equal(t, 2, len(baseInstallContainer.Env))
	require.Equal(t, "CONTAINER_1_NAME", baseInstallContainer.Env[0].Name)
	require.Equal(t, testContainerName, baseInstallContainer.Env[0].Value)
	require.Equal(t, "CONTAINER_1_IMAGE", baseInstallContainer.Env[1].Name)
	require.Equal(t, testContainerImage, baseInstallContainer.Env[1].Value)

	// handle request
	req := admission.Request{
		AdmissionRequest: admissionv1.AdmissionRequest{
			Object: runtime.RawExtension{
				Raw: basePodBytes,
			},
			Namespace: "test-namespace",
		},
	}
	resp := inj.Handle(context.TODO(), req)
	require.NoError(t, resp.Complete(req))

	// update pod with response
	patchType := admissionv1.PatchTypeJSONPatch
	assert.Equal(t, &patchType, resp.PatchType)

	patch, err := jsonpatch.DecodePatch(resp.Patch)
	require.NoError(t, err)

	updPodBytes, err := patch.Apply(basePodBytes)
	require.NoError(t, err)

	var updPod corev1.Pod
	require.NoError(t, json.Unmarshal(updPodBytes, &updPod))

	// check updated pod
	require.Equal(t, "DT_DEPLOYMENT_METADATA", updPod.Spec.Containers[1].Env[0].Name)

	var updInstallContainer = updPod.Spec.InitContainers[0]
	for e := range updInstallContainer.Env {
		print(e)
	}
	fmt.Println(updInstallContainer.Env)
	require.Equal(t, 4, len(updInstallContainer.Env))
	require.Equal(t, "CONTAINER_2_NAME", updInstallContainer.Env[2].Name)
	require.Equal(t, thirdPartyContainerName, updInstallContainer.Env[2].Value)
	require.Equal(t, "CONTAINER_2_IMAGE", updInstallContainer.Env[3].Name)
	require.Equal(t, thirdPartyContainerImage, updInstallContainer.Env[3].Value)

	t_utils.AssertEvents(t,
		inj.recorder.(*record.FakeRecorder).Events,
		t_utils.Events{
			t_utils.Event{
				EventType: corev1.EventTypeNormal,
				Reason:    updatePodEvent,
			},
		},
	)
}

func buildTestSecrets() client.Client {
	return fake.NewClient(
		&corev1.Secret{
			ObjectMeta: metav1.ObjectMeta{
				Name:      dtwebhook.SecretConfigName,
				Namespace: "test-namespace",
			},
		},
		&corev1.Secret{
			ObjectMeta: metav1.ObjectMeta{
				Name:      dtingestendpoint.SecretEndpointName,
				Namespace: "test-namespace",
			},
		},
		&corev1.Secret{
			ObjectMeta: metav1.ObjectMeta{
				Name:      dynakubeName,
				Namespace: "dynatrace",
			},
			Data: map[string][]byte{
				dtclient.DynatraceDataIngestToken: []byte(dataIngestToken),
			},
		},
	)
}<|MERGE_RESOLUTION|>--- conflicted
+++ resolved
@@ -1024,13 +1024,8 @@
 	)
 }
 
-<<<<<<< HEAD
 func buildResultPod(_ *testing.T, oneAgentEnabled bool, dataIngestEnabled bool) corev1.Pod {
 	pod := corev1.Pod{
-=======
-func buildResultPod(_ *testing.T) corev1.Pod {
-	return corev1.Pod{
->>>>>>> c1413b4c
 		TypeMeta: metav1.TypeMeta{
 			Kind: "Pod",
 		},
@@ -1061,28 +1056,17 @@
 					{Name: "K8S_BASEPODNAME", Value: "test-pod"},
 					{Name: "K8S_NAMESPACE", ValueFrom: &corev1.EnvVarSource{FieldRef: &corev1.ObjectFieldSelector{FieldPath: "metadata.namespace"}}},
 					{Name: "K8S_NODE_NAME", ValueFrom: &corev1.EnvVarSource{FieldRef: &corev1.ObjectFieldSelector{FieldPath: "spec.nodeName"}}},
-<<<<<<< HEAD
-					//{Name: "DT_WORKLOAD_KIND", Value: "Pod"},
+					//{Name: "DT_WORKLOAD_KIND", Value: ""},
 					//{Name: "DT_WORKLOAD_NAME", Value: "test-pod-12345"},
 					//{Name: "DATA_INGEST_INJECTED", Value: "true"},
 					//{Name: "CONTAINER_1_NAME", Value: "test-container"},
 					//{Name: "CONTAINER_1_IMAGE", Value: "alpine"},
-=======
-					{Name: "DT_WORKLOAD_KIND", Value: ""},
-					{Name: "DT_WORKLOAD_NAME", Value: "test-pod-12345"},
-					{Name: "CONTAINER_1_NAME", Value: "test-container"},
-					{Name: "CONTAINER_1_IMAGE", Value: "alpine"},
->>>>>>> c1413b4c
 				},
 				VolumeMounts: []corev1.VolumeMount{
 					//{Name: "oneagent-bin", MountPath: "/mnt/bin"},
 					//{Name: "oneagent-share", MountPath: "/mnt/share"},
 					{Name: "oneagent-config", MountPath: "/mnt/config"},
-<<<<<<< HEAD
 					//{Name: "data-ingest-enrichment", MountPath: "/var/lib/dynatrace/enrichment"},
-=======
-					{Name: "data-ingest-enrichment", MountPath: "/var/lib/dynatrace/enrichment"},
->>>>>>> c1413b4c
 				},
 			}},
 			Containers: []corev1.Container{{
@@ -1091,11 +1075,8 @@
 				Env: []corev1.EnvVar{
 					{Name: "LD_PRELOAD", Value: "/opt/dynatrace/oneagent-paas/agent/lib64/liboneagentproc.so"},
 					{Name: "DT_DEPLOYMENT_METADATA", Value: "orchestration_tech=Operator-cloud_native_fullstack;script_version=snapshot;orchestrator_id="},
-					{Name: dtingestendpoint.UrlSecretField, Value: "https://test-api-url.com/api/v2/metrics/ingest"},
-					{Name: dtingestendpoint.TokenSecretField, Value: dataIngestToken},
 				},
 				VolumeMounts: []corev1.VolumeMount{
-<<<<<<< HEAD
 					//{Name: "oneagent-share", MountPath: "/etc/ld.so.preload", SubPath: "ld.so.preload"},
 					//{Name: "oneagent-bin", MountPath: "/opt/dynatrace/oneagent-paas"},
 					//{
@@ -1104,17 +1085,6 @@
 					//	SubPath:   "container_test-container.conf",
 					//},
 					//{Name: "data-ingest-enrichment", MountPath: "/var/lib/dynatrace/enrichment"},
-=======
-					{Name: "oneagent-share", MountPath: "/etc/ld.so.preload", SubPath: "ld.so.preload"},
-					{Name: "oneagent-bin", MountPath: "/opt/dynatrace/oneagent-paas"},
-					{
-						Name:      "oneagent-share",
-						MountPath: "/var/lib/dynatrace/oneagent/agent/config/container.conf",
-						SubPath:   "container_test-container.conf",
-					},
-					{Name: "data-ingest-endpoint", MountPath: "/var/lib/dynatrace/enrichment/endpoint"},
-					{Name: "data-ingest-enrichment", MountPath: "/var/lib/dynatrace/enrichment"},
->>>>>>> c1413b4c
 				},
 			}},
 			Volumes: []corev1.Volume{
@@ -1140,29 +1110,12 @@
 						},
 					},
 				},
-<<<<<<< HEAD
 				//{
 				//	Name: "data-ingest-enrichment",
 				//	VolumeSource: corev1.VolumeSource{
 				//		EmptyDir: &corev1.EmptyDirVolumeSource{},
 				//	},
 				//},
-=======
-				{
-					Name: "data-ingest-endpoint",
-					VolumeSource: corev1.VolumeSource{
-						Secret: &corev1.SecretVolumeSource{
-							SecretName: dtingestendpoint.SecretEndpointName,
-						},
-					},
-				},
-				{
-					Name: "data-ingest-enrichment",
-					VolumeSource: corev1.VolumeSource{
-						EmptyDir: &corev1.EmptyDirVolumeSource{},
-					},
-				},
->>>>>>> c1413b4c
 			},
 		},
 	}
@@ -1243,9 +1196,15 @@
 		pod.Spec.InitContainers[0].VolumeMounts = append(pod.Spec.InitContainers[0].VolumeMounts,
 			corev1.VolumeMount{Name: "data-ingest-enrichment", MountPath: "/var/lib/dynatrace/enrichment"},
 		)
+		
+		pod.Spec.Containers[0].Env = append(pod.Spec.Containers[0].Env,
+			corev1.EnvVar{Name: dtingestendpoint.UrlSecretField, Value: "https://test-api-url.com/api/v2/metrics/ingest"},
+			corev1.EnvVar{Name: dtingestendpoint.TokenSecretField, Value: dataIngestToken},
+		)
 
 		pod.Spec.Containers[0].VolumeMounts = append(pod.Spec.Containers[0].VolumeMounts,
 			corev1.VolumeMount{Name: "data-ingest-enrichment", MountPath: "/var/lib/dynatrace/enrichment"},
+			corev1.VolumeMount{Name: "data-ingest-endpoint", MountPath: "/var/lib/dynatrace/enrichment/endpoint"},
 		)
 
 		pod.Spec.Volumes = append(pod.Spec.Volumes,
@@ -1253,6 +1212,20 @@
 				Name: "data-ingest-enrichment",
 				VolumeSource: corev1.VolumeSource{
 					EmptyDir: &corev1.EmptyDirVolumeSource{},
+				{
+					Name: "data-ingest-endpoint",
+					VolumeSource: corev1.VolumeSource{
+						Secret: &corev1.SecretVolumeSource{
+							SecretName: dtingestendpoint.SecretEndpointName,
+						},
+					},
+				},
+				{
+					Name: "data-ingest-enrichment",
+					VolumeSource: corev1.VolumeSource{
+						EmptyDir: &corev1.EmptyDirVolumeSource{},
+					},
+				},
 				},
 			},
 		)
